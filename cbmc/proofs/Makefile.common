# -*- mode: makefile -*-

SHELL=/bin/bash

default: report

################################################################
# Define source location and cbmc binaries

# MQTT source directory relative to proof subdirectories.
MQTT ?= $(abspath ../../..)

GOTO_CC ?= goto-cc
GOTO_INSTRUMENT ?= goto-instrument
GOTO_ANALYZER ?= goto-analyzer
BATCH ?= cbmc-batch
VIEWER ?= cbmc-viewer


################################################################
# Build goto binary for cbmc
# Build goto binaries with options taken from top-level cmake

INC += \
	-I$(MQTT)/cbmc/proofs \
	-I$(MQTT)/demos \
	-I$(MQTT)/libraries/ \
	-I$(MQTT)/libraries/platform \
	-I$(MQTT)/libraries/standard/common/include \
	-I$(MQTT)/libraries/standard/mqtt/include \
	-I$(MQTT)/libraries/standard/mqtt/src \
	-I$(MQTT)/libraries/standard/mqtt/src/private \
	-I$(MQTT)/ports/common/include \

DEF += \
	-DIOT_SYSTEM_TYPES_FILE=\"$(MQTT)/ports/posix/include/iot_platform_types_posix.h\" \
	-Diotmqtt_EXPORTS \
	-DCBMC_OBJECT_BITS=$(CBMC_OBJECT_BITS) \
	-DCBMC_MAX_OBJECT_SIZE=$(CBMC_MAX_OBJECT_SIZE) \
	-DCBMC=1 \

CFLAGS += $(CFLAGS2) $(INC) $(DEF) -std=gnu99

# The --nondet-static flag causes cbmc to ignore static initialization
# and havoc static variables to give them unconstrained initial values.
# Use --nondet-static-exclude to remove a variable from the list of
# static variables to havoc.  Use goto-instrument --list-symbols to
# get the fully-qualified name of the variable to remove.  Then add
# --nondet-static-exclude to NONDET in the proof makefile.
# For example:
#   NONDET += --nondet-static-exclude _IotMqtt_SerializePingreq::1::pPingreq

NONDET += --nondet-static

# Out of source builds
#
# Proof makefiles were originally written using in-source builds, but
# this inhibits building and running proofs concurrently when
# different proofs build sources with different configurations.  These
# definitions assume $(OBJS) is the original list of in-source goto
# binaries and defines $(GOTOS) to be the list of out-of-source goto
# binaries written into the local gotos subdirectory.

SRCS=$(patsubst %.goto,%.c,$(patsubst $(MQTT)/%,%,$(OBJS)))
GOTO_DIR=gotos
GOTOS=$(patsubst %.c,$(GOTO_DIR)/%.goto,$(SRCS))

# Build sources in the source tree with full paths
$(GOTO_DIR)/%.goto: $(MQTT)/%.c
	mkdir -p $(dir $@)
	$(GOTO_CC) -o $@ $(CFLAGS) $<

# build sources in the local directory with relative paths
$(GOTO_DIR)/%.goto: ./%.c
	mkdir -p $(dir $@)
	$(GOTO_CC) -o $@ $(CFLAGS) $<

$(MQTT)/build:
	(mkdir -p $(MQTT)/build; cd $(MQTT)/build; cmake ..) \
	       > $(ENTRY)0.txt 2>&1

<<<<<<< HEAD
$(ENTRY)1.goto: $(MQTT)/build $(OBJS)
	$(GOTO_CC) --function harness -o $@ $(OBJS)
=======
$(ENTRY)1.goto: $(MQTT)/build $(GOTOS)
	$(GOTO_CC) --function harness -o $@ $(GOTOS) \
>>>>>>> 5b246cc2
		> $(ENTRY)1.txt 2>&1

$(ENTRY)2.goto: $(ENTRY)1.goto
	 $(GOTO_INSTRUMENT) \
			$(ABSTRACTIONS) \
			$(NONDET) \
			--drop-unused-functions \
			--slice-global-inits $< $@ \
		> $(ENTRY)2.txt  2>&1

$(ENTRY).goto: $(ENTRY)2.goto
	cp $< $@


################################################################
# Set C compiler defines

CBMC_OBJECT_BITS ?= 8
CBMCFLAGS += --object-bits $(CBMC_OBJECT_BITS)
CBMC_MAX_OBJECT_SIZE = "(SIZE_MAX>>(CBMC_OBJECT_BITS+1))"


################################################################
# Set C compiler defines

CBMC_OBJECT_BITS ?= 8
CBMCFLAGS += --object-bits $(CBMC_OBJECT_BITS)
CBMC_MAX_OBJECT_SIZE = "(SIZE_MAX>>(CBMC_OBJECT_BITS+1))"

################################################################
# Run cbmc and build html report

CBMCFLAGS += \
	$(UNWINDING) \
	--object-bits $(CBMC_OBJECT_BITS) \
	--bounds-check \
	--conversion-check \
	--div-by-zero-check \
	--float-overflow-check \
	--flush \
	--nan-check \
	--pointer-check \
	--pointer-overflow-check \
	--signed-overflow-check \
	--undefined-shift-check \
	--unsigned-overflow-check \
	--unwinding-assertions \
	--nondet-static \
	--div-by-zero-check \
	--float-overflow-check \
	--nan-check \
	--pointer-overflow-check \
	--undefined-shift-check \
	--signed-overflow-check \
	--unsigned-overflow-check \
	--flush \

goto: $(ENTRY).goto

cbmc.txt: $(ENTRY).goto
<<<<<<< HEAD
	@echo cbmc $(CBMCFLAGS) --trace $< 2>&1 | tee $@
	cbmc $(CBMCFLAGS) --trace $< 2>&1 | tee -a $@
=======
	- cbmc $(CBMCFLAGS) --trace $< >$@ 2>&1

cbmc.xml: $(ENTRY).goto
	- cbmc $(CBMCFLAGS) --trace --xml-ui $< >$@ 2>&1

cbmc.json: $(ENTRY).goto
	- cbmc $(CBMCFLAGS) --trace --json-ui $< >$@ 2>&1
>>>>>>> 5b246cc2

property.xml: $(ENTRY).goto
	cbmc $(CBMCFLAGS) --show-properties --xml-ui $< >$@ 2>&1

property.json: $(ENTRY).goto
	cbmc $(CBMCFLAGS) --show-properties --json-ui $< >$@ 2>&1

coverage.xml: $(ENTRY).goto
	cbmc $(filter-out --unwinding-assertions,$(CBMCFLAGS)) \
		--cover location --xml-ui $< >$@ 2>&1

coverage.json: $(ENTRY).goto
	cbmc $(filter-out --unwinding-assertions,$(CBMCFLAGS)) \
		--cover location --json-ui $< >$@ 2>&1

cbmc: cbmc.txt

property: property.xml

coverage: coverage.xml

report: cbmc.txt property.xml coverage.xml
	$(VIEWER) \
	--goto $(ENTRY).goto \
	--srcdir $(MQTT) \
	--blddir $(MQTT) \
	--htmldir html \
	--srcexclude "(./verification|./tests|./tools|./lib/third_party)" \
	--result cbmc.txt \
	--property property.xml \
	--block coverage.xml

clean:
	$(RM) $(OBJS) $(ENTRY).goto
	$(RM) $(ENTRY)[0-9].goto $(ENTRY)[0-9].txt
<<<<<<< HEAD
=======
	$(RM) -r $(GOTO_DIR)
>>>>>>> 5b246cc2
	$(RM) cbmc.txt property.xml coverage.xml TAGS TAGS-*
	$(RM) *~ \#*

veryclean: clean
	$(RM) -r html

.PHONY: default goto cbmc property coverage report clean veryclean

################################################################
# Build configuration file to run cbmc under cbmc-batch in CI

JOBOS ?= ubuntu16
PROOFMEM ?= 32000

define yaml_encode_options
       "$(shell echo $(1) | sed 's/ ,/ /g' | sed 's/ /;/g')"
endef

define encode_options
       '=$(shell echo $(1) | sed 's/ ,/ /g' | sed 's/ /;/g')='
endef

# Regenerate cbmc-batch.yaml every time (use PHONY, list no dependencies)
cbmc-batch.yaml:
	@echo "Building $@"
	@$(RM) $@
	@echo 'build_memory: $(PROOFMEM)' > $@
	@echo 'cbmcflags: $(strip $(call yaml_encode_options,$(CBMCFLAGS)))' >> $@
	@echo 'coverage_memory: $(PROOFMEM)' >> $@
	@echo "expected: SUCCESSFUL" >> $@
	@echo "goto: $(ENTRY).goto" >> $@
	@echo "jobos: $(JOBOS)" >> $@
	@echo 'property_memory: $(PROOFMEM)' >> $@
	@echo 'report_memory: $(PROOFMEM)' >> $@

.PHONY: cbmc-batch.yaml

################################################################
# Use the latest version of cbmc viewer

VIEWER2=viewer
MAKE_SOURCES=make-sources

sources.json:
	- $(MAKE_SOURCES) --root $(MQTT) --build . > $@

report2: sources.json cbmc.xml property.xml coverage.xml
	- $(VIEWER2) \
	--viewer-sources sources.json \
	--goto $(ENTRY).goto \
	--srcdir $(MQTT) \
	--htmldir html \
	--result cbmc.xml \
	--property property.xml \
	--coverage coverage.xml

<<<<<<< HEAD
CBMC_FLAGS =  '$(call encode_options,$(CBMCFLAGS))'
cbmc-batch.yaml: Makefile ../Makefile.common
	@echo "Building $@"
	@$(RM) $@
	@echo 'cbmcflags: $(strip $(call yaml_encode_options,$(CBMCFLAGS)))' > $@
	@echo "expected: SUCCESSFUL" >> $@
	@echo "goto: $(ENTRY).goto" >> $@
	@echo "jobos: $(JOBOS)" >> $@

.PHONY: cbmc-batch.yaml
=======
clean2: clean
	$(RM) cbmc.xml sources.json

veryclean2: veryclean
	$(RM) cbmc.xml sources.json
	$(RM) viewer-*.json
>>>>>>> 5b246cc2

.PHONY: report2 clean2 veryclean2<|MERGE_RESOLUTION|>--- conflicted
+++ resolved
@@ -15,7 +15,6 @@
 GOTO_ANALYZER ?= goto-analyzer
 BATCH ?= cbmc-batch
 VIEWER ?= cbmc-viewer
-
 
 ################################################################
 # Build goto binary for cbmc
@@ -79,13 +78,8 @@
 	(mkdir -p $(MQTT)/build; cd $(MQTT)/build; cmake ..) \
 	       > $(ENTRY)0.txt 2>&1
 
-<<<<<<< HEAD
-$(ENTRY)1.goto: $(MQTT)/build $(OBJS)
-	$(GOTO_CC) --function harness -o $@ $(OBJS)
-=======
 $(ENTRY)1.goto: $(MQTT)/build $(GOTOS)
 	$(GOTO_CC) --function harness -o $@ $(GOTOS) \
->>>>>>> 5b246cc2
 		> $(ENTRY)1.txt 2>&1
 
 $(ENTRY)2.goto: $(ENTRY)1.goto
@@ -98,15 +92,6 @@
 
 $(ENTRY).goto: $(ENTRY)2.goto
 	cp $< $@
-
-
-################################################################
-# Set C compiler defines
-
-CBMC_OBJECT_BITS ?= 8
-CBMCFLAGS += --object-bits $(CBMC_OBJECT_BITS)
-CBMC_MAX_OBJECT_SIZE = "(SIZE_MAX>>(CBMC_OBJECT_BITS+1))"
-
 
 ################################################################
 # Set C compiler defines
@@ -133,23 +118,10 @@
 	--undefined-shift-check \
 	--unsigned-overflow-check \
 	--unwinding-assertions \
-	--nondet-static \
-	--div-by-zero-check \
-	--float-overflow-check \
-	--nan-check \
-	--pointer-overflow-check \
-	--undefined-shift-check \
-	--signed-overflow-check \
-	--unsigned-overflow-check \
-	--flush \
 
 goto: $(ENTRY).goto
 
 cbmc.txt: $(ENTRY).goto
-<<<<<<< HEAD
-	@echo cbmc $(CBMCFLAGS) --trace $< 2>&1 | tee $@
-	cbmc $(CBMCFLAGS) --trace $< 2>&1 | tee -a $@
-=======
 	- cbmc $(CBMCFLAGS) --trace $< >$@ 2>&1
 
 cbmc.xml: $(ENTRY).goto
@@ -157,7 +129,6 @@
 
 cbmc.json: $(ENTRY).goto
 	- cbmc $(CBMCFLAGS) --trace --json-ui $< >$@ 2>&1
->>>>>>> 5b246cc2
 
 property.xml: $(ENTRY).goto
 	cbmc $(CBMCFLAGS) --show-properties --xml-ui $< >$@ 2>&1
@@ -193,10 +164,7 @@
 clean:
 	$(RM) $(OBJS) $(ENTRY).goto
 	$(RM) $(ENTRY)[0-9].goto $(ENTRY)[0-9].txt
-<<<<<<< HEAD
-=======
 	$(RM) -r $(GOTO_DIR)
->>>>>>> 5b246cc2
 	$(RM) cbmc.txt property.xml coverage.xml TAGS TAGS-*
 	$(RM) *~ \#*
 
@@ -253,24 +221,11 @@
 	--property property.xml \
 	--coverage coverage.xml
 
-<<<<<<< HEAD
-CBMC_FLAGS =  '$(call encode_options,$(CBMCFLAGS))'
-cbmc-batch.yaml: Makefile ../Makefile.common
-	@echo "Building $@"
-	@$(RM) $@
-	@echo 'cbmcflags: $(strip $(call yaml_encode_options,$(CBMCFLAGS)))' > $@
-	@echo "expected: SUCCESSFUL" >> $@
-	@echo "goto: $(ENTRY).goto" >> $@
-	@echo "jobos: $(JOBOS)" >> $@
-
-.PHONY: cbmc-batch.yaml
-=======
 clean2: clean
 	$(RM) cbmc.xml sources.json
 
 veryclean2: veryclean
 	$(RM) cbmc.xml sources.json
 	$(RM) viewer-*.json
->>>>>>> 5b246cc2
 
 .PHONY: report2 clean2 veryclean2