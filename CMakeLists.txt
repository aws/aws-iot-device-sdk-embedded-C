--- conflicted
+++ resolved
@@ -75,11 +75,7 @@
         http_utest http_send_utest 
         json_utest openssl_utest
         sockets_utest plaintext_utest
-<<<<<<< HEAD
         openssl_utest retry_utils_utest)
-=======
-        clock_utest reconnect_utest)
->>>>>>> 89eaf8fe
 
     # Add a target for running coverage on tests.
     add_custom_target(coverage
