--- conflicted
+++ resolved
@@ -132,8 +132,6 @@
  */
 #ifndef TEST_TASKPOOL_WORK_ITEM_DURATION_MAX
     #define TEST_TASKPOOL_WORK_ITEM_DURATION_MAX    ( 55 )
-<<<<<<< HEAD
-=======
 #endif
 
 /**
@@ -162,7 +160,6 @@
  */
 #ifndef TEST_TASKPOOL_MAX_THREADS
     #define TEST_TASKPOOL_MAX_THREADS    7
->>>>>>> 22c0aecc
 #endif
 
 /**
@@ -205,23 +202,7 @@
  */
 static void EmulateWork()
 {
-<<<<<<< HEAD
     IotClock_SleepMs( rand() % TEST_TASKPOOL_WORK_ITEM_DURATION_MAX );
-=======
-    int32_t duration_in_nsec = ( ( 1000000 ) * ( rand() % TEST_TASKPOOL_WORK_ITEM_DURATION_MAX ) );
-
-    TEST_ASSERT_TRUE( duration_in_nsec <= 999999999 );
-
-    struct timespec delay =
-    {
-        .tv_sec  = 0,
-        .tv_nsec = duration_in_nsec
-    };
-
-    int error = clock_nanosleep( CLOCK_MONOTONIC, 0, &delay, NULL );
-
-    TEST_ASSERT_TRUE( error == 0 );
->>>>>>> 22c0aecc
 }
 
 /**
@@ -229,24 +210,7 @@
  */
 static void EmulateWorkLong()
 {
-<<<<<<< HEAD
     IotClock_SleepMs( 2000 + ( rand() % TEST_TASKPOOL_WORK_ITEM_DURATION_MAX ) );
-=======
-    int32_t duration_in_nsec = ( ( 1000000 ) * ( rand() % TEST_TASKPOOL_WORK_ITEM_DURATION_MAX ) );
-
-    TEST_ASSERT_TRUE( duration_in_nsec <= 999999999 );
-
-    /* Emulate at least 10 seconds worth of work. */
-    struct timespec delay =
-    {
-        .tv_sec  = 2,
-        .tv_nsec = duration_in_nsec
-    };
-
-    int error = clock_nanosleep( CLOCK_MONOTONIC, 0, &delay, NULL );
-
-    TEST_ASSERT_TRUE( error == 0 );
->>>>>>> 22c0aecc
 }
 
 /**
