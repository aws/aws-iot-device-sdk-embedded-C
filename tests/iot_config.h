--- conflicted
+++ resolved
@@ -172,11 +172,7 @@
 
 /* Enable asserts in the libraries. */
 #define IOT_CONTAINERS_ENABLE_ASSERTS           ( 1 )
-<<<<<<< HEAD
-#define IOT_MQTT_ENABLE_ASSERTS                 ( !IOT_TEST_COVERAGE )
-=======
 #define IOT_MQTT_ENABLE_ASSERTS                 ( ! IOT_TEST_COVERAGE )
->>>>>>> 5b246cc2
 #define IOT_TASKPOOL_ENABLE_ASSERTS             ( 1 )
 #define IOT_SERIALIZER_ENABLE_ASSERTS           ( 1 )
 #define AWS_IOT_SHADOW_ENABLE_ASSERTS           ( 1 )
@@ -274,17 +270,10 @@
         #error "Unsupported compiler. Only gcc and clang are supported for coverage."
     #endif
 
-<<<<<<< HEAD
-/* Define a custom logging puts function. This function allows coverage
- * testing of logging functions, but prevents excessive logs from being
- * printed. */
-    #define IotLogging_Puts    _coveragePuts
-=======
     /* Define a custom logging puts function. This function allows coverage
      * testing of logging functions, but prevents excessive logs from being
      * printed. */
     #define IotLogging_Puts       _coveragePuts
->>>>>>> 5b246cc2
 
 /* Includes for coverage logging puts. */
     #include <stdbool.h>
