/*
 * Copyright (C) 2019 Amazon.com, Inc. or its affiliates.  All Rights Reserved.
 *
 * Permission is hereby granted, free of charge, to any person obtaining a copy of
 * this software and associated documentation files (the "Software"), to deal in
 * the Software without restriction, including without limitation the rights to
 * use, copy, modify, merge, publish, distribute, sublicense, and/or sell copies of
 * the Software, and to permit persons to whom the Software is furnished to do so,
 * subject to the following conditions:
 *
 * The above copyright notice and this permission notice shall be included in all
 * copies or substantial portions of the Software.
 *
 * THE SOFTWARE IS PROVIDED "AS IS", WITHOUT WARRANTY OF ANY KIND, EXPRESS OR
 * IMPLIED, INCLUDING BUT NOT LIMITED TO THE WARRANTIES OF MERCHANTABILITY, FITNESS
 * FOR A PARTICULAR PURPOSE AND NONINFRINGEMENT. IN NO EVENT SHALL THE AUTHORS OR
 * COPYRIGHT HOLDERS BE LIABLE FOR ANY CLAIM, DAMAGES OR OTHER LIABILITY, WHETHER
 * IN AN ACTION OF CONTRACT, TORT OR OTHERWISE, ARISING FROM, OUT OF OR IN
 * CONNECTION WITH THE SOFTWARE OR THE USE OR OTHER DEALINGS IN THE SOFTWARE.
 */

/**
 * @file iot_atomic_gcc.h
 * @brief Atomic operations implemented on GCC extensions.
 *
 * Compatible with GCC and clang.
 */

#ifndef IOT_ATOMIC_GCC_H_
#define IOT_ATOMIC_GCC_H_

/* Standard includes. */
#include <stdbool.h>
#include <stdint.h>

/**
 * @brief GCC function attribute to always inline a function.
 */

/* This header file is intended to be used with only the gcc compiler
 * which will have the __attribute__ language extension available. */
/* coverity[misra_banned_extension_origin] */
#define FORCE_INLINE    inline __attribute__( ( always_inline ) )

/*---------------- Swap and compare-and-swap ------------------*/

/**
 * @brief Implementation of atomic compare-and-swap for gcc.
 */
static FORCE_INLINE uint32_t Atomic_CompareAndSwap_u32( uint32_t volatile * pDestination,
                                                        uint32_t newValue,
                                                        uint32_t comparand )
{
    uint32_t swapped = 0;

<<<<<<< HEAD
    /* This header file is intended to be used with only the gcc compiler
     * which requires an int parameter for this routine. */
=======
    /* This header file is used with only the gcc compiler which
     * requires an int parameter for this routine.
     * This routine is built into gcc and defined to return a bool
     * type. */
>>>>>>> 822fff40
    /* coverity[misra_c_2012_directive_4_6_violation] */
    /* coverity[misra_c_2012_rule_10_4_violation] */
    if( __atomic_compare_exchange( pDestination,
                                   &comparand,
                                   &newValue,
                                   false,
                                   __ATOMIC_SEQ_CST,
                                   __ATOMIC_SEQ_CST ) == ( ( bool ) ( true ) ) )
    {
        swapped = 1;
    }

    return swapped;
}

/*-----------------------------------------------------------*/

/**
 * @brief Implementation of atomic pointer swap for gcc.
 */
static FORCE_INLINE void * Atomic_Swap_Pointer( void * volatile * pDestination,
                                                void * pNewValue )
{
    void * pOldValue = NULL;

<<<<<<< HEAD
    /* This header file is intended to be used with only the gcc compiler
     * which requires an int parameter for this routine. */
=======
    /* This header file is used with only the gcc compiler which
     * requires an int parameter for this routine. */
>>>>>>> 822fff40
    /* coverity[misra_c_2012_directive_4_6_violation] */
    __atomic_exchange( pDestination, &pNewValue, &pOldValue, __ATOMIC_SEQ_CST );

    return pOldValue;
}

/*-----------------------------------------------------------*/

/**
 * @brief Implementation of atomic pointer compare-and-swap for gcc.
 */
static FORCE_INLINE uint32_t Atomic_CompareAndSwap_Pointer( void * volatile * pDestination,
                                                            void * pNewValue,
                                                            void * pComparand )
{
    uint32_t swapped = 0;

    /* This routine is built into gcc and defined to return a bool
     * type. */
    /* coverity[misra_c_2012_rule_10_4_violation] */
    if( __atomic_compare_exchange( pDestination,
                                   &pComparand,
                                   &pNewValue,
                                   false,
                                   __ATOMIC_SEQ_CST,
                                   __ATOMIC_SEQ_CST ) == ( ( bool ) ( true ) ) )
    {
        swapped = 1;
    }

    return swapped;
}

/*----------------------- Arithmetic --------------------------*/

/**
 * @brief Implementation of atomic addition for gcc.
 */
static FORCE_INLINE uint32_t Atomic_Add_u32( uint32_t volatile * pAugend,
                                             uint32_t addend )
{
<<<<<<< HEAD
    /* This header file is intended to be used with only the gcc compiler
     * which requires an int parameter for this routine. */
=======
    /* This header file is used with only the gcc compiler which
     * requires an int parameter for this routine. */
>>>>>>> 822fff40
    /* coverity[misra_c_2012_directive_4_6_violation] */
    return ( uint32_t ) ( __atomic_fetch_add( pAugend, addend, __ATOMIC_SEQ_CST ) );
}

/*-----------------------------------------------------------*/

/**
 * @brief Implementation of atomic subtraction for gcc.
 */
static FORCE_INLINE uint32_t Atomic_Subtract_u32( uint32_t volatile * pMinuend,
                                                  uint32_t subtrahend )
{
<<<<<<< HEAD
    /* This header file is intended to be used with only the gcc compiler
     * which requires an int parameter for this routine. */
=======
    /* This header file is used with only the gcc compiler which
     * requires an int parameter for this routine. */
>>>>>>> 822fff40
    /* coverity[misra_c_2012_directive_4_6_violation] */
    return ( uint32_t ) ( __atomic_fetch_sub( pMinuend, subtrahend, __ATOMIC_SEQ_CST ) );
}

/*-----------------------------------------------------------*/

/**
 * @brief Implementation of atomic increment for gcc.
 */
static FORCE_INLINE uint32_t Atomic_Increment_u32( uint32_t volatile * pAugend )
{
    return ( uint32_t ) ( __atomic_fetch_add( pAugend, 1U, __ATOMIC_SEQ_CST ) );
}

/*-----------------------------------------------------------*/

/**
 * @brief Implementation of atomic decrement for gcc.
 */
static FORCE_INLINE uint32_t Atomic_Decrement_u32( uint32_t volatile * pMinuend )
{
    return ( uint32_t ) ( __atomic_fetch_sub( pMinuend, 1U, __ATOMIC_SEQ_CST ) );
}

/*--------------------- Bitwise logic -------------------------*/

/**
 * @brief Implementation of atomic OR for gcc.
 */
static FORCE_INLINE uint32_t Atomic_OR_u32( uint32_t volatile * pOperand,
                                            uint32_t mask )
{
<<<<<<< HEAD
    /* This header file is intended to be used with only the gcc compiler
     * which requires an int parameter for this routine. */
=======
    /* This header file is used with only the gcc compiler which
     * requires an int parameter for this routine. */
>>>>>>> 822fff40
    /* coverity[misra_c_2012_directive_4_6_violation] */
    return ( uint32_t ) ( __atomic_fetch_or( pOperand, mask, __ATOMIC_SEQ_CST ) );
}

/*-----------------------------------------------------------*/

/**
 * @brief Implementation of atomic XOR for gcc.
 */
static FORCE_INLINE uint32_t Atomic_XOR_u32( uint32_t volatile * pOperand,
                                             uint32_t mask )
{
<<<<<<< HEAD
    /* This header file is intended to be used with only the gcc compiler
     * which requires an int parameter for this routine. */
=======
    /* This header file is used with only the gcc compiler which
     * requires an int parameter for this routine. */
>>>>>>> 822fff40
    /* coverity[misra_c_2012_directive_4_6_violation] */
    return ( uint32_t ) ( __atomic_fetch_xor( pOperand, mask, __ATOMIC_SEQ_CST ) );
}

/*-----------------------------------------------------------*/

/**
 * @brief Implementation of atomic AND for gcc.
 */
static FORCE_INLINE uint32_t Atomic_AND_u32( uint32_t volatile * pOperand,
                                             uint32_t mask )
{
<<<<<<< HEAD
    /* This header file is intended to be used with only the gcc compiler
     * which requires an int parameter for this routine. */
=======
    /* This header file is used with only the gcc compiler which
     * requires an int parameter for this routine. */
>>>>>>> 822fff40
    /* coverity[misra_c_2012_directive_4_6_violation] */
    return ( uint32_t ) ( __atomic_fetch_and( pOperand, mask, __ATOMIC_SEQ_CST ) );
}

/*-----------------------------------------------------------*/

/**
 * @brief Implementation of atomic NAND for gcc.
 */
static FORCE_INLINE uint32_t Atomic_NAND_u32( uint32_t volatile * pOperand,
                                              uint32_t mask )
{
<<<<<<< HEAD
    /* This header file is intended to be used with only the gcc compiler
     * which requires an int parameter for this routine. */
=======
    /* This header file is used with only the gcc compiler which
     * requires an int parameter for this routine. */
>>>>>>> 822fff40
    /* coverity[misra_c_2012_directive_4_6_violation] */
    return ( uint32_t ) ( __atomic_fetch_nand( pOperand, mask, __ATOMIC_SEQ_CST ) );
}

#endif /* IOT_ATOMIC_GCC_H_ */<|MERGE_RESOLUTION|>--- conflicted
+++ resolved
@@ -53,15 +53,10 @@
 {
     uint32_t swapped = 0;
 
-<<<<<<< HEAD
-    /* This header file is intended to be used with only the gcc compiler
-     * which requires an int parameter for this routine. */
-=======
-    /* This header file is used with only the gcc compiler which
-     * requires an int parameter for this routine.
+    /* This header file is intended to be used with only the gcc compiler
+     * which requires an int parameter for this routine. */
      * This routine is built into gcc and defined to return a bool
      * type. */
->>>>>>> 822fff40
     /* coverity[misra_c_2012_directive_4_6_violation] */
     /* coverity[misra_c_2012_rule_10_4_violation] */
     if( __atomic_compare_exchange( pDestination,
@@ -87,13 +82,8 @@
 {
     void * pOldValue = NULL;
 
-<<<<<<< HEAD
-    /* This header file is intended to be used with only the gcc compiler
-     * which requires an int parameter for this routine. */
-=======
-    /* This header file is used with only the gcc compiler which
-     * requires an int parameter for this routine. */
->>>>>>> 822fff40
+    /* This header file is intended to be used with only the gcc compiler
+     * which requires an int parameter for this routine. */
     /* coverity[misra_c_2012_directive_4_6_violation] */
     __atomic_exchange( pDestination, &pNewValue, &pOldValue, __ATOMIC_SEQ_CST );
 
@@ -135,13 +125,8 @@
 static FORCE_INLINE uint32_t Atomic_Add_u32( uint32_t volatile * pAugend,
                                              uint32_t addend )
 {
-<<<<<<< HEAD
-    /* This header file is intended to be used with only the gcc compiler
-     * which requires an int parameter for this routine. */
-=======
-    /* This header file is used with only the gcc compiler which
-     * requires an int parameter for this routine. */
->>>>>>> 822fff40
+    /* This header file is intended to be used with only the gcc compiler
+     * which requires an int parameter for this routine. */
     /* coverity[misra_c_2012_directive_4_6_violation] */
     return ( uint32_t ) ( __atomic_fetch_add( pAugend, addend, __ATOMIC_SEQ_CST ) );
 }
@@ -154,13 +139,8 @@
 static FORCE_INLINE uint32_t Atomic_Subtract_u32( uint32_t volatile * pMinuend,
                                                   uint32_t subtrahend )
 {
-<<<<<<< HEAD
-    /* This header file is intended to be used with only the gcc compiler
-     * which requires an int parameter for this routine. */
-=======
-    /* This header file is used with only the gcc compiler which
-     * requires an int parameter for this routine. */
->>>>>>> 822fff40
+    /* This header file is intended to be used with only the gcc compiler
+     * which requires an int parameter for this routine. */
     /* coverity[misra_c_2012_directive_4_6_violation] */
     return ( uint32_t ) ( __atomic_fetch_sub( pMinuend, subtrahend, __ATOMIC_SEQ_CST ) );
 }
@@ -193,13 +173,8 @@
 static FORCE_INLINE uint32_t Atomic_OR_u32( uint32_t volatile * pOperand,
                                             uint32_t mask )
 {
-<<<<<<< HEAD
-    /* This header file is intended to be used with only the gcc compiler
-     * which requires an int parameter for this routine. */
-=======
-    /* This header file is used with only the gcc compiler which
-     * requires an int parameter for this routine. */
->>>>>>> 822fff40
+    /* This header file is intended to be used with only the gcc compiler
+     * which requires an int parameter for this routine. */
     /* coverity[misra_c_2012_directive_4_6_violation] */
     return ( uint32_t ) ( __atomic_fetch_or( pOperand, mask, __ATOMIC_SEQ_CST ) );
 }
@@ -212,13 +187,8 @@
 static FORCE_INLINE uint32_t Atomic_XOR_u32( uint32_t volatile * pOperand,
                                              uint32_t mask )
 {
-<<<<<<< HEAD
-    /* This header file is intended to be used with only the gcc compiler
-     * which requires an int parameter for this routine. */
-=======
-    /* This header file is used with only the gcc compiler which
-     * requires an int parameter for this routine. */
->>>>>>> 822fff40
+    /* This header file is intended to be used with only the gcc compiler
+     * which requires an int parameter for this routine. */
     /* coverity[misra_c_2012_directive_4_6_violation] */
     return ( uint32_t ) ( __atomic_fetch_xor( pOperand, mask, __ATOMIC_SEQ_CST ) );
 }
@@ -231,13 +201,8 @@
 static FORCE_INLINE uint32_t Atomic_AND_u32( uint32_t volatile * pOperand,
                                              uint32_t mask )
 {
-<<<<<<< HEAD
-    /* This header file is intended to be used with only the gcc compiler
-     * which requires an int parameter for this routine. */
-=======
-    /* This header file is used with only the gcc compiler which
-     * requires an int parameter for this routine. */
->>>>>>> 822fff40
+    /* This header file is intended to be used with only the gcc compiler
+     * which requires an int parameter for this routine. */
     /* coverity[misra_c_2012_directive_4_6_violation] */
     return ( uint32_t ) ( __atomic_fetch_and( pOperand, mask, __ATOMIC_SEQ_CST ) );
 }
@@ -250,13 +215,8 @@
 static FORCE_INLINE uint32_t Atomic_NAND_u32( uint32_t volatile * pOperand,
                                               uint32_t mask )
 {
-<<<<<<< HEAD
-    /* This header file is intended to be used with only the gcc compiler
-     * which requires an int parameter for this routine. */
-=======
-    /* This header file is used with only the gcc compiler which
-     * requires an int parameter for this routine. */
->>>>>>> 822fff40
+    /* This header file is intended to be used with only the gcc compiler
+     * which requires an int parameter for this routine. */
     /* coverity[misra_c_2012_directive_4_6_violation] */
     return ( uint32_t ) ( __atomic_fetch_nand( pOperand, mask, __ATOMIC_SEQ_CST ) );
 }
