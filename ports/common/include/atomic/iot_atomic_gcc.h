/*
 * Copyright (C) 2019 Amazon.com, Inc. or its affiliates.  All Rights Reserved.
 *
 * Permission is hereby granted, free of charge, to any person obtaining a copy of
 * this software and associated documentation files (the "Software"), to deal in
 * the Software without restriction, including without limitation the rights to
 * use, copy, modify, merge, publish, distribute, sublicense, and/or sell copies of
 * the Software, and to permit persons to whom the Software is furnished to do so,
 * subject to the following conditions:
 *
 * The above copyright notice and this permission notice shall be included in all
 * copies or substantial portions of the Software.
 *
 * THE SOFTWARE IS PROVIDED "AS IS", WITHOUT WARRANTY OF ANY KIND, EXPRESS OR
 * IMPLIED, INCLUDING BUT NOT LIMITED TO THE WARRANTIES OF MERCHANTABILITY, FITNESS
 * FOR A PARTICULAR PURPOSE AND NONINFRINGEMENT. IN NO EVENT SHALL THE AUTHORS OR
 * COPYRIGHT HOLDERS BE LIABLE FOR ANY CLAIM, DAMAGES OR OTHER LIABILITY, WHETHER
 * IN AN ACTION OF CONTRACT, TORT OR OTHERWISE, ARISING FROM, OUT OF OR IN
 * CONNECTION WITH THE SOFTWARE OR THE USE OR OTHER DEALINGS IN THE SOFTWARE.
 */

/**
 * @file iot_atomic_gcc.h
 * @brief Atomic operations implemented on GCC extensions.
 *
 * Compatible with GCC and clang.
 */

#ifndef IOT_ATOMIC_GCC_H_
#define IOT_ATOMIC_GCC_H_

/* Standard includes. */
#include <stdbool.h>
#include <stdint.h>

/**
 * @brief GCC function attribute to always inline a function.
 */
#define FORCE_INLINE    inline __attribute__( ( always_inline ) )

/*---------------- Swap and compare-and-swap ------------------*/

/**
 * @brief Implementation of atomic compare-and-swap for gcc.
 */
static FORCE_INLINE uint32_t Atomic_CompareAndSwap_u32( uint32_t volatile * pDestination,
                                                        uint32_t newValue,
                                                        uint32_t comparand )
{
    uint32_t swapped = 0;

    /* This header file is used with only the gcc compiler which
<<<<<<< HEAD
     * requires an int parameter for this routine.
     * This routine is built into gcc and defined to return a bool
     * type. */
=======
     * requires an int parameter for this routine. */
>>>>>>> 0d8f764f
    /* coverity[misra_c_2012_directive_4_6_violation] */
    /* coverity[misra_c_2012_rule_10_4_violation] */
    if( __atomic_compare_exchange( pDestination,
                                   &comparand,
                                   &newValue,
                                   false,
                                   __ATOMIC_SEQ_CST,
                                   __ATOMIC_SEQ_CST ) == ( ( bool ) ( true ) ) )
    {
        swapped = 1;
    }

    return swapped;
}

/*-----------------------------------------------------------*/

/**
 * @brief Implementation of atomic pointer swap for gcc.
 */
static FORCE_INLINE void * Atomic_Swap_Pointer( void * volatile * pDestination,
                                                void * pNewValue )
{
    void * pOldValue = NULL;

    /* This header file is used with only the gcc compiler which
     * requires an int parameter for this routine. */
    /* coverity[misra_c_2012_directive_4_6_violation] */
    __atomic_exchange( pDestination, &pNewValue, &pOldValue, __ATOMIC_SEQ_CST );

    return pOldValue;
}

/*-----------------------------------------------------------*/

/**
 * @brief Implementation of atomic pointer compare-and-swap for gcc.
 */
static FORCE_INLINE uint32_t Atomic_CompareAndSwap_Pointer( void * volatile * pDestination,
                                                            void * pNewValue,
                                                            void * pComparand )
{
    uint32_t swapped = 0;

    /* This routine is built into gcc and defined to return a bool
     * type. */
    /* coverity[misra_c_2012_rule_10_4_violation] */
    if( __atomic_compare_exchange( pDestination,
                                   &pComparand,
                                   &pNewValue,
                                   false,
                                   __ATOMIC_SEQ_CST,
                                   __ATOMIC_SEQ_CST ) == ( ( bool ) ( true ) ) )
    {
        swapped = 1;
    }

    return swapped;
}

/*----------------------- Arithmetic --------------------------*/

/**
 * @brief Implementation of atomic addition for gcc.
 */
static FORCE_INLINE uint32_t Atomic_Add_u32( uint32_t volatile * pAugend,
                                             uint32_t addend )
{
    /* This header file is used with only the gcc compiler which
     * requires an int parameter for this routine. */
    /* coverity[misra_c_2012_directive_4_6_violation] */
    return ( uint32_t ) ( __atomic_fetch_add( pAugend, addend, __ATOMIC_SEQ_CST ) );
}

/*-----------------------------------------------------------*/

/**
 * @brief Implementation of atomic subtraction for gcc.
 */
static FORCE_INLINE uint32_t Atomic_Subtract_u32( uint32_t volatile * pMinuend,
                                                  uint32_t subtrahend )
{
    /* This header file is used with only the gcc compiler which
     * requires an int parameter for this routine. */
    /* coverity[misra_c_2012_directive_4_6_violation] */
    return ( uint32_t ) ( __atomic_fetch_sub( pMinuend, subtrahend, __ATOMIC_SEQ_CST ) );
}

/*-----------------------------------------------------------*/

/**
 * @brief Implementation of atomic increment for gcc.
 */
static FORCE_INLINE uint32_t Atomic_Increment_u32( uint32_t volatile * pAugend )
{
    return ( uint32_t ) ( __atomic_fetch_add( pAugend, 1U, __ATOMIC_SEQ_CST ) );
}

/*-----------------------------------------------------------*/

/**
 * @brief Implementation of atomic decrement for gcc.
 */
static FORCE_INLINE uint32_t Atomic_Decrement_u32( uint32_t volatile * pMinuend )
{
    return ( uint32_t ) ( __atomic_fetch_sub( pMinuend, 1U, __ATOMIC_SEQ_CST ) );
}

/*--------------------- Bitwise logic -------------------------*/

/**
 * @brief Implementation of atomic OR for gcc.
 */
static FORCE_INLINE uint32_t Atomic_OR_u32( uint32_t volatile * pOperand,
                                            uint32_t mask )
{
    /* This header file is used with only the gcc compiler which
     * requires an int parameter for this routine. */
    /* coverity[misra_c_2012_directive_4_6_violation] */
    return ( uint32_t ) ( __atomic_fetch_or( pOperand, mask, __ATOMIC_SEQ_CST ) );
}

/*-----------------------------------------------------------*/

/**
 * @brief Implementation of atomic XOR for gcc.
 */
static FORCE_INLINE uint32_t Atomic_XOR_u32( uint32_t volatile * pOperand,
                                             uint32_t mask )
{
    /* This header file is used with only the gcc compiler which
     * requires an int parameter for this routine. */
    /* coverity[misra_c_2012_directive_4_6_violation] */
    return ( uint32_t ) ( __atomic_fetch_xor( pOperand, mask, __ATOMIC_SEQ_CST ) );
}

/*-----------------------------------------------------------*/

/**
 * @brief Implementation of atomic AND for gcc.
 */
static FORCE_INLINE uint32_t Atomic_AND_u32( uint32_t volatile * pOperand,
                                             uint32_t mask )
{
    /* This header file is used with only the gcc compiler which
     * requires an int parameter for this routine. */
    /* coverity[misra_c_2012_directive_4_6_violation] */
    return ( uint32_t ) ( __atomic_fetch_and( pOperand, mask, __ATOMIC_SEQ_CST ) );
}

/*-----------------------------------------------------------*/

/**
 * @brief Implementation of atomic NAND for gcc.
 */
static FORCE_INLINE uint32_t Atomic_NAND_u32( uint32_t volatile * pOperand,
                                              uint32_t mask )
{
    /* This header file is used with only the gcc compiler which
     * requires an int parameter for this routine. */
    /* coverity[misra_c_2012_directive_4_6_violation] */
    return ( uint32_t ) ( __atomic_fetch_nand( pOperand, mask, __ATOMIC_SEQ_CST ) );
}

#endif /* IOT_ATOMIC_GCC_H_ */<|MERGE_RESOLUTION|>--- conflicted
+++ resolved
@@ -50,13 +50,9 @@
     uint32_t swapped = 0;
 
     /* This header file is used with only the gcc compiler which
-<<<<<<< HEAD
      * requires an int parameter for this routine.
      * This routine is built into gcc and defined to return a bool
      * type. */
-=======
-     * requires an int parameter for this routine. */
->>>>>>> 0d8f764f
     /* coverity[misra_c_2012_directive_4_6_violation] */
     /* coverity[misra_c_2012_rule_10_4_violation] */
     if( __atomic_compare_exchange( pDestination,
