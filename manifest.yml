--- conflicted
+++ resolved
@@ -44,11 +44,7 @@
       url: "https://github.com/aws/Jobs-for-AWS-IoT-embedded-sdk"
       path: "libraries/aws/jobs-for-aws-iot-embedded-sdk"
   - name: "OTA-for-AWS-IoT-embedded-sdk"
-<<<<<<< HEAD
-    version: "v3.1.0"
-=======
-    version: "fc02e529"
->>>>>>> de9f1d79
+    version: "bedb842"
     repository:
       type: "git"
       url: "https://github.com/aws/ota-for-aws-iot-embedded-sdk"
