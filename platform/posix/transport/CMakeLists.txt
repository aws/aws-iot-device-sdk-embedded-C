--- conflicted
+++ resolved
@@ -37,34 +37,14 @@
 add_library( openssl_posix
                 ${OPENSSL_TRANSPORT_SOURCES} )
 
-<<<<<<< HEAD
-=======
 set( OPENSSL_USE_STATIC_LIBS TRUE )
 find_package( OpenSSL REQUIRED )
 
->>>>>>> acf4e91f
 # Verify the minimum OpenSSL version required
 if( OPENSSL_VERSION MATCHES "0.9$" OR OPENSSL_VERSION MATCHES "1.0$"  )
     message( FATAL_ERROR "OpenSSL 1.1.0 or later required: OpenSSL ${OPENSSL_VERSION} found." )
 endif()
 
-<<<<<<< HEAD
-target_link_libraries( openssl_posix 
-                         PUBLIC 
-                           sockets_posix
-                         PRIVATE
-                           OpenSSL::Crypto
-                           OpenSSL::SSL
-                           # SSL uses Threads and on some platforms require 
-                           # explicit linking.
-                           Threads::Threads
-                           # SSL uses Dynamic Loading and on some platforms 
-                           # requires explicit linking.
-                           ${CMAKE_DL_LIBS} )
-
-if(BUILD_TESTS)
-  add_subdirectory(utest)
-=======
 set( CMAKE_THREAD_PREFER_PTHREAD ON )
 find_package( Threads REQUIRED )
 
@@ -84,5 +64,4 @@
 
 if( BUILD_TESTS )
   add_subdirectory( utest )
->>>>>>> acf4e91f
 endif()