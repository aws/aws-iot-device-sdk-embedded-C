/*
 * OTA PAL for POSIX V2.0.0
 * Copyright (C) 2020 Amazon.com, Inc. or its affiliates.  All Rights Reserved.
 *
 * Permission is hereby granted, free of charge, to any person obtaining a copy of
 * this software and associated documentation files (the "Software"), to deal in
 * the Software without restriction, including without limitation the rights to
 * use, copy, modify, merge, publish, distribute, sublicense, and/or sell copies of
 * the Software, and to permit persons to whom the Software is furnished to do so,
 * subject to the following conditions:
 *
 * The above copyright notice and this permission notice shall be included in all
 * copies or substantial portions of the Software.
 *
 * THE SOFTWARE IS PROVIDED "AS IS", WITHOUT WARRANTY OF ANY KIND, EXPRESS OR
 * IMPLIED, INCLUDING BUT NOT LIMITED TO THE WARRANTIES OF MERCHANTABILITY, FITNESS
 * FOR A PARTICULAR PURPOSE AND NONINFRINGEMENT. IN NO EVENT SHALL THE AUTHORS OR
 * COPYRIGHT HOLDERS BE LIABLE FOR ANY CLAIM, DAMAGES OR OTHER LIABILITY, WHETHER
 * IN AN ACTION OF CONTRACT, TORT OR OTHERWISE, ARISING FROM, OUT OF OR IN
 * CONNECTION WITH THE SOFTWARE OR THE USE OR OTHER DEALINGS IN THE SOFTWARE.
 */



/* OTA PAL implementation for POSIX platform. */

#include <stdio.h>
#include <stdlib.h>
#include <string.h>
#include <errno.h>
#include <assert.h>
#include <libgen.h>

#include "ota.h"
#include "ota_pal_posix.h"

#include <openssl/evp.h>
#include <openssl/bio.h>
#include <openssl/x509.h>
#include <openssl/pem.h>

/**
 * @brief Code signing certificate
 *
 * The certificate is used for OTA image signing.  If a platform does not support a file
 * system the signing certificate can be pasted here for testing purpose.
 *
 * PEM-encoded code signer certificate
 *
 * Must include the PEM header and footer:
 * "-----BEGIN CERTIFICATE-----\n"
 * "...base64 data...\n"
 * "-----END CERTIFICATE-----\n";
 */
static const char signingcredentialSIGNING_CERTIFICATE_PEM[] = "Paste code signing certificate here";

/**
 * @brief Size of buffer used in file operations on this platform (POSIX).
 */
#define OTA_PAL_POSIX_BUF_SIZE    ( ( size_t ) 4096U )

/**
 * @brief Specify the OTA signature algorithm we support on this platform.
 */
const char OTA_JsonFileSignatureKey[ OTA_FILE_SIG_KEY_STR_MAX_LENGTH ] = "sig-sha256-ecdsa";

/**
 * @brief Read the specified signer certificate from the filesystem into a local buffer. The allocated
 * memory becomes the property of the caller who is responsible for freeing it.
 */
static EVP_PKEY * Openssl_GetPkeyFromCertificate( uint8_t * pCertFilePath );

/**
 * @brief Verify the signature of the input content with OpenSSL.
 */
static OtaPalMainStatus_t Openssl_DigestVerify( EVP_MD_CTX * pSigContext,
                                                EVP_PKEY * pPkey,
                                                FILE * pFile,
                                                Sig256_t * pSignature );

/**
 * @brief Verify the signature of the specified file using OpenSSL.
 */
static OtaPalStatus_t otaPal_CheckFileSignature( OtaFileContext_t * const C );

/*-----------------------------------------------------------*/

static EVP_PKEY * Openssl_GetPkeyFromCertificate( uint8_t * pCertFilePath )
{
    BIO * pBio = NULL;
    X509 * pCert = NULL;
    EVP_PKEY * pPkey = NULL;
    int32_t rc = 0;

    /* Read the cert file */
    pBio = BIO_new( BIO_s_file() );

    if( pBio != NULL )
    {
        /* coverity[misra_c_2012_rule_10_1_violation] */
        rc = BIO_read_filename( pBio, pCertFilePath );

        if( rc != 1 )
        {
            LogDebug( ( " No cert file, reading signer cert from header file\n" ) );

            /* Get the signer cert from a predefined PEM string */
            BIO_free_all( pBio );
            pBio = BIO_new( BIO_s_mem() );

            if( pBio != NULL )
            {
                rc = BIO_puts( pBio, signingcredentialSIGNING_CERTIFICATE_PEM );

                if( rc <= 0 )
                {
                    LogError( ( "Failed to write a PEM string to BIO stream" ) );
                }
            }
            else
            {
                LogError( ( "Failed to read certificate from a PEM string." ) );
            }
        }
        else
        {
            LogError( ( "Failed to read certificate from a file." ) );
        }
    }

    if( ( pBio != NULL ) && ( rc > 0 ) )
    {
        pCert = PEM_read_bio_X509( pBio, NULL, NULL, NULL );

        if( pCert != NULL )
        {
            LogDebug( ( "Getting the pkey from the X509 cert." ) );

            /* Extract the public key */
            pPkey = X509_get_pubkey( pCert );

            if( pPkey == NULL )
            {
                LogError( ( "Failed to get pkey from the signer cert." ) );
            }
        }
        else
        {
            LogError( ( "Failed to load cert from either file or predefined string." ) );
        }
    }
    else
    {
        LogError( ( "Failed to read signer cert." ) );
    }

    BIO_free_all( pBio );
    X509_free( pCert );

    /* pPkey should be freed by the caller */
    return pPkey;
}


static OtaPalMainStatus_t Openssl_DigestVerifyStart( EVP_MD_CTX * pSigContext,
                                                     EVP_PKEY * pPkey,
                                                     FILE * pFile,
                                                     uint8_t ** pBuf )
{
    OtaPalMainStatus_t mainErr = OtaPalSignatureCheckFailed;

    assert( pBuf != NULL );
    assert( ( pSigContext != NULL ) && ( pPkey != NULL ) );

    /* Verify an ECDSA-SHA256 signature. */
    if( ( pFile != NULL ) &&
        ( 1 == EVP_DigestVerifyInit( pSigContext, NULL, EVP_sha256(), NULL, pPkey ) ) )
    {
        LogDebug( ( "Started signature verification." ) );

        *pBuf = OPENSSL_malloc( OTA_PAL_POSIX_BUF_SIZE );

        if( *pBuf == NULL )
        {
            LogError( ( "Failed to allocate buffer memory." ) );
            mainErr = OtaPalOutOfMemory;
        }
        else
        {
            mainErr = OtaPalSuccess;
        }
    }
    else
    {
        LogError( ( "File signature check failed at INIT." ) );
    }

    return mainErr;
}

static bool Openssl_DigestVerifyUpdate( EVP_MD_CTX * pSigContext,
                                        FILE * pFile,
                                        uint8_t * pBuf )
{
    size_t bytesRead;

    do
    {
        /* POSIX port using standard library */
        /* coverity[misra_c_2012_rule_21_6_violation] */
        bytesRead = fread( pBuf, 1U, OTA_PAL_POSIX_BUF_SIZE, pFile );

        assert( bytesRead < OTA_PAL_POSIX_BUF_SIZE );

        /* feof returns non-zero if end of file is reached, otherwise it returns 0. When
         * bytesRead is not equal to OTA_PAL_POSIX_BUF_SIZE, we should be reading last
         * chunk and reach to end of file. */
<<<<<<< HEAD

        /* POSIX port using standard library */
        /* coverity[misra_c_2012_rule_21_6_violation] */
        if( ( bytesRead < OTA_PAL_POSIX_BUF_SIZE ) && ( 0 == feof( pFile ) ) )
=======
        if( 0 == feof( pFile ) )
>>>>>>> 14f512ab
        {
            break;
        }

        /* Include the file chunk in the signature validation. Zero size is OK. */
        if( 1 != EVP_DigestVerifyUpdate( pSigContext, pBuf, bytesRead ) )
        {
            break;
        }
    } while( bytesRead > 0UL );

    /* POSIX port using standard library */
    /* coverity[misra_c_2012_rule_21_6_violation] */
    return( 0 != feof( pFile ) ? true : false );
}

static OtaPalMainStatus_t Openssl_DigestVerify( EVP_MD_CTX * pSigContext,
                                                EVP_PKEY * pPkey,
                                                FILE * pFile,
                                                Sig256_t * pSignature )
{
    OtaPalMainStatus_t mainErr = OtaPalSignatureCheckFailed;
    OtaPalMainStatus_t startErr;
    uint8_t * pBuf;

    startErr = Openssl_DigestVerifyStart( pSigContext, pPkey, pFile, &pBuf );

    if( OtaPalSuccess == startErr )
    {
        /* Rewind the received file to the beginning. */
        /* POSIX port using standard library */
        /* coverity[misra_c_2012_rule_21_6_violation] */
        if( fseek( pFile, 0L, SEEK_SET ) == 0 )
        {
            bool eof = Openssl_DigestVerifyUpdate( pSigContext, pFile, pBuf );

            if( ( eof == true ) && ( 1 == EVP_DigestVerifyFinal( pSigContext,
                                                                 pSignature->data,
                                                                 pSignature->size ) ) )
            {
                mainErr = OtaPalSuccess;
            }
            else
            {
                LogError( ( "File signature check failed at FINAL" ) );
            }
        }

        /* Free the temporary file page buffer. */
        OPENSSL_free( pBuf );
    }
    else
    {
        mainErr = startErr;
    }

    return mainErr;
}

static OtaPalStatus_t otaPal_CheckFileSignature( OtaFileContext_t * const C )
{
    OtaPalMainStatus_t mainErr = OtaPalSignatureCheckFailed;
    EVP_PKEY * pPkey = NULL;
    EVP_MD_CTX * pSigContext = NULL;

    assert( C != NULL );

    /* Extract the signer cert from the file. */
    pPkey = Openssl_GetPkeyFromCertificate( C->pCertFilepath );

    /* Create a new signature context for verification purpose. */
    pSigContext = EVP_MD_CTX_new();

    if( ( pPkey != NULL ) && ( pSigContext != NULL ) )
    {
        /* Verify the signature. */
        mainErr = Openssl_DigestVerify( pSigContext, pPkey, C->pFile, C->pSignature );
    }
    else
    {
        if( pSigContext == NULL )
        {
            LogError( ( "File signature check failed at NEW sig context." ) );
        }
        else
        {
            LogError( ( "File signature check failed at EXTRACT pkey from signer certificate." ) );
            mainErr = OtaPalBadSignerCert;
        }
    }

    /* Free up objects */
    EVP_MD_CTX_free( pSigContext );
    EVP_PKEY_free( pPkey );

    return OTA_PAL_COMBINE_ERR( mainErr, 0 );
}

/*-----------------------------------------------------------*/

OtaPalStatus_t otaPal_Abort( OtaFileContext_t * const C )
{
    /* Set default return status to uninitialized. */
    OtaPalMainStatus_t mainErr = OtaPalUninitialized;
    int32_t subErr = 0;
    int32_t lFileCloseResult;

    if( NULL != C )
    {
        /* Close the OTA update file if it's open. */
        if( NULL != C->pFile )
        {
            /* POSIX port using standard library */
            /* coverity[misra_c_2012_rule_21_6_violation] */
            lFileCloseResult = fclose( C->pFile );
            C->pFile = NULL;

            if( 0 == lFileCloseResult )
            {
                LogInfo( ( "Closed file." ) );
                mainErr = OtaPalSuccess;
            }
            else /* Failed to close file. */
            {
                LogError( ( "Failed to close file." ) );
                mainErr = OtaPalFileAbort;
                subErr = errno;
            }
        }
        else
        {
            /* Nothing to do. No open file associated with this context. */
            mainErr = OtaPalSuccess;
        }
    }
    else /* Context was not valid. */
    {
        LogError( ( "Parameter check failed: Input is NULL." ) );
        mainErr = OtaPalFileAbort;
    }

    return OTA_PAL_COMBINE_ERR( mainErr, subErr );
}

OtaPalStatus_t otaPal_CreateFileForRx( OtaFileContext_t * const C )
{
    OtaPalStatus_t result = OTA_PAL_COMBINE_ERR( OtaPalUninitialized, 0 );
    char realFilePath[ OTA_FILE_PATH_LENGTH_MAX ];

    if( C != NULL )
    {
        if( C->pFilePath != NULL )
        {
            if( C->pFilePath[ 0 ] != ( uint8_t ) '/' )
            {
                /* POSIX port using standard library */
                /* coverity[misra_c_2012_rule_21_6_violation] */
                int res = snprintf( realFilePath, OTA_FILE_PATH_LENGTH_MAX, "%s/%s", getenv( "PWD" ), C->pFilePath );
                assert( res >= 0 );
                ( void ) res; /* Suppress the unused variable warning when assert is off. */
            }
            else
            {
                ( void ) strncpy( realFilePath, ( const char * ) C->pFilePath, strlen( ( const char * ) C->pFilePath ) + 1U );
            }

            /* POSIX port using standard library */
            /* coverity[misra_c_2012_rule_21_6_violation] */
            C->pFile = fopen( ( const char * ) realFilePath, "w+b" );

            if( C->pFile != NULL )
            {
                result = OTA_PAL_COMBINE_ERR( OtaPalSuccess, 0 );
                LogInfo( ( "Receive file created." ) );
            }
            else
            {
                result = OTA_PAL_COMBINE_ERR( OtaPalRxFileCreateFailed, errno );
                LogError( ( "Failed to start operation: Operation already started. failed to open -- %s Path ", C->pFilePath ) );
            }
        }
        else
        {
            result = OTA_PAL_COMBINE_ERR( OtaPalRxFileCreateFailed, 0 );
            LogError( ( "Invalid file path provided." ) );
        }
    }
    else
    {
        result = OTA_PAL_COMBINE_ERR( OtaPalRxFileCreateFailed, 0 );
        LogError( ( "Invalid context provided." ) );
    }

    /* Exiting function without calling fclose. Context file handle state is managed by this API. */
    return result;
}

OtaPalStatus_t otaPal_CloseFile( OtaFileContext_t * const C )
{
    int32_t filerc = 0;
    OtaPalMainStatus_t mainErr = OtaPalSuccess;
    OtaPalSubStatus_t subErr = 0;
    OtaPalStatus_t result;

    if( C != NULL )
    {
        if( C->pSignature != NULL )
        {
            /* Verify the file signature, close the file and return the signature verification result. */
            result = otaPal_CheckFileSignature( C );
            mainErr = OTA_PAL_MAIN_ERR( result );
            subErr = OTA_PAL_SUB_ERR( result );
        }
        else
        {
            LogError( ( "Parameter check failed: OTA signature structure is NULL." ) );
            mainErr = OtaPalSignatureCheckFailed;
        }

        /* Close the file. */
        /* POSIX port using standard library */
        /* coverity[misra_c_2012_rule_21_6_violation] */
        filerc = fclose( C->pFile );
        C->pFile = NULL;

        if( filerc != 0 )
        {
            LogError( ( "Failed to close OTA update file." ) );
            mainErr = OtaPalFileClose;
            subErr = ( uint32_t ) errno;
        }

        if( mainErr == OtaPalSuccess )
        {
            LogInfo( ( "%s signature verification passed.", OTA_JsonFileSignatureKey ) );

            ( void ) otaPal_SetPlatformImageState( C, OtaImageStateTesting );
        }
        else
        {
            LogError( ( "Failed to pass %s signature verification: %d.",
                        OTA_JsonFileSignatureKey, OTA_PAL_COMBINE_ERR( mainErr, subErr ) ) );

            /* If we fail to verify the file signature that means the image is not valid. We need to set the image state to aborted. */
            ( void ) otaPal_SetPlatformImageState( C, OtaImageStateAborted );
        }
    }
    else /* Invalid OTA Context. */
    {
        LogError( ( "Failed to close file: "
                    "Parameter check failed: "
                    "Invalid context." ) );
        mainErr = OtaPalFileClose;
    }

    return OTA_PAL_COMBINE_ERR( mainErr, subErr );
}

int16_t otaPal_WriteBlock( OtaFileContext_t * const C,
                           uint32_t ulOffset,
                           uint8_t * const pcData,
                           uint32_t ulBlockSize )
{
    int32_t filerc = 0;
    size_t writeSize = 0;

    if( C != NULL )
    {
        /* POSIX port using standard library */
        /* coverity[misra_c_2012_rule_21_6_violation] */
        filerc = fseek( C->pFile, ( int64_t ) ulOffset, SEEK_SET );

        if( 0 == filerc )
        {
            /* POSIX port using standard library */
            /* coverity[misra_c_2012_rule_21_6_violation] */
            writeSize = fwrite( pcData, 1, ulBlockSize, C->pFile );

            if( writeSize != ulBlockSize )
            {
                LogError( ( "Failed to write block to file: "
                            "fwrite returned error: "
                            "errno=%d", errno ) );

                filerc = -1;
            }
            else
            {
                filerc = ( int32_t ) writeSize;
            }
        }
        else
        {
            LogError( ( "fseek failed. fseek returned errno = %d", errno ) );
            filerc = -1;
        }
    }
    else /* Invalid context or file pointer provided. */
    {
        LogError( ( "Invalid context." ) );
        filerc = -1;
    }

    return ( int16_t ) filerc;
}

/* Return no error. POSIX implementation simply does nothing on activate. */
OtaPalStatus_t otaPal_ActivateNewImage( OtaFileContext_t * const C )
{
    ( void ) C;

    return OTA_PAL_COMBINE_ERR( OtaPalSuccess, 0 );
}

/* Set the final state of the last transferred (final) OTA file (or bundle).
 * On POSIX, the state of the OTA image is stored in PlatformImageState.txt. */
OtaPalStatus_t otaPal_SetPlatformImageState( OtaFileContext_t * const C,
                                             OtaImageState_t eState )
{
    OtaPalMainStatus_t mainErr = OtaPalBadImageState;
    int32_t subErr = 0;
    FILE * pPlatformImageState = NULL;
    char imageStateFile[ OTA_FILE_PATH_LENGTH_MAX ];


    ( void ) C;

    if( ( eState != OtaImageStateUnknown ) && ( eState <= OtaLastImageState ) )
    {
        /* POSIX port using standard library */
        /* coverity[misra_c_2012_rule_21_6_violation] */
        int res = snprintf( imageStateFile, OTA_FILE_PATH_LENGTH_MAX, "%s/%s", getenv( "PWD" ), "PlatformImageState.txt" );
        assert( res >= 0 );
        ( void ) res; /* Suppress the unused variable warning when assert is off. */

        /* POSIX port using standard library */
        /* coverity[misra_c_2012_rule_21_6_violation] */
        pPlatformImageState = fopen( imageStateFile, "w+b" );

        if( pPlatformImageState != NULL )
        {
            /* Write the image state to PlatformImageState.txt. */
            /* POSIX port using standard library */
            /* coverity[misra_c_2012_rule_21_6_violation] */
            if( 1UL == fwrite( &eState, sizeof( OtaImageState_t ), 1, pPlatformImageState ) )
            {
                /* Close PlatformImageState.txt. */
                /* POSIX port using standard library */
                /* coverity[misra_c_2012_rule_21_6_violation] */
                if( 0 == fclose( pPlatformImageState ) )
                {
                    mainErr = OtaPalSuccess;
                }
                else
                {
                    LogError( ( "Unable to close image state file." ) );
                    subErr = errno;
                }
            }
            else
            {
                LogError( ( "Unable to write to image state file. error-- %d", errno ) );
                subErr = errno;

                /* The file should be closed, but errno passed out is fwrite error */
                /* POSIX port using standard library */
                /* coverity[misra_c_2012_rule_21_6_violation] */
                ( void ) fclose( pPlatformImageState );
            }
        }
        else
        {
            LogError( ( "Unable to open image state file. error -- %d", errno ) );
            subErr = errno;
        }
    }
    else /* Image state invalid. */
    {
        LogError( ( "Invalid image state provided." ) );
    }

    /* Allow calls to fopen and fclose in this context. */
    return OTA_PAL_COMBINE_ERR( mainErr, subErr );
}

OtaPalStatus_t otaPal_ResetDevice( OtaFileContext_t * const C )
{
    ( void ) C;

    /* Return no error.  POSIX implementation does not reset device. */
    return OTA_PAL_COMBINE_ERR( OtaPalSuccess, 0 );
}

/* Get the state of the currently running image.
 *
 * On POSIX, this is simulated by looking for and reading the state from
 * the PlatformImageState.txt file in the current working directory.
 *
 * We read this at OTA_Init time so we can tell if the MCU image is in self
 * test mode. If it is, we expect a successful connection to the OTA services
 * within a reasonable amount of time. If we don't satisfy that requirement,
 * we assume there is something wrong with the firmware and reset the device,
 * causing it to rollback to the previous code. On POSIX, this is not
 * fully simulated as there is no easy way to reset the simulated device.
 */
OtaPalImageState_t otaPal_GetPlatformImageState( OtaFileContext_t * const C )
{
    FILE * pPlatformImageState;
    OtaImageState_t eSavedAgentState = OtaImageStateUnknown;
    OtaPalImageState_t ePalState = OtaPalImageStateUnknown;
    char imageStateFile[ OTA_FILE_PATH_LENGTH_MAX ];

    /* POSIX port using standard library */
    /* coverity[misra_c_2012_rule_21_6_violation] */
    int res = snprintf( imageStateFile, OTA_FILE_PATH_LENGTH_MAX, "%s/%s", getenv( "PWD" ), "PlatformImageState.txt" );

    assert( res >= 0 );
    ( void ) res; /* Suppress the unused variable warning when assert is off. */

    ( void ) C;

    /* POSIX port using standard library */
    /* coverity[misra_c_2012_rule_21_6_violation] */
    pPlatformImageState = fopen( imageStateFile, "r+b" );

    if( pPlatformImageState != NULL )
    {
        /* POSIX port using standard library */
        /* coverity[misra_c_2012_rule_21_6_violation] */
        if( 1U != fread( &eSavedAgentState, sizeof( OtaImageState_t ), 1, pPlatformImageState ) )
        {
            /* If an error occurred reading the file, mark the state as aborted. */
            LogError( ( "Failed to read image state file." ) );
            ePalState = OtaPalImageStateInvalid;
        }
        else
        {
            if( eSavedAgentState == OtaImageStateTesting )
            {
                ePalState = OtaPalImageStatePendingCommit;
            }
            else if( eSavedAgentState == OtaImageStateAccepted )
            {
                ePalState = OtaPalImageStateValid;
            }
            else
            {
                ePalState = OtaPalImageStateInvalid;
            }
        }

        /* POSIX port using standard library */
        /* coverity[misra_c_2012_rule_21_6_violation] */
        if( 0 != fclose( pPlatformImageState ) )
        {
            LogError( ( "Failed to close image state file." ) );
            ePalState = OtaPalImageStateInvalid;
        }
    }
    else
    {
        /* If no image state file exists, assume a factory image. */
        ePalState = OtaPalImageStateValid; /*lint !e64 Allow assignment. */
    }

    return ePalState;
}

/*-----------------------------------------------------------*/<|MERGE_RESOLUTION|>--- conflicted
+++ resolved
@@ -215,14 +215,10 @@
         /* feof returns non-zero if end of file is reached, otherwise it returns 0. When
          * bytesRead is not equal to OTA_PAL_POSIX_BUF_SIZE, we should be reading last
          * chunk and reach to end of file. */
-<<<<<<< HEAD
-
-        /* POSIX port using standard library */
-        /* coverity[misra_c_2012_rule_21_6_violation] */
-        if( ( bytesRead < OTA_PAL_POSIX_BUF_SIZE ) && ( 0 == feof( pFile ) ) )
-=======
+
+        /* POSIX port using standard library */
+        /* coverity[misra_c_2012_rule_21_6_violation] */
         if( 0 == feof( pFile ) )
->>>>>>> 14f512ab
         {
             break;
         }
