
<<<<<<< HEAD
# AWS IoT Device SDK for Embedded C
=======
# AWS IoT Device SDK C
>>>>>>> 48af3612

**[API documentation](https://docs.aws.amazon.com/freertos/latest/lib-ref/embedded-csdk/202009.00/lib-ref/index.html)**    

We have released version 202009.00 of the AWS IoT Device SDK for Embedded-C (C-SDK). This release includes refactored MQTT, JSON Parser, and AWS IoT Device Shadow libraries for optimized memory usage and modularity, and includes dependent libraries via GitHub submoduling. These libraries have gone through code quality checks including for [GNU Complexity](https://www.gnu.org/software/complexity/manual/complexity.html) and [MISRA coding standard](https://www.misra.org.uk/MISRAHome/MISRAC2012/tabid/196/Default.aspx).  They have also undergone both static analysis from [Coverity statical analysis](https://scan.coverity.com/) and validation of memory safety and functional correctness proof through the [AWS CBMC automated reasoning tool](https://www.youtube.com/watch?v=YwQHAPRhQkI&feature=youtu.be&t=1721).  

If you are upgrading from v3.x of the C-SDK to the 202009.00 release, please follow the [migration guide](https://docs.aws.amazon.com/freertos/latest/lib-ref/embedded-csdk/202009.00/lib-ref/index.html). If you are using the C-SDK v4_beta_deprecated branch, note that we will continue to maintain this branch for critical bug fixes and security patches but will not add new features to it. See the C-SDK v4_beta_deprecated branch [README](https://github.com/aws/aws-iot-device-sdk-embedded-C/blob/v4_beta_deprecated/README.md) for additional details. 

## Overview

The AWS IoT Device SDK for Embedded C (C-SDK) is a collection of C source files under the [MIT open source license](LICENSE) that can be used in embedded applications to securely connect IoT devices to [AWS IoT Core](http://docs.aws.amazon.com/iot/latest/developerguide/what-is-aws-iot.html). It includes a MQTT, JSON Parser, and AWS IoT Device Shadow library. It is distributed in source form and intended to be built into customer firmware along with application code, other libraries and RTOS. 

## Features

The C-SDK simplifies access to the Pub/Sub functionality of the AWS IoT broker via MQTT and provides APIs to interact with Device Shadow. The SDK has been tested to work with the AWS IoT Core and an open source MQTT broker to ensure best interoperability of a device with the AWS IoT platform. The C-SDK contains the following libraries:

### MQTT 
The C-SDK provides the ability to establish an MQTT connection with a broker over a customer-implemented transport layer, which can either be a secure channel like a TLS session (mutually authenticated or server-only authentication) or a non-secure channel like a plaintext TCP connection. This MQTT connection can be used for performing publish operations to MQTT topics and subscribing to MQTT topics. The SDK provides a mechanism to register customer-defined callbacks for receiving incoming PUBLISH, acknowledgement and keep-alive response events from the broker.  The [coreMQTT](https://github.com/FreeRTOS/coreMQTT) library has been refactored for memory optimization and is fully compliant with the [MQTT 3.1.1](http://docs.oasis-open.org/mqtt/mqtt/v3.1.1/mqtt-v3.1.1.html) standard.  It has no dependencies on any additional libraries other than the standard C library, a customer-implemented network transport interface, and *optionally* a customer-implemented platform time function.  The refactored design embraces different use-cases, ranging from resource-constrained platforms using only QoS 0 MQTT PUBLISH messages to resource-rich platforms using QoS 2 MQTT PUBLISH over TLS connections.  

### AWS IoT Device Shadow
[AWS IoT Device Shadow](https://github.com/aws/device-shadow-for-aws-iot-embedded-sdk) enables you to store and retrieve the current state (the “shadow”) of every registered device. The device’s shadow is a persistent, virtual representation of your device that you can interact with from AWS IoT Core even if the device is offline. The device state captured as its “shadow” is itself a [JSON](https://www.json.org/) document. You can send commands over MQTT or HTTP to retrieve the latest known device state, or to change the state. Each device’s shadow is uniquely identified by the name of the corresponding “thing”, a representation of a specific device or logical entity on the AWS Cloud. See [Managing Devices with AWS IoT](https://docs.aws.amazon.com/iot/latest/developerguide/iot-thing-management.html) for more information. More details about shadows can be found in [AWS IoT documentation](https://docs.aws.amazon.com/iot/latest/developerguide/iot-device-shadows.html). 

### JSON Parser
The coreJSON library is a JSON parser that strictly enforces the [ECMA-404 JSON standard](https://www.json.org/json-en.html).

## Metrics

Within the MQTT Demo, users have the ability to report operating System, hardware platform and MQTT Client information to AWS IoT by sending a specially formatted string in the username field of the MQTT CONNECT packet.  

### Format

The format of the username string with metrics is:
```
<Actual_Username>?SDK=<OS_Name>&Version=<OS_Version>&Platform=<Hardware_Platform>&MQTTLib=<MQTT_Library_name>@<MQTT_Library_version>
```
where

* **Actual_Username** is the actual username used for authentication (if a username/password is used for authentication).
* **OS_Name** is the Operating System the application is running on.
* **OS_Version** is the version number of the Operating System.
* **Hardware_Platform** is the Hardware Platform the application is running on.
* **MQTT_Library_name** is the MQTT Client library being used.
* **MQTT_Library_version** is the version of the MQTT Client library being used.



## Branches

### master branch
The [master](https://github.com/aws/aws-iot-device-sdk-embedded-C/tree/master) branch hosts the continuous development of the AWS IoT Embedded C SDK libraries. Please be aware that the development at the tip of the master branch is continuously in progress and may have bugs. Consider using the tagged releases of the AWS IoT Embedded C SDK for production ready software.

### v4_beta_deprecated branch (Formerly named v4_beta)
The [v4_beta_deprecated](https://github.com/aws/aws-iot-device-sdk-embedded-C/tree/v4_beta_deprecated) branch contains a beta version of the AWS IoT Embedded C SDK libraries, which is now deprecated. This branch was earlier named as *v4_beta*, and was renamed to *v4_beta_deprecated*. The libraries in this branch will not be released. However, critical bugs will be fixed and tested. No new features will be added to this branch.


## Releases

All of the released versions of the AWS IoT Embedded C SDK libraries are available as git tags. For example, the last release of the v3 SDK version is available at [tag 3.0.1](https://github.com/aws/aws-iot-device-sdk-embedded-C/tree/v3.0.1).

## Versioning

C-SDK releases will now follow a date based versioning scheme with the format YYYYMM.NN_major, where: 

* Y represents the year.
* M represents the month.
* N represents the release order within the designated month (00 being the first release).
* A "major" denotation indicates the addition of new features or significant updates to multiple libraries. 

For example, a second release in June 2021 would be 202106.01. Although the SDK releases have moved to date-based versioning, each library within the SDK will still retain semantic versioning. In semantic versioning, the version number itself (X.Y.Z) indicates whether the release is a major, minor, or point release. You can use the semantic version of a library to assess the scope and impact of a new release on your application. 

## Cloning
This repo uses [Git Submodules](https://git-scm.com/book/en/v2/Git-Tools-Submodules) to bring in dependent components.

Note: If you download the ZIP file provided by GitHub UI, you will not get the contents of the submodules. (The ZIP file is also not a valid git repository)  If you download from the [Tags](https://github.com/aws/aws-iot-device-sdk-embedded-C/tags) or [Releases](https://github.com/aws/aws-iot-device-sdk-embedded-C/releases), you will get the entire repository (including the submodules)


To clone using HTTPS:
```
git clone https://github.com/aws/aws-iot-device-sdk-embedded-C.git --recurse-submodules
```
Using SSH:
```
git clone git@github.com:aws/aws-iot-device-sdk-embedded-C.git --recurse-submodules
```

If you have downloaded the repo without using the `--recurse-submodules` argument, you need to run:
```
git submodule update --init --recursive
```


## Building and Running Demos

  
The libraries in this SDK are not dependent on any operating system. However, the demos for the libraries in this SDK are built and tested on a Linux platform. This SDK builds with [CMake](https://cmake.org/), a cross-platform build tool.


### Prerequisites

- CMake 3.13.0 or later 

- C90 compiler

- Although not a part of the C90 standard, `stdint.h` is required for fixed-width integer types (e.g int32_t).

- A supported operating system. The ports provided with this repo are expected to work with all recent versions of the following operating systems, although we cannot guarantee the behavior on all systems.
    - Linux system with POSIX sockets and timer APIs. (CI tests on Ubuntu 18.04).
        - On Linux systems, installation of OpenSSL development libraries and header files, *version 1.1.0 or later*, are required. The OpenSSL development libraries are usually called something like `libssl-dev` or `openssl-devel` when installed through a package manager.
        



### AWS IoT Account Setup

It is required to setup an AWS account and access the AWS IoT Console for running demos and tests. Follow the links to:

-  [Setup an AWS account](https://docs.aws.amazon.com/iot/latest/developerguide/iot-console-signin.html).

-  [Sign-in to the AWS IoT Console](https://aws.amazon.com/console/) after setting up the AWS account.



*Note: If using the Provisioning library, a fleet provisioning template, a provisioning claim, IoT policies and IAM policies need to be setup for the AWS account. Complete the steps to setup your device and AWS IoT account outlined [here](https://docs.aws.amazon.com/iot/latest/developerguide/provision-wo-cert.html#use-claim).*




### Configuring the mutual auth demos

- You can pass the following configuration settings as command line options in order to run the mutual auth demos: 
```bash
cmake .. -DAWS_IOT_ENDPOINT="aws-iot-endpoint" -DROOT_CA_CERT_PATH="root-ca-path" -DCLIENT_CERT_PATH="certificate-path" -DCLIENT_PRIVATE_KEY_PATH="private-key-path" 
```

- In order to set these configurations manually, edit `demo_config.h` in `demos/mqtt/mqtt_demo_mutual_auth/` and `demos/http/http_demo_mutual_auth/` to `#define` the following:

	- Set `AWS_IOT_ENDPOINT` to your custom endpoint. This is found on the *Settings* page of the AWS IoT Console and has a format of `ABCDEFG1234567.iot.us-east-2.amazonaws.com`.

	- Set `ROOT_CA_CERT_PATH` to the path of the root CA certificate downloaded when setting up the device certificate (or Provisioning Claim for Fleet Provisioning) in [AWS IoT Account Setup](https://github.com/aws/aws-iot-device-sdk-embedded-C/tree/v4_beta#aws-iot-account-setup).

	- Set `CLIENT_CERT_PATH` to the path of the client certificate downloaded when setting up the device certificate (or Provisioning Claim for Fleet Provisioning) in [AWS IoT Account Setup](https://github.com/aws/aws-iot-device-sdk-embedded-C/tree/v4_beta#aws-iot-account-setup).

	- Set `CLIENT_PRIVATE_KEY_PATH` to the path of the private key downloaded when setting up the device certificate (or Provisioning Claim for Fleet Provisioning) in [AWS IoT Account Setup](https://github.com/aws/aws-iot-device-sdk-embedded-C/tree/v4_beta#aws-iot-account-setup).



### Build Steps

1. Go to the root directory of this repository.

1. Create build directory: `mkdir build && cd build`

1. Run *cmake* while inside build directory: `cmake ..`

1. Run this command to build the demos: `make`

1. Go to the `build/bin` directory and run any demo executables from there.

### Alternative option of Docker containers for running demos locally.

Install Docker:

```shell

curl -fsSL https://get.docker.com -o get-docker.sh

sh get-docker.sh

```

#### Installing Mosquitto to run MQTT demos locally

The following instructions have been tested on an Ubuntu 18.04 environment with Docker and OpenSSL installed.

1.  Download the official Docker image for Mosquitto.

```shell

docker pull eclipse-mosquitto:latest

```
2.  `BROKER_ENDPOINT` defined in `demos/mqtt/mqtt_demo_basic_tls/demo_config.h` can now be set to `localhost`.

3. For TLS communication with Mosquitto broker, server and CA credentials need to be created. Use OpenSSL commands to generate the credentials for the Mosquitto server.
```shell
# Generate CA key and certificate. Provide the Subject field information as appropriate.
openssl req -x509 -nodes -sha256 -days 365 -newkey rsa:2048 -keyout ca.key -out ca.crt
```

```shell
# Generate server key and certificate.
openssl req -nodes -sha256 -new -keyout server.key -out server.csr
# Sign with the CA cert.
openssl x509 -req -sha256 -in server.csr -CA ca.crt -CAkey ca.key -CAcreateserial -out server.crt -days 365

```

4. Create a mosquitto.conf file to use port 8883 (for TLS communication) and providing path to the generated credentials.

```
port 8883

cafile /mosquitto/config/ca.crt
certfile /mosquitto/config/server.crt
keyfile /mosquitto/config/server.key

# Use this option for TLS mutual authentication (where client will provide CA signed certificate)
#require_certificate true
tls_version tlsv1.2
#use_identity_as_username true

```

5. Run the docker container from the local directory containing the generated credential and mosquitto.conf files.

```shell
docker run -it -p 8883:8883 -v $(pwd):/mosquitto/config/ --name mosquitto-basic-tls eclipse-mosquitto:latest
```

6. Set `ROOT_CA_CERT_PATH` to the absolute path of the CA certificate created in step 3. for the local Mosquitto server.


#### Installing httpbin to run HTTP demos locally

1. Run httpbin through port 80:

```shell

docker pull kennethreitz/httpbin

docker run -p 80:80 kennethreitz/httpbin

```

2.  `SERVER_HOST` defined in `demos/http/http_demo_plaintext/demo_config.h` can now be set to `localhost`.

3. To run `http_demo_basic_tls`, [download ngrok](https://ngrok.com/download) in order to create an HTTPS tunnel to the httpbin server currently hosted on port 80:

```shell
./ngrok http 80 # May have to use ./ngrok.exe depending on OS or filename of the executable
```

4.  `ngrok` will provide an https link that can be substituted in `demos/http/http_demo_basic_tls/demo_config.h` and has a format of `https://ABCDEFG12345.ngrok.io`.

5. Set `SERVER_HOST` in `demos/http/http_demo_basic_tls/demo_config.h` to the https link provided by ngrok.

6. You must also download the Root CA certificate provided by ngrok and set `ROOT_CA_CERT_PATH` in `demo_config.h` to the file path of the downloaded certificate.

## Generating Documentation

The Doxygen references were created using Doxygen version 1.8.20. To generate the
Doxygen pages, use the provided Python script, [tools/doxygen/generate_docs.py](tools/doxygen/generate_docs.py).
Please ensure that each of the library submodules under **libraries/standard/** and **libraries/aws** are cloned before using
this script.

```shell
cd <CSDK_ROOT>
python3 tools/doxygen/generate_docs.py --root .
```

## License

The C-SDK libraries are licensed under the [MIT License](LICENSE).

<|MERGE_RESOLUTION|>--- conflicted
+++ resolved
@@ -1,9 +1,6 @@
 
-<<<<<<< HEAD
 # AWS IoT Device SDK for Embedded C
-=======
-# AWS IoT Device SDK C
->>>>>>> 48af3612
+
 
 **[API documentation](https://docs.aws.amazon.com/freertos/latest/lib-ref/embedded-csdk/202009.00/lib-ref/index.html)**    
 
