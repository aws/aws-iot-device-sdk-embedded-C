--- conflicted
+++ resolved
@@ -433,12 +433,7 @@
 
 #### Configuring the S3 demos
 
-<<<<<<< HEAD
-####  Configure S3 Upload and Multithreaded Download HTTP Demos:
-You can pass the following configuration settings as command line options in order to run the S3 upload and mutithreaded download demos. Make sure to run the following command in the root directory of the C SDK:
-=======
 You can pass the following configuration settings as command line options in order to run the S3 demos. Make sure to run the following command in the root directory of the C-SDK:
->>>>>>> abbff51b
 
 ```sh
 cmake -S. -Bbuild -DS3_PRESIGNED_GET_URL="s3-get-url" -DS3_PRESIGNED_PUT_URL="s3-put-url"
