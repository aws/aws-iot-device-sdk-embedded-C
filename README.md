--- conflicted
+++ resolved
@@ -2,13 +2,8 @@
 
 **[Link to API documentation](https://docs.aws.amazon.com/freertos/latest/lib-ref/c-sdk/main/index.html)**
 
-<<<<<<< HEAD
 [![Build Status](https://travis-ci.org/aws/aws-iot-device-sdk-embedded-C.svg?branch=FleetProvisioning_beta)](https://travis-ci.org/aws/aws-iot-device-sdk-embedded-C)
 [![codecov](https://codecov.io/gh/aws/aws-iot-device-sdk-embedded-C/branch/FleetProvisioning_beta/graph/badge.svg)](https://codecov.io/gh/aws/aws-iot-device-sdk-embedded-C)
-=======
-[![Build Status](https://travis-ci.org/aws/aws-iot-device-sdk-embedded-C.svg?branch=v4_beta)](https://travis-ci.org/aws/aws-iot-device-sdk-embedded-C)
-[![codecov](https://codecov.io/gh/aws/aws-iot-device-sdk-embedded-C/branch/v4_beta/graph/badge.svg)](https://codecov.io/gh/aws/aws-iot-device-sdk-embedded-C)
->>>>>>> e60ddd73
 
 The AWS IoT Device SDK for C is a collection of C99 source files that allow applications to securely connect to the AWS IoT platform. It includes an MQTT 3.1.1 client, as well as libraries specific to AWS IoT, such as Thing Shadows. It is distributed in source form and may be built into firmware along with application code.
 
@@ -40,7 +35,7 @@
 3. *Required:* Set the following `#define` in [iot_config.h](demos/iot_config.h). The demo requires configuration of 2 parameter name-value pairs to send to the AWS IoT Core service. If the fleet provisioning template (created in step 2.) does not support an extra parameter besides Certificate ID and Serial Number (that are created by default from AWS IoT Console), then update the template definition with an extra parameter. Refer to the [Parameters section](https://docs.aws.amazon.com/iot/latest/developerguide/provision-template.html#parameters-section) of [Fleet Provisioning Template](https://docs.aws.amazon.com/iot/latest/developerguide/provision-template.html#fleet-provision-template) for more information.
     - Set `AWS_IOT_DEMO_PROVISIONING_TEMPLATE_NAME` with the name of the fleet provisioning template created in step 1. of [Provisioning by claim](https://docs.aws.amazon.com/iot/latest/developerguide/provision-wo-cert.html#use-claim).
     - Set `AWS_IOT_DEMO_PROVISIONING_PARAMETER_NAME_SERIAL_NUMBER_VALUE` with the value of the device's serial number (or an equivalent unique device identifier) that will be used to create a Thing resource by the fleet provisioning template.
-    - Set `AWS_IOT_DEMO_PROVISIONING_PARAMETER_2_NAME` with the name of an additional parameter that the device needs to send to the fleet provisioning template. The demo requires exactly 2 different parameter name-value pairs (including serial number) to be configured. 
+    - Set `AWS_IOT_DEMO_PROVISIONING_PARAMETER_2_NAME` with the name of an additional parameter that the device needs to send to the fleet provisioning template. The demo requires exactly 2 different parameter name-value pairs (including serial number) to be configured.
     - Set `AWS_IOT_DEMO_PROVISIONING_PARAMETER_2_VALUE` with the value of the additional parameter.
 4. *Optional:* Set the following `#define` in [iot_config.h](demos/iot_config.h). You may skip this step and instead pass these configuration settings as command line options when running the demos.
     - Set `IOT_DEMO_IDENTIFIER` to a MQTT client identifier that you want to use for the MQTT connection to AWS IoT Core. The corresponding command line option for this constant is `-i`.
