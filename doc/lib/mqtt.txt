--- conflicted
+++ resolved
@@ -59,11 +59,7 @@
 @subsection mqtt_memory_code Code size
 @brief Code size of the MQTT library.
 
-<<<<<<< HEAD
-The following measurements were taken with arm-none-eabi-gcc v9.2.1 (November 2019) with the [MQTT library from January 2020](https://github.com/aws/aws-iot-device-sdk-embedded-C/tree/f1a8b698b1d2fd5b8475b11a16d399181c1d867f). These values are rough estimates not tuned for any specific ARM processor.
-=======
 The following measurements were taken with arm-none-eabi-gcc v9.2.1 (October 2019) with the [MQTT library from January 2020](https://github.com/aws/aws-iot-device-sdk-embedded-C/tree/f1a8b698b1d2fd5b8475b11a16d399181c1d867f). These values are rough estimates not tuned for any specific ARM processor.
->>>>>>> 5b246cc2
 
 <b>Minimal Size Build</b> <br>
 No logging, asserts, or diagnostic information. Compiled using the ARM Thumb instruction set (`-mthumb`) and optimized for size (`-Os`). Values are in <i>bytes</i>.
