--- conflicted
+++ resolved
@@ -1,8 +1,5 @@
 /*
-<<<<<<< HEAD
-=======
  * AWS IoT Device SDK for Embedded C V202009.00
->>>>>>> 75ce6732
  * Copyright (C) 2020 Amazon.com, Inc. or its affiliates.  All Rights Reserved.
  *
  * Permission is hereby granted, free of charge, to any person obtaining a copy of
