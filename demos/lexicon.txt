accel
ack
acks
<<<<<<< HEAD
addresslength
=======
addr
aead
aes
aesni
aka
alloc
>>>>>>> 47af1a12
alpn
alt
amazonrootca
amazontrust
amzn
api
apis
appcallback
arcfour
argc
args
argv
ascii
asm
asn
asymetric
async
atttribute
auth
avoidng
aws
ba
backoff
backtrace
badmac
baltimore
baltimorecybertrustroot
<<<<<<< HEAD
bitmasking
bootable
br
buffersize
bytesread
=======
bhargavan
bignum
bio
bn
boston
bp
bsd
bufferlength
buffersize
bytesreceived
bytessent
bzero
>>>>>>> 47af1a12
ca
cacerts
calloc
cas
cb
cbc
ccm
ccs
cdn
cer
cert
<<<<<<< HEAD
cert
=======
certhandle
certificatetemplate
>>>>>>> 47af1a12
certs
cfb
chacha
chachapoly
chinese
ciphersuite
ciphersuites
ciphertext
ck
cka
ckf
ckm
ckr
cli
clienthello
clienttoken
closesession
cmac
cmake
codesigner
com
compat
cond
conf
config
configlabel
configs
connack
connecterror
connectfunction
connectionsarraylength
const
contentrangevalstr
<<<<<<< HEAD
copybrief
coremqtt
=======
coremqtt
corepkcs
correclty
cpu
>>>>>>> 47af1a12
createcleansession
crl
crls
crt
<<<<<<< HEAD
crt
=======
crypotki
crypto
cryptoapi
cryptoki
csr
csrs
ctr
>>>>>>> 47af1a12
curbyte
currentversion
customisation
cybertrust
dat
debian
dec
def
defenderjsonreportaccepted
defenderresponse
defenderresponselength
defendersuccess
der
des
deserialize
deserialized
deserializer
deserializing
dev
developerguide
devicepublickeyasciihex
devicepublickeyder
dgst
dh
dhe
dhm
diffie
digestlength
digicert
doesn
doxygen
<<<<<<< HEAD
dummydata
dup
ecdsa
endcond
endif
epalstate
esavedagentstate
eventcallback
filerc
filesize
filterindex
fread
freertos
fseek
fwrite
=======
dp
drbg
dsa
dtls
dup
eap
ec
ecb
ecc
ecdh
ecdhe
ecdsa
ecjpake
ecp
ede
eg
en
enc
endcond
endif
establishmqttsession
ethernet
eventcallback
extendedkeyusage
familiy
faqs
filesize
findobjects
fopen
fprintf
freertos
fs
ga
galois
gcc
gcm
geerator
gen
generatekeypair
generaterandom
genkey
genprime
getdeviceserialnumber
getfunctionlist
getslotlist
getsubackstatuscodes
gettopicstring
gf
glibc
>>>>>>> 47af1a12
globalsubackstatus
globalsubscribepacketidentifier
gmtime
gpl
grp
hardclock
hashmap
hasn
havege
hdr
hellman
helloverifyrequest
hkdf
hmac
hostlen
hsm
html
http
httpbin
httpclient
httpmethodpaths
httpnoresponse
httpparserinternalerror
httprequestheaders
httprequestinfo
httpresponse
https
httpsuccess
httpthread
hw
ia
ietf
ifdef
ifndef
inc
init
initializerequestheaders
int
intel
interoperate
io
iot
ipv
iso
jac
jacobi
jitp
jitr
jobid
jobidlength
json
karthikeyan
ke
keygen
keyusage
knownmessage
kw
kwp
lastcontrolpacketsent
latestversion
<<<<<<< HEAD
lfileclosresult
=======
len
lenghth
leurent
libc
>>>>>>> 47af1a12
libmosquitto
libpkcs
linux
ll
logdebug
logerror
loginfo
logwarn
<<<<<<< HEAD
mcu
=======
lu
mac
maintainance
majorreportversion
malloc
mallocing
matchtopic
mbed
mbedtls
mbedtlssl
>>>>>>> 47af1a12
md
mechanims
mem
memset
merkle
messagelength
messagetype
metadata
methodlen
metricscollectorbadparameter
metricscollectorfileopenfailed
metricscollectorparsingfailed
metricscollectorsuccess
mfl
microcontroller
milli
min
minorreportversion
mis
montgomery
mosquitto
mpi
mpis
mq
mqtt
mqttcontext
mqttkeepalivetimeout
mqttprocessincomingpacket
mqttsubackfailure
msg
msys
mul
mutex
mutexes
mxz
necesarily
ni
nist
noninfringement
numoftopicfilters
<<<<<<< HEAD
ok
=======
nv
oaep
objectgeneration
objectimporting
objectrange
ofb
oid
oids
ok
onboard
op
openportsarraylength
opensession
>>>>>>> 47af1a12
openssl
ops
optim
optimisation
optionalquery
org
os
ota
<<<<<<< HEAD
otaagentstatestopped
otafile
otapalimagestatevalid
outgoingpublishpackets
outlength
pacdata
=======
outform
outgoingpublishpackets
outlength
overriden
>>>>>>> 47af1a12
packetid
packetidentifier
packetsreceived
packetssent
paddress
paddresslen
pake
param
params
pathlen
pathlength
payloadlength
<<<<<<< HEAD
pbuf
=======
pbe
pbkdf
>>>>>>> 47af1a12
pbuffer
pcdescription
pcks
pclientsessionpresent
pconnectionsarray
pcontext
pdeserializedinfo
pdf
pdigest
pem
pfile
pfilepath
pfilesize
pfixedbuffer
phost
php
pid
pincomingpacket
pindex
pingreq
pingresp
<<<<<<< HEAD
plaformimagestate
=======
pk
pkcs
pki
pkparse
pkwrite
>>>>>>> 47af1a12
plaintext
pleace
pmessage
pmethod
pmetrics
pmqttcontext
pnetworkcontext
poly
popenportsarray
portsarraylength
posix
poutcharswritten
poutconnectionsarray
poutnetworkstats
poutnumestablishedconnections
poutnumopenports
poutnumtcpopenports
poutnumudpopenports
poutportsarray
poutreportlength
poutreprotlength
pouttcpportsarray
poutudpportsarray
poweron
ppacketinfo
ppath
ppathlen
ppayload
<<<<<<< HEAD
ppkey
=======
pprocfile
>>>>>>> 47af1a12
ppubinfo
ppublishinfo
ppxslotid
pre
prequest
presigned
prf
printf
proc
processloop
programname
proto
prvobjectgeneration
prvobjectimporting
ps
psessionpresent
<<<<<<< HEAD
psignature
=======
psk
pslotlist
pss
pthingname
pthread
>>>>>>> 47af1a12
ptopic
ptopicfilter
ptopicfilters
ptransportinterface
puback
pubcomp
pubin
publishcallback
publishpacket
publishpacketsent
publishtoresend
publishtotopic
pubout
pubrec
pubrel
pucdata
pulcount
puldigestlen
pxknownmessage
pxsession
pxslotid
py
qos
rc
rdparty
readme
reasonnable
reportbuilderbadparameter
reportbuilderbuffertoosmall
reportbuildersuccess
reportid
reportlength
reportstatus
requestcount
requestinfo
requestqueue
requesturilen
reseed
resending
resp
responseitem
responsequeue
restartable
resubscribe
resubscription
retrievehttpresponse
returnstatus
retryutils
<<<<<<< HEAD
rfcxh
=======
rfc
ripemd
rng
>>>>>>> 47af1a12
rom
rsa
rsaes
rsassa
rv
scsv
sdk
sec
secp
seedfile
sendupdate
serverhost
<<<<<<< HEAD
sha256
shadowstatus
signer
sizeof
=======
setkey
sha
shadowstatus
shasum
sig
signinit
>>>>>>> 47af1a12
sizeof
slotcount
slotid
smartcard
sni
snprintf
somewebsite
sp
spdx
specifiedecdomain
src
srv
sscanf
sse
ssl
sslv
stackoverflow
startnextpendingjobexecution
stat
statechanged
std
stderr
stdlib
strerror
strlen
struct
structs
suback
sublicense
subscribepublishloop
subscribeqos
subscribetodefendertopics
tcp
tcpportsarraylength
tcpsocket
teardown
testthingname
thingname
thingname
thingnamelength
tls
<<<<<<< HEAD
todo
=======
tokenpresent
toolchain
>>>>>>> 47af1a12
topicbuffer
topicfilterlength
topiclength
transportinterface
transporttimeout
txt
txt
ubuntu
udbl
udp
udpportsarraylength
uint
<<<<<<< HEAD
ulblocksize
uloffset
=======
uldatalength
uldigestlength
ulong
ulslotcount
unix
>>>>>>> 47af1a12
unsub
unsuback
updatejobexecution
urandom
uri
url
urllen
urlparser
urls
usa
usb
userguide
<<<<<<< HEAD
v1
ve
vtaskdelay
www
xz
ylbc+lyscwcslb2tecubja==\n
=======
util
utils
ve
verifyinit
weierstrass
wikipedia
www
xcerthandle
xor
xsession
xsignature
xtea
xts
xxd
xxx
xxxx
xz
xzaccel
zeroize
zlib
>>>>>>> 47af1a12
<|MERGE_RESOLUTION|>--- conflicted
+++ resolved
@@ -1,16 +1,13 @@
 accel
 ack
 acks
-<<<<<<< HEAD
 addresslength
-=======
 addr
 aead
 aes
 aesni
 aka
 alloc
->>>>>>> 47af1a12
 alpn
 alt
 amazonrootca
@@ -38,13 +35,11 @@
 badmac
 baltimore
 baltimorecybertrustroot
-<<<<<<< HEAD
 bitmasking
 bootable
 br
 buffersize
 bytesread
-=======
 bhargavan
 bignum
 bio
@@ -57,7 +52,6 @@
 bytesreceived
 bytessent
 bzero
->>>>>>> 47af1a12
 ca
 cacerts
 calloc
@@ -69,12 +63,9 @@
 cdn
 cer
 cert
-<<<<<<< HEAD
 cert
-=======
 certhandle
 certificatetemplate
->>>>>>> 47af1a12
 certs
 cfb
 chacha
@@ -108,22 +99,17 @@
 connectionsarraylength
 const
 contentrangevalstr
-<<<<<<< HEAD
 copybrief
 coremqtt
-=======
 coremqtt
 corepkcs
 correclty
 cpu
->>>>>>> 47af1a12
 createcleansession
 crl
 crls
 crt
-<<<<<<< HEAD
 crt
-=======
 crypotki
 crypto
 cryptoapi
@@ -131,7 +117,6 @@
 csr
 csrs
 ctr
->>>>>>> 47af1a12
 curbyte
 currentversion
 customisation
@@ -163,7 +148,6 @@
 digicert
 doesn
 doxygen
-<<<<<<< HEAD
 dummydata
 dup
 ecdsa
@@ -179,7 +163,6 @@
 freertos
 fseek
 fwrite
-=======
 dp
 drbg
 dsa
@@ -229,7 +212,6 @@
 gettopicstring
 gf
 glibc
->>>>>>> 47af1a12
 globalsubackstatus
 globalsubscribepacketidentifier
 gmtime
@@ -290,14 +272,11 @@
 kwp
 lastcontrolpacketsent
 latestversion
-<<<<<<< HEAD
 lfileclosresult
-=======
 len
 lenghth
 leurent
 libc
->>>>>>> 47af1a12
 libmosquitto
 libpkcs
 linux
@@ -306,9 +285,7 @@
 logerror
 loginfo
 logwarn
-<<<<<<< HEAD
 mcu
-=======
 lu
 mac
 maintainance
@@ -319,7 +296,6 @@
 mbed
 mbedtls
 mbedtlssl
->>>>>>> 47af1a12
 md
 mechanims
 mem
@@ -360,9 +336,7 @@
 nist
 noninfringement
 numoftopicfilters
-<<<<<<< HEAD
 ok
-=======
 nv
 oaep
 objectgeneration
@@ -376,7 +350,6 @@
 op
 openportsarraylength
 opensession
->>>>>>> 47af1a12
 openssl
 ops
 optim
@@ -385,19 +358,16 @@
 org
 os
 ota
-<<<<<<< HEAD
 otaagentstatestopped
 otafile
 otapalimagestatevalid
 outgoingpublishpackets
 outlength
 pacdata
-=======
 outform
 outgoingpublishpackets
 outlength
 overriden
->>>>>>> 47af1a12
 packetid
 packetidentifier
 packetsreceived
@@ -410,12 +380,9 @@
 pathlen
 pathlength
 payloadlength
-<<<<<<< HEAD
 pbuf
-=======
 pbe
 pbkdf
->>>>>>> 47af1a12
 pbuffer
 pcdescription
 pcks
@@ -437,15 +404,12 @@
 pindex
 pingreq
 pingresp
-<<<<<<< HEAD
 plaformimagestate
-=======
 pk
 pkcs
 pki
 pkparse
 pkwrite
->>>>>>> 47af1a12
 plaintext
 pleace
 pmessage
@@ -474,11 +438,8 @@
 ppath
 ppathlen
 ppayload
-<<<<<<< HEAD
 ppkey
-=======
 pprocfile
->>>>>>> 47af1a12
 ppubinfo
 ppublishinfo
 ppxslotid
@@ -495,15 +456,12 @@
 prvobjectimporting
 ps
 psessionpresent
-<<<<<<< HEAD
 psignature
-=======
 psk
 pslotlist
 pss
 pthingname
 pthread
->>>>>>> 47af1a12
 ptopic
 ptopicfilter
 ptopicfilters
@@ -552,13 +510,10 @@
 retrievehttpresponse
 returnstatus
 retryutils
-<<<<<<< HEAD
 rfcxh
-=======
 rfc
 ripemd
 rng
->>>>>>> 47af1a12
 rom
 rsa
 rsaes
@@ -571,19 +526,16 @@
 seedfile
 sendupdate
 serverhost
-<<<<<<< HEAD
 sha256
 shadowstatus
 signer
 sizeof
-=======
 setkey
 sha
 shadowstatus
 shasum
 sig
 signinit
->>>>>>> 47af1a12
 sizeof
 slotcount
 slotid
@@ -625,12 +577,9 @@
 thingname
 thingnamelength
 tls
-<<<<<<< HEAD
 todo
-=======
 tokenpresent
 toolchain
->>>>>>> 47af1a12
 topicbuffer
 topicfilterlength
 topiclength
@@ -643,16 +592,13 @@
 udp
 udpportsarraylength
 uint
-<<<<<<< HEAD
 ulblocksize
 uloffset
-=======
 uldatalength
 uldigestlength
 ulong
 ulslotcount
 unix
->>>>>>> 47af1a12
 unsub
 unsuback
 updatejobexecution
@@ -665,14 +611,9 @@
 usa
 usb
 userguide
-<<<<<<< HEAD
 v1
 ve
 vtaskdelay
-www
-xz
-ylbc+lyscwcslb2tecubja==\n
-=======
 util
 utils
 ve
@@ -690,7 +631,8 @@
 xxx
 xxxx
 xz
+ylbc+lyscwcslb2tecubja==\n
+
 xzaccel
 zeroize
-zlib
->>>>>>> 47af1a12
+zlib