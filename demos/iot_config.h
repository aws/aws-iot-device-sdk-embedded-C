--- conflicted
+++ resolved
@@ -45,11 +45,6 @@
  * #define IOT_DEMO_IDENTIFIER         "" */
 
 /* MQTT demo configuration. The demo publishes bursts of messages. */
-<<<<<<< HEAD
-#define IOT_DEMO_MQTT_PUBLISH_BURST_COUNT          ( 10 )                 /* Number of message bursts. */
-#define IOT_DEMO_MQTT_PUBLISH_BURST_SIZE           ( 10 )                 /* Number of messages published in each burst.
-                                                                           * */
-=======
 #define IOT_DEMO_MQTT_PUBLISH_BURST_COUNT    ( 10 )    /* Number of message bursts. */
 #define IOT_DEMO_MQTT_PUBLISH_BURST_SIZE     ( 10 )    /* Number of messages published in each burst. */
 
@@ -57,7 +52,6 @@
 #ifndef IOT_MQTT_ENABLE_SERIALIZER_OVERRIDES
     #define IOT_MQTT_ENABLE_SERIALIZER_OVERRIDES    ( 0 )
 #endif
->>>>>>> 23af5c8d
 
 /* Shadow demo configuration. The demo publishes periodic Shadow updates and responds
  * to changing Shadows. */
