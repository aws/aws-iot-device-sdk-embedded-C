--- conflicted
+++ resolved
@@ -10,7 +10,6 @@
 include(
     ${CMAKE_SOURCE_DIR}/libraries/aws/fleet-provisioning-for-aws-iot-embedded-sdk/fleetprovisioningFilePaths.cmake )
 
-<<<<<<< HEAD
 # Set path to corePKCS11 and it's third party libraries.
 set(COREPKCS11_LOCATION "${CMAKE_SOURCE_DIR}/libraries/standard/corePKCS11")
 set(CORE_PKCS11_3RDPARTY_LOCATION "${COREPKCS11_LOCATION}/source/dependency/3rdparty")
@@ -23,20 +22,12 @@
     "${CORE_PKCS11_3RDPARTY_LOCATION}/mbedtls_utils/mbedtls_utils.c"
 )
 
-# Demo target.
-add_executable( ${DEMO_NAME}
-                "fleet_provisioning_with_csr_demo.c"
-                "fleet_provisioning_serializer.c"
-                "pkcs11_operations.c"
-                "mqtt_operations.c"
-=======
 # CPP files are searched for supporting CI build checks that verify C++ linkage of the Fleet Provisioning library
 file( GLOB DEMO_SRCS "*.c*" )
 
 # Demo target.
 add_executable( ${DEMO_NAME}
                 ${DEMO_SRCS}
->>>>>>> a0fb35da
                 ${MQTT_SOURCES}
                 ${MQTT_SERIALIZER_SOURCES}
                 ${BACKOFF_ALGORITHM_SOURCES}
