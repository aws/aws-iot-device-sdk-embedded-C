/*
 * AWS IoT Device SDK for Embedded C 202012.01
 * Copyright (C) 2020 Amazon.com, Inc. or its affiliates.  All Rights Reserved.
 *
 * Permission is hereby granted, free of charge, to any person obtaining a copy of
 * this software and associated documentation files (the "Software"), to deal in
 * the Software without restriction, including without limitation the rights to
 * use, copy, modify, merge, publish, distribute, sublicense, and/or sell copies of
 * the Software, and to permit persons to whom the Software is furnished to do so,
 * subject to the following conditions:
 *
 * The above copyright notice and this permission notice shall be included in all
 * copies or substantial portions of the Software.
 *
 * THE SOFTWARE IS PROVIDED "AS IS", WITHOUT WARRANTY OF ANY KIND, EXPRESS OR
 * IMPLIED, INCLUDING BUT NOT LIMITED TO THE WARRANTIES OF MERCHANTABILITY, FITNESS
 * FOR A PARTICULAR PURPOSE AND NONINFRINGEMENT. IN NO EVENT SHALL THE AUTHORS OR
 * COPYRIGHT HOLDERS BE LIABLE FOR ANY CLAIM, DAMAGES OR OTHER LIABILITY, WHETHER
 * IN AN ACTION OF CONTRACT, TORT OR OTHERWISE, ARISING FROM, OUT OF OR IN
 * CONNECTION WITH THE SOFTWARE OR THE USE OR OTHER DEALINGS IN THE SOFTWARE.
 */

/**
 * @file shadow_demo_main.c
 *
 * @brief Demo for showing how to use the Device Shadow library's API. This version
 * of Device Shadow API provide macros and helper functions for assembling MQTT topics
 * strings, and for determining whether an incoming MQTT message is related to a
 * device shadow. The shadow can be either the Classic shadow or a named shadow. Change
 * #SHADOW_NAME to select the shadow. The Device Shadow library does not depend on a MQTT library,
 * therefore the code for MQTT connections are placed in another file (shadow_demo_helpers.c)
 * to make it easy to read the code using Device Shadow library.
 *
 * This example assumes there is a powerOn state in the device shadow. It does the
 * following operations:
 * 1. Establish a MQTT connection by using the helper functions in shadow_demo_helpers.c.
 * 2. Assemble strings for the MQTT topics of device shadow, by using macros defined by the Device Shadow library.
 * 3. Subscribe to those MQTT topics by using helper functions in shadow_demo_helpers.c.
 * 4. Publish a desired state of powerOn by using helper functions in shadow_demo_helpers.c.  That will cause
 * a delta message to be sent to device.
 * 5. Handle incoming MQTT messages in eventCallback, determine whether the message is related to the device
 * shadow by using a function defined by the Device Shadow library (Shadow_MatchTopicString). If the message is a
 * device shadow delta message, set a flag for the main function to know, then the main function will publish
 * a second message to update the reported state of powerOn.
 * 6. Handle incoming message again in eventCallback. If the message is from update/accepted, verify that it
 * has the same clientToken as previously published in the update message. That will mark the end of the demo.
 */

/* Standard includes. */
#include <assert.h>
#include <stdlib.h>
#include <string.h>

/* POSIX includes. */
#include <unistd.h>

/* Shadow config include. */
#include "shadow_config.h"

/* SHADOW API header. */
#include "shadow.h"

/* JSON API header. */
#include "core_json.h"

/* Clock for timer. */
#include "clock.h"

/* shadow demo helpers header. */
#include "shadow_demo_helpers.h"

/**
 * @brief Format string representing a Shadow document with a "desired" state.
 *
 * The real json document will look like this:
 * {
 *   "state": {
 *     "desired": {
 *       "powerOn": 1
 *     }
 *   },
 *   "clientToken": "021909"
 * }
 *
 * Note the client token, which is optional for all Shadow updates. The client
 * token must be unique at any given time, but may be reused once the update is
 * completed. For this demo, a timestamp is used for a client token.
 */
#define SHADOW_DESIRED_JSON     \
    "{"                         \
    "\"state\":{"               \
    "\"desired\":{"             \
    "\"powerOn\":%01d"          \
    "}"                         \
    "},"                        \
    "\"clientToken\":\"%06lu\"" \
    "}"

/**
 * @brief The expected size of #SHADOW_DESIRED_JSON.
 *
 * Because all the format specifiers in #SHADOW_DESIRED_JSON include a length,
 * its full actual size is known by pre-calculation, here's the formula why
 * the length need to minus 3:
 * 1. The length of "%01d" is 4.
 * 2. The length of %06lu is 5.
 * 3. The actual length we will use in case 1. is 1 ( for the state of powerOn ).
 * 4. The actual length we will use in case 2. is 6 ( for the clientToken length ).
 * 5. Thus the additional size 3 = 4 + 5 - 1 - 6 + 1 (termination character).
 *
 * In your own application, you could calculate the size of the json doc in this way.
 */
#define SHADOW_DESIRED_JSON_LENGTH    ( sizeof( SHADOW_DESIRED_JSON ) - 3 )

/**
 * @brief Format string representing a Shadow document with a "reported" state.
 *
 * The real json document will look like this:
 * {
 *   "state": {
 *     "reported": {
 *       "powerOn": 1
 *     }
 *   },
 *   "clientToken": "021909"
 * }
 *
 * Note the client token, which is required for all Shadow updates. The client
 * token must be unique at any given time, but may be reused once the update is
 * completed. For this demo, a timestamp is used for a client token.
 */
#define SHADOW_REPORTED_JSON    \
    "{"                         \
    "\"state\":{"               \
    "\"reported\":{"            \
    "\"powerOn\":%01d"          \
    "}"                         \
    "},"                        \
    "\"clientToken\":\"%06lu\"" \
    "}"

/**
 * @brief The expected size of #SHADOW_REPORTED_JSON.
 *
 * Because all the format specifiers in #SHADOW_REPORTED_JSON include a length,
 * its full size is known at compile-time by pre-calculation. Users could refer to
 * the way how to calculate the actual length in #SHADOW_DESIRED_JSON_LENGTH.
 */
#define SHADOW_REPORTED_JSON_LENGTH    ( sizeof( SHADOW_REPORTED_JSON ) - 3 )

/**
 * @brief The maximum number of times to run the loop in this demo.
 *
 * @note The demo loop is attempted to re-run only if it fails in an iteration.
 * Once the demo loop succeeds in an iteration, the demo exits successfully.
 */
#ifndef SHADOW_MAX_DEMO_LOOP_COUNT
    #define SHADOW_MAX_DEMO_LOOP_COUNT    ( 3 )
#endif

/**
 * @brief Time in seconds to wait between retries of the demo loop if
 * demo loop fails.
 */
#define DELAY_BETWEEN_DEMO_RETRY_ITERATIONS_S           ( 5 )

/**
 * @brief JSON key for response code that indicates the type of error in
 * the error document received on topic `/delete/rejected`.
 */
#define SHADOW_DELETE_REJECTED_ERROR_CODE_KEY           "code"

/**
 * @brief Length of #SHADOW_DELETE_REJECTED_ERROR_CODE_KEY
 */
#define SHADOW_DELETE_REJECTED_ERROR_CODE_KEY_LENGTH    ( ( uint16_t ) ( sizeof( SHADOW_DELETE_REJECTED_ERROR_CODE_KEY ) - 1 ) )

/*-----------------------------------------------------------*/

/**
 * @brief The simulated device current power on state.
 */
static uint32_t currentPowerOnState = 0;

/**
 * @brief The flag to indicate the device current power on state changed.
 */
static bool stateChanged = false;

/**
 * @brief When we send an update to the device shadow, and if we care about
 * the response from cloud (accepted/rejected), remember the clientToken and
 * use it to match with the response.
 */
static uint32_t clientToken = 0U;

/**
 * @brief Indicator that an error occurred during the MQTT event callback. If an
 * error occurred during the MQTT event callback, then the demo has failed.
 */
static bool eventCallbackError = false;

/**
 * @brief Status of the response of Shadow delete operation from AWS IoT
 * message broker.
 */
static bool deleteResponseReceived = false;

/**
 * @brief Status of the Shadow delete operation.
 *
 * The Shadow delete status will be updated by the incoming publishes on the
 * MQTT topics for delete acknowledgement from AWS IoT message broker
 * (accepted/rejected). Shadow document is considered to be deleted if an
 * incoming publish is received on `/delete/accepted` topic or an incoming
 * publish is received on `/delete/rejected` topic with error code 404. Code 404
 * indicates that the Shadow document does not exist for the Thing yet.
 */
static bool shadowDeleted = false;

/*-----------------------------------------------------------*/

/**
 * @brief This example uses the MQTT library of the AWS IoT Device SDK for
 * Embedded C. This is the prototype of the callback function defined by
 * that library. It will be invoked whenever the MQTT library receives an
 * incoming message.
 *
 * @param[in] pMqttContext MQTT context pointer.
 * @param[in] pPacketInfo Packet Info pointer for the incoming packet.
 * @param[in] pDeserializedInfo Deserialized information from the incoming packet.
 */
static void eventCallback( MQTTContext_t * pMqttContext,
                           MQTTPacketInfo_t * pPacketInfo,
                           MQTTDeserializedInfo_t * pDeserializedInfo );

/**
 * @brief Process payload from /update/delta topic.
 *
 * This handler examines the version number and the powerOn state. If powerOn
 * state has changed, it sets a flag for the main function to take further actions.
 *
 * @param[in] pPublishInfo Deserialized publish info pointer for the incoming
 * packet.
 */
static void updateDeltaHandler( MQTTPublishInfo_t * pPublishInfo );

/**
 * @brief Process payload from /update/accepted topic.
 *
 * This handler examines the accepted message that carries the same clientToken
 * as sent before.
 *
 * @param[in] pPublishInfo Deserialized publish info pointer for the incoming
 * packet.
 */
static void updateAcceptedHandler( MQTTPublishInfo_t * pPublishInfo );

/**
 * @brief Process payload from `/delete/rejected` topic.
 *
 * This handler examines the rejected message to look for the reject reason code.
 * If the reject reason code is `404`, an attempt was made to delete a shadow
 * document which was not present yet. This is considered to be success for this
 * demo application.
 *
 * @param[in] pPublishInfo Deserialized publish info pointer for the incoming
 * packet.
 */
static void deleteRejectedHandler( MQTTPublishInfo_t * pPublishInfo );

/*-----------------------------------------------------------*/

static void deleteRejectedHandler( MQTTPublishInfo_t * pPublishInfo )
{
    JSONStatus_t result = JSONSuccess;
    char * pOutValue = NULL;
    uint32_t outValueLength = 0U;
    long errorCode = 0L;

    assert( pPublishInfo != NULL );
    assert( pPublishInfo->pPayload != NULL );

    LogInfo( ( "/delete/rejected json payload:%s.", ( const char * ) pPublishInfo->pPayload ) );

    /* The payload will look similar to this:
     * {
     *    "code": error-code,
     *    "message": "error-message",
     *    "timestamp": timestamp,
     *    "clientToken": "token"
     * }
     */

    /* Make sure the payload is a valid json document. */
    result = JSON_Validate( pPublishInfo->pPayload,
                            pPublishInfo->payloadLength );

    if( result == JSONSuccess )
    {
        /* Then we start to get the version value by JSON keyword "version". */
        result = JSON_Search( ( char * ) pPublishInfo->pPayload,
                              pPublishInfo->payloadLength,
                              SHADOW_DELETE_REJECTED_ERROR_CODE_KEY,
                              SHADOW_DELETE_REJECTED_ERROR_CODE_KEY_LENGTH,
                              &pOutValue,
                              ( size_t * ) &outValueLength );
    }
    else
    {
        LogError( ( "The json document is invalid!!" ) );
    }

    if( result == JSONSuccess )
    {
        LogInfo( ( "Error code is: %.*s.",
                   outValueLength,
                   pOutValue ) );

        /* Convert the extracted value to an unsigned integer value. */
        errorCode = strtoul( pOutValue, NULL, 10 );
    }
    else
    {
        LogError( ( "No error code in json document!!" ) );
    }

    LogInfo( ( "Error code:%ld.", errorCode ) );

    /* Mark Shadow delete operation as a success if error code is 404. */
    if( errorCode == 404UL )
    {
        shadowDeleted = true;
    }
}

/*-----------------------------------------------------------*/

static void updateDeltaHandler( MQTTPublishInfo_t * pPublishInfo )
{
    static uint32_t currentVersion = 0; /* Remember the latestVersion # we've ever received */
    uint32_t version = 0U;
    uint32_t newState = 0U;
    char * outValue = NULL;
    uint32_t outValueLength = 0U;
    JSONStatus_t result = JSONSuccess;

    assert( pPublishInfo != NULL );
    assert( pPublishInfo->pPayload != NULL );

    LogInfo( ( "/update/delta json payload:%s.", ( const char * ) pPublishInfo->pPayload ) );

    /* The payload will look similar to this:
     * {
     *      "version": 12,
     *      "timestamp": 1595437367,
     *      "state": {
     *          "powerOn": 1
     *      },
     *      "metadata": {
     *          "powerOn": {
     *          "timestamp": 1595437367
     *          }
     *      },
     *      "clientToken": "388062"
     *  }
     */

    /* Make sure the payload is a valid json document. */
    result = JSON_Validate( pPublishInfo->pPayload,
                            pPublishInfo->payloadLength );

    if( result == JSONSuccess )
    {
        /* Then we start to get the version value by JSON keyword "version". */
        result = JSON_Search( ( char * ) pPublishInfo->pPayload,
                              pPublishInfo->payloadLength,
                              "version",
                              sizeof( "version" ) - 1,
                              &outValue,
                              ( size_t * ) &outValueLength );
    }
    else
    {
        LogError( ( "The json document is invalid!!" ) );
        eventCallbackError = true;
    }

    if( result == JSONSuccess )
    {
        LogInfo( ( "version: %.*s",
                   outValueLength,
                   outValue ) );

        /* Convert the extracted value to an unsigned integer value. */
        version = ( uint32_t ) strtoul( outValue, NULL, 10 );
    }
    else
    {
        LogError( ( "No version in json document!!" ) );
        eventCallbackError = true;
    }

    LogInfo( ( "version:%d, currentVersion:%d \r\n", version, currentVersion ) );

    /* When the version is much newer than the on we retained, that means the powerOn
     * state is valid for us. */
    if( version > currentVersion )
    {
        /* Set to received version as the current version. */
        currentVersion = version;

        /* Get powerOn state from json documents. */
        result = JSON_Search( ( char * ) pPublishInfo->pPayload,
                              pPublishInfo->payloadLength,
                              "state.powerOn",
                              sizeof( "state.powerOn" ) - 1,
                              &outValue,
                              ( size_t * ) &outValueLength );
    }
    else
    {
        /* In this demo, we discard the incoming message
         * if the version number is not newer than the latest
         * that we've received before. Your application may use a
         * different approach.
         */
        LogWarn( ( "The received version is smaller than current one!!" ) );
    }

    if( result == JSONSuccess )
    {
        /* Convert the powerOn state value to an unsigned integer value. */
        newState = ( uint32_t ) strtoul( outValue, NULL, 10 );

        LogInfo( ( "The new power on state newState:%d, currentPowerOnState:%d \r\n",
                   newState, currentPowerOnState ) );

        if( newState != currentPowerOnState )
        {
            /* The received powerOn state is different from the one we retained before, so we switch them
             * and set the flag. */
            currentPowerOnState = newState;

            /* State change will be handled in main(), where we will publish a "reported"
             * state to the device shadow. We do not do it here because we are inside of
             * a callback from the MQTT library, so that we don't re-enter
             * the MQTT library. */
            stateChanged = true;
        }
    }
    else
    {
        LogError( ( "No powerOn in json document!!" ) );
        eventCallbackError = true;
    }
}

/*-----------------------------------------------------------*/

static void updateAcceptedHandler( MQTTPublishInfo_t * pPublishInfo )
{
    char * outValue = NULL;
    uint32_t outValueLength = 0U;
    uint32_t receivedToken = 0U;
    JSONStatus_t result = JSONSuccess;

    assert( pPublishInfo != NULL );
    assert( pPublishInfo->pPayload != NULL );

    LogInfo( ( "/update/accepted json payload:%s.", ( const char * ) pPublishInfo->pPayload ) );

    /* Handle the reported state with state change in /update/accepted topic.
     * Thus we will retrieve the client token from the json document to see if
     * it's the same one we sent with reported state on the /update topic.
     * The payload will look similar to this:
     *  {
     *      "state": {
     *          "reported": {
     *          "powerOn": 1
     *          }
     *      },
     *      "metadata": {
     *          "reported": {
     *          "powerOn": {
     *              "timestamp": 1596573647
     *          }
     *          }
     *      },
     *      "version": 14698,
     *      "timestamp": 1596573647,
     *      "clientToken": "022485"
     *  }
     */

    /* Make sure the payload is a valid json document. */
    result = JSON_Validate( pPublishInfo->pPayload,
                            pPublishInfo->payloadLength );

    if( result == JSONSuccess )
    {
        /* Get clientToken from json documents. */
        result = JSON_Search( ( char * ) pPublishInfo->pPayload,
                              pPublishInfo->payloadLength,
                              "clientToken",
                              sizeof( "clientToken" ) - 1,
                              &outValue,
                              ( size_t * ) &outValueLength );
    }
    else
    {
        LogError( ( "Invalid json documents !!" ) );
        eventCallbackError = true;
    }

    if( result == JSONSuccess )
    {
        LogInfo( ( "clientToken: %.*s", outValueLength,
                   outValue ) );

        /* Convert the code to an unsigned integer value. */
        receivedToken = ( uint32_t ) strtoul( outValue, NULL, 10 );

        LogInfo( ( "receivedToken:%d, clientToken:%u \r\n", receivedToken, clientToken ) );

        /* If the clientToken in this update/accepted message matches the one we
         * published before, it means the device shadow has accepted our latest
         * reported state. We are done. */
        if( receivedToken == clientToken )
        {
            LogInfo( ( "Received response from the device shadow. Previously published "
                       "update with clientToken=%u has been accepted. ", clientToken ) );
        }
        else
        {
            LogWarn( ( "The received clientToken=%u is not identical with the one=%u we sent "
                       , receivedToken, clientToken ) );
        }
    }
    else
    {
        LogError( ( "No clientToken in json document!!" ) );
        eventCallbackError = true;
    }
}

/*-----------------------------------------------------------*/

/* This is the callback function invoked by the MQTT stack when it receives
 * incoming messages. This function demonstrates how to use the Shadow_MatchTopicString
 * function to determine whether the incoming message is a device shadow message
 * or not. If it is, it handles the message depending on the message type.
 */
static void eventCallback( MQTTContext_t * pMqttContext,
                           MQTTPacketInfo_t * pPacketInfo,
                           MQTTDeserializedInfo_t * pDeserializedInfo )
{
    ShadowMessageType_t messageType = ShadowMessageTypeMaxNum;
    const char * pThingName = NULL;
    uint16_t thingNameLength = 0U;
    const char * pShadowName = NULL;
    uint16_t shadowNameLength = 0U;
    uint16_t packetIdentifier;

    ( void ) pMqttContext;

    assert( pDeserializedInfo != NULL );
    assert( pMqttContext != NULL );
    assert( pPacketInfo != NULL );

    packetIdentifier = pDeserializedInfo->packetIdentifier;

    /* Handle incoming publish. The lower 4 bits of the publish packet
     * type is used for the dup, QoS, and retain flags. Hence masking
     * out the lower bits to check if the packet is publish. */
    if( ( pPacketInfo->type & 0xF0U ) == MQTT_PACKET_TYPE_PUBLISH )
    {
        assert( pDeserializedInfo->pPublishInfo != NULL );
        LogInfo( ( "pPublishInfo->pTopicName:%s.", pDeserializedInfo->pPublishInfo->pTopicName ) );

        /* Let the Device Shadow library tell us whether this is a device shadow message. */
        if( SHADOW_SUCCESS == Shadow_MatchTopicString( pDeserializedInfo->pPublishInfo->pTopicName,
                                                       pDeserializedInfo->pPublishInfo->topicNameLength,
                                                       &messageType,
                                                       &pThingName,
                                                       &thingNameLength,
                                                       &pShadowName,
                                                       &shadowNameLength ) )
        {
            /* Upon successful return, the messageType has been filled in. */
            if( messageType == ShadowMessageTypeUpdateDelta )
            {
                /* Handler function to process payload. */
                updateDeltaHandler( pDeserializedInfo->pPublishInfo );
            }
            else if( messageType == ShadowMessageTypeUpdateAccepted )
            {
                /* Handler function to process payload. */
                updateAcceptedHandler( pDeserializedInfo->pPublishInfo );
            }
            else if( messageType == ShadowMessageTypeUpdateDocuments )
            {
                LogInfo( ( "/update/documents json payload:%s.", ( const char * ) pDeserializedInfo->pPublishInfo->pPayload ) );
            }
            else if( messageType == ShadowMessageTypeUpdateRejected )
            {
                LogInfo( ( "/update/rejected json payload:%s.", ( const char * ) pDeserializedInfo->pPublishInfo->pPayload ) );
            }
            else if( messageType == ShadowMessageTypeDeleteAccepted )
            {
                LogInfo( ( "Received an MQTT incoming publish on /delete/accepted topic." ) );
                shadowDeleted = true;
                deleteResponseReceived = true;
            }
            else if( messageType == ShadowMessageTypeDeleteRejected )
            {
                /* Handler function to process payload. */
                deleteRejectedHandler( pDeserializedInfo->pPublishInfo );
                deleteResponseReceived = true;
            }
            else
            {
                LogInfo( ( "Other message type:%d !!", messageType ) );
            }
        }
        else
        {
            LogError( ( "Shadow_MatchTopicString parse failed:%s !!", ( const char * ) pDeserializedInfo->pPublishInfo->pTopicName ) );
            eventCallbackError = true;
        }
    }
    else
    {
        HandleOtherIncomingPacket( pPacketInfo, packetIdentifier );
    }
}

/*-----------------------------------------------------------*/

/**
 * @brief Entry point of shadow demo.
 *
 * This main function demonstrates how to use the macros provided by the
 * Device Shadow library to assemble strings for the MQTT topics defined
 * by AWS IoT Device Shadow. Named shadow topic strings differ from unnamed
 * ("Classic") topic strings as indicated by the tokens within square brackets.
 *
 * The main function uses these macros for topics to subscribe to:
 * - SHADOW_TOPIC_STR_UPDATE_DELTA for "$aws/things/thingName/shadow[/name/shadowname]/update/delta"
 * - SHADOW_TOPIC_STR_UPDATE_ACC for "$aws/things/thingName/shadow[/name/shadowname]/update/accepted"
 * - SHADOW_TOPIC_STR_UPDATE_REJ for "$aws/things/thingName/shadow[/name/shadowname]/update/rejected"
 *
 * It also uses these macros for topics to publish to:
 * - SHADOW_TOPIC_STR_DELETE for "$aws/things/thingName/shadow[/name/shadowname]/delete"
 * - SHADOW_TOPIC_STR_UPDATE for "$aws/things/thingName/shadow[/name/shadowname]/update"
 *
 * The helper functions this demo uses for MQTT operations have internal
 * loops to process incoming messages. Those are not the focus of this demo
 * and therefore, are placed in a separate file shadow_demo_helpers.c.
 */
int main( int argc,
          char ** argv )
{
    int returnStatus = EXIT_SUCCESS;
    int demoRunCount = 0;

    /* A buffer containing the update document. It has static duration to prevent
     * it from being placed on the call stack. */
    static char updateDocument[ SHADOW_REPORTED_JSON_LENGTH + 1 ] = { 0 };

    ( void ) argc;
    ( void ) argv;

    do
    {
        returnStatus = EstablishMqttSession( eventCallback );

        if( returnStatus == EXIT_FAILURE )
        {
            /* Log error to indicate connection failure. */
            LogError( ( "Failed to connect to MQTT broker." ) );
        }
        else
        {
            /* Reset the shadow delete status flags. */
            deleteResponseReceived = false;
            shadowDeleted = false;

            /* First of all, try to delete any Shadow document in the cloud.
             * Try to subscribe to `/delete/accepted` and `/delete/rejected` topics. */
            returnStatus = SubscribeToTopic( SHADOW_TOPIC_STR_DELETE_ACC( THING_NAME, SHADOW_NAME ),
                                             SHADOW_TOPIC_LEN_DELETE_ACC( THING_NAME_LENGTH, SHADOW_NAME_LENGTH ) );

            if( returnStatus == EXIT_SUCCESS )
            {
                /* Try to subscribe to `/delete/rejected` topic. */
                returnStatus = SubscribeToTopic( SHADOW_TOPIC_STR_DELETE_REJ( THING_NAME, SHADOW_NAME ),
                                                 SHADOW_TOPIC_LEN_DELETE_REJ( THING_NAME_LENGTH, SHADOW_NAME_LENGTH ) );
            }

            if( returnStatus == EXIT_SUCCESS )
            {
                /* Publish to Shadow `delete` topic to attempt to delete the
                 * Shadow document if exists. */
                returnStatus = PublishToTopic( SHADOW_TOPIC_STR_DELETE( THING_NAME, SHADOW_NAME ),
                                               SHADOW_TOPIC_LEN_DELETE( THING_NAME_LENGTH, SHADOW_NAME_LENGTH ),
                                               updateDocument,
                                               0U );
            }

            /* Unsubscribe from the `/delete/accepted` and 'delete/rejected` topics.*/
            if( returnStatus == EXIT_SUCCESS )
            {
                returnStatus = UnsubscribeFromTopic( SHADOW_TOPIC_STR_DELETE_ACC( THING_NAME, SHADOW_NAME ),
                                                     SHADOW_TOPIC_LEN_DELETE_ACC( THING_NAME_LENGTH, SHADOW_NAME_LENGTH ) );
            }

            if( returnStatus == EXIT_SUCCESS )
            {
                returnStatus = UnsubscribeFromTopic( SHADOW_TOPIC_STR_DELETE_REJ( THING_NAME, SHADOW_NAME ),
                                                     SHADOW_TOPIC_LEN_DELETE_REJ( THING_NAME_LENGTH, SHADOW_NAME_LENGTH ) );
            }

            /* Check if an incoming publish on `/delete/accepted` or `/delete/rejected`
             * topics. If a response is not received, mark the demo execution as a failure.*/
            if( ( returnStatus == EXIT_SUCCESS ) && ( deleteResponseReceived != true ) )
            {
                LogError( ( "Failed to receive a response for Shadow delete." ) );
                returnStatus = EXIT_FAILURE;
            }

            /* Check if Shadow document delete was successful. A delete can be
             * successful in cases listed below.
             *  1. If an incoming publish is received on `/delete/accepted` topic.
             *  2. If an incoming publish is received on `/delete/rejected` topic
             *     with an error code 404. This indicates that a delete was
             *     attempted when a Shadow document is not available for the
             *     Thing. */
            if( returnStatus == EXIT_SUCCESS )
            {
                if( shadowDeleted == false )
                {
                    LogError( ( "Shadow delete operation failed." ) );
                    returnStatus = EXIT_FAILURE;
                }
            }

            /* Successfully connect to MQTT broker, the next step is
             * to subscribe shadow topics. */
            if( returnStatus == EXIT_SUCCESS )
            {
                returnStatus = SubscribeToTopic( SHADOW_TOPIC_STR_UPDATE_DELTA( THING_NAME, SHADOW_NAME ),
                                                 SHADOW_TOPIC_LEN_UPDATE_DELTA( THING_NAME_LENGTH, SHADOW_NAME_LENGTH ) );
            }

            if( returnStatus == EXIT_SUCCESS )
            {
                returnStatus = SubscribeToTopic( SHADOW_TOPIC_STR_UPDATE_ACC( THING_NAME, SHADOW_NAME ),
                                                 SHADOW_TOPIC_LEN_UPDATE_ACC( THING_NAME_LENGTH, SHADOW_NAME_LENGTH ) );
            }

            if( returnStatus == EXIT_SUCCESS )
            {
                returnStatus = SubscribeToTopic( SHADOW_TOPIC_STR_UPDATE_REJ( THING_NAME, SHADOW_NAME ),
                                                 SHADOW_TOPIC_LEN_UPDATE_REJ( THING_NAME_LENGTH, SHADOW_NAME_LENGTH ) );
            }

            /* This demo uses a constant #THING_NAME and #SHADOW_NAME known at compile time therefore
             * we can use macros to assemble shadow topic strings.
             * If the thing name or shadow name is only known at run time, then we could use the API
             * #Shadow_AssembleTopicString to assemble shadow topic strings, here is the example for /update/delta:
             *
             * For /update/delta:
             *
             * #define SHADOW_TOPIC_MAX_LENGTH  (256U)
             *
             * ShadowStatus_t shadowStatus = SHADOW_SUCCESS;
             * char topicBuffer[ SHADOW_TOPIC_MAX_LENGTH ] = { 0 };
             * uint16_t bufferSize = SHADOW_TOPIC_MAX_LENGTH;
             * uint16_t outLength = 0;
             * const char * thingName = "TestThingName";
             * uint16_t thingNameLength  = ( sizeof( thingName ) - 1U );
             * const char * shadowName = "TestShadowName";
             * uint16_t shadowNameLength  = ( sizeof( shadowName ) - 1U );
             *
<<<<<<< HEAD
             * shadowStatus = Shadow_AssembleTopicString( ShadowTopicStringTypeUpdateDelta,
             *                                            thingName,
             *                                            thingNameLength,
             *                                            shadowName,
             *                                            shadowNameLength,
             *                                            & ( topicBuffer[ 0 ] ),
             *                                            bufferSize,
             *                                            & outLength );
=======
             * shadowStatus = Shadow_GetTopicString( ShadowTopicStringTypeUpdateDelta,
             *                                       thingName,
             *                                       thingNameLength,
             *                                       & ( topicBuffer[ 0 ] ),
             *                                       bufferSize,
             *                                       & outLength );
>>>>>>> b9464940
             */

            /* Then we publish a desired state to the /update topic. Since we've deleted
             * the device shadow at the beginning of the demo, this will cause a delta message
             * to be published, which we have subscribed to.
             * In many real applications, the desired state is not published by
             * the device itself. But for the purpose of making this demo self-contained,
             * we publish one here so that we can receive a delta message later.
             */
            if( returnStatus == EXIT_SUCCESS )
            {
                /* desired power on state . */
                LogInfo( ( "Send desired power state with 1." ) );

                ( void ) memset( updateDocument,
                                 0x00,
                                 sizeof( updateDocument ) );

                snprintf( updateDocument,
                          SHADOW_DESIRED_JSON_LENGTH + 1,
                          SHADOW_DESIRED_JSON,
                          ( int ) 1,
                          ( long unsigned ) ( Clock_GetTimeMs() % 1000000 ) );

                returnStatus = PublishToTopic( SHADOW_TOPIC_STR_UPDATE( THING_NAME, SHADOW_NAME ),
                                               SHADOW_TOPIC_LEN_UPDATE( THING_NAME_LENGTH, SHADOW_NAME_LENGTH ),
                                               updateDocument,
                                               ( SHADOW_DESIRED_JSON_LENGTH + 1 ) );
            }

            if( returnStatus == EXIT_SUCCESS )
            {
                /* Note that PublishToTopic already called MQTT_ProcessLoop,
                 * therefore responses may have been received and the eventCallback
                 * may have been called, which may have changed the stateChanged flag.
                 * Check if the state change flag has been modified or not. If it's modified,
                 * then we publish reported state to update topic.
                 */
                if( stateChanged == true )
                {
                    /* Report the latest power state back to device shadow. */
                    LogInfo( ( "Report to the state change: %d", currentPowerOnState ) );
                    ( void ) memset( updateDocument,
                                     0x00,
                                     sizeof( updateDocument ) );

                    /* Keep the client token in global variable used to compare if
                     * the same token in /update/accepted. */
                    clientToken = ( Clock_GetTimeMs() % 1000000 );

                    snprintf( updateDocument,
                              SHADOW_REPORTED_JSON_LENGTH + 1,
                              SHADOW_REPORTED_JSON,
                              ( int ) currentPowerOnState,
                              ( long unsigned ) clientToken );

                    returnStatus = PublishToTopic( SHADOW_TOPIC_STR_UPDATE( THING_NAME, SHADOW_NAME ),
                                                   SHADOW_TOPIC_LEN_UPDATE( THING_NAME_LENGTH, SHADOW_NAME_LENGTH ),
                                                   updateDocument,
                                                   ( SHADOW_REPORTED_JSON_LENGTH + 1 ) );
                }
                else
                {
                    LogInfo( ( "No change from /update/delta, unsubscribe all shadow topics and disconnect from MQTT.\r\n" ) );
                }
            }

            if( returnStatus == EXIT_SUCCESS )
            {
                LogInfo( ( "Start to unsubscribe shadow topics and disconnect from MQTT. \r\n" ) );
                returnStatus = UnsubscribeFromTopic( SHADOW_TOPIC_STR_UPDATE_DELTA( THING_NAME, SHADOW_NAME ),
                                                     SHADOW_TOPIC_LEN_UPDATE_DELTA( THING_NAME_LENGTH, SHADOW_NAME_LENGTH ) );
            }

            if( returnStatus == EXIT_SUCCESS )
            {
                returnStatus = UnsubscribeFromTopic( SHADOW_TOPIC_STR_UPDATE_ACC( THING_NAME, SHADOW_NAME ),
                                                     SHADOW_TOPIC_LEN_UPDATE_ACC( THING_NAME_LENGTH, SHADOW_NAME_LENGTH ) );
            }

            if( returnStatus == EXIT_SUCCESS )
            {
                returnStatus = UnsubscribeFromTopic( SHADOW_TOPIC_STR_UPDATE_REJ( THING_NAME, SHADOW_NAME ),
                                                     SHADOW_TOPIC_LEN_UPDATE_REJ( THING_NAME_LENGTH, SHADOW_NAME_LENGTH ) );
            }

            /* The MQTT session is always disconnected, even there were prior failures. */
            returnStatus = DisconnectMqttSession();
        }

        /* This demo performs only Device Shadow operations. If matching the Shadow
         * topic fails or there are failures in parsing the received JSON document,
         * then this demo was not successful. */
        if( eventCallbackError == true )
        {
            returnStatus = EXIT_FAILURE;
        }

        /* Increment the demo run count. */
        demoRunCount++;

        if( returnStatus == EXIT_SUCCESS )
        {
            LogInfo( ( "Demo iteration %d is successful.", demoRunCount ) );
        }
        /* Attempt to retry a failed iteration of demo for up to #SHADOW_MAX_DEMO_LOOP_COUNT times. */
        else if( demoRunCount < SHADOW_MAX_DEMO_LOOP_COUNT )
        {
            LogWarn( ( "Demo iteration %d failed. Retrying...", demoRunCount ) );
            sleep( DELAY_BETWEEN_DEMO_RETRY_ITERATIONS_S );
        }
        /* Failed all #SHADOW_MAX_DEMO_LOOP_COUNT demo iterations. */
        else
        {
            LogError( ( "All %d demo iterations failed.", SHADOW_MAX_DEMO_LOOP_COUNT ) );
            break;
        }
    } while( returnStatus != EXIT_SUCCESS );

    if( returnStatus == EXIT_SUCCESS )
    {
        /* Log message indicating the demo completed successfully. */
        LogInfo( ( "Demo completed successfully." ) );
    }

    return returnStatus;
}

/*-----------------------------------------------------------*/<|MERGE_RESOLUTION|>--- conflicted
+++ resolved
@@ -783,7 +783,6 @@
              * const char * shadowName = "TestShadowName";
              * uint16_t shadowNameLength  = ( sizeof( shadowName ) - 1U );
              *
-<<<<<<< HEAD
              * shadowStatus = Shadow_AssembleTopicString( ShadowTopicStringTypeUpdateDelta,
              *                                            thingName,
              *                                            thingNameLength,
@@ -792,14 +791,6 @@
              *                                            & ( topicBuffer[ 0 ] ),
              *                                            bufferSize,
              *                                            & outLength );
-=======
-             * shadowStatus = Shadow_GetTopicString( ShadowTopicStringTypeUpdateDelta,
-             *                                       thingName,
-             *                                       thingNameLength,
-             *                                       & ( topicBuffer[ 0 ] ),
-             *                                       bufferSize,
-             *                                       & outLength );
->>>>>>> b9464940
              */
 
             /* Then we publish a desired state to the /update topic. Since we've deleted
