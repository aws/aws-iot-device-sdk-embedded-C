--- conflicted
+++ resolved
@@ -42,12 +42,8 @@
      iotmqtt
      "awsiotshadow\\\;awsiotcommon"
      awsiotdefender 
-<<<<<<< HEAD
-     "awsiotjobs\\\;iotserializer"
-     "awsiotprovisioning\\\;iotserializer" )
-=======
+     "awsiotprovisioning\\\;iotcommon" 
      "awsiotjobs\\\;awsiotcommon" )
->>>>>>> a74d2822
 
 # Get the list length to iterate over it. Since CMake indexes from 0, subtract
 # 1 for the iteration range.
