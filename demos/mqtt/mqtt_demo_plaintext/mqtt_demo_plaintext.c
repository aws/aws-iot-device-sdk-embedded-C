/*
 * Copyright (C) 2020 Amazon.com, Inc. or its affiliates.  All Rights Reserved.
 *
 * Permission is hereby granted, free of charge, to any person obtaining a copy of
 * this software and associated documentation files (the "Software"), to deal in
 * the Software without restriction, including without limitation the rights to
 * use, copy, modify, merge, publish, distribute, sublicense, and/or sell copies of
 * the Software, and to permit persons to whom the Software is furnished to do so,
 * subject to the following conditions:
 *
 * The above copyright notice and this permission notice shall be included in all
 * copies or substantial portions of the Software.
 *
 * THE SOFTWARE IS PROVIDED "AS IS", WITHOUT WARRANTY OF ANY KIND, EXPRESS OR
 * IMPLIED, INCLUDING BUT NOT LIMITED TO THE WARRANTIES OF MERCHANTABILITY, FITNESS
 * FOR A PARTICULAR PURPOSE AND NONINFRINGEMENT. IN NO EVENT SHALL THE AUTHORS OR
 * COPYRIGHT HOLDERS BE LIABLE FOR ANY CLAIM, DAMAGES OR OTHER LIABILITY, WHETHER
 * IN AN ACTION OF CONTRACT, TORT OR OTHERWISE, ARISING FROM, OUT OF OR IN
 * CONNECTION WITH THE SOFTWARE OR THE USE OR OTHER DEALINGS IN THE SOFTWARE.
 */

/*
 * Demo for showing the use of MQTT APIs to establish an MQTT session,
 * subscribe to a topic, publish to a topic, receive incoming publishes,
 * unsubscribe from a topic and disconnect the MQTT session.
 *
 * The example shown below uses MQTT APIs to send and receive MQTT packets
 * over the TCP connection established using POSIX sockets.
 * The example is single threaded and uses statically allocated memory;
 * it uses QOS0 and therefore does not implement any retransmission
 * mechanism for Publish messages.
 */

/* Standard includes. */
#include <assert.h>
#include <stdlib.h>
#include <string.h>

/* POSIX socket includes. */
#include <errno.h>
#include <netdb.h>
#include <time.h>
#include <unistd.h>

#include <sys/socket.h>
#include <sys/types.h>

/* Include Demo Config as the first non-system header. */
#include "demo_config.h"

/* MQTT API header. */
#include "mqtt.h"

/* Demo Config header. */
#include "demo_config.h"

/* Reconnect parameters. */
#include "reconnect.h"

/**
 * @brief MQTT server host name.
 *
 * This demo uses the Mosquitto test server. This is a public MQTT server; do not
 * publish anything sensitive to this server.
 */
#define BROKER_ENDPOINT           "foo.mosquitto.org"

/**
 * @brief Length of MQTT server host name.
 */
#define BROKER_ENDPOINT_LENGTH    ( ( uint16_t ) ( sizeof( BROKER_ENDPOINT ) - 1 ) )

/**
 * @brief MQTT server port number.
 *
 * In general, port 1883 is for unsecured MQTT connections.
 */
#define BROKER_PORT               ( 1883 )

/**
 * @brief Size of the network buffer for MQTT packets.
 */
#define NETWORK_BUFFER_SIZE       ( 1024U )

/* Check that client identifier is defined. */
#ifndef CLIENT_IDENTIFIER
    #error "Please define a unique CLIENT_IDENTIFIER."
#endif

/**
 * @brief Length of client identifier.
 */
#define CLIENT_IDENTIFIER_LENGTH            ( ( uint16_t ) ( sizeof( CLIENT_IDENTIFIER ) - 1 ) )

/**
 * @brief Timeout for receiving CONNACK packet in milli seconds.
 */
#define CONNACK_RECV_TIMEOUT_MS             ( 1000 )

/**
 * @brief The topic to subscribe and publish to in the example.
 *
 * The topic name starts with the client identifier to ensure that each demo
 * interacts with a unique topic name.
 */
#define MQTT_EXAMPLE_TOPIC                  CLIENT_IDENTIFIER "/example/topic"

/**
 * @brief Length of client MQTT topic.
 */
#define MQTT_EXAMPLE_TOPIC_LENGTH           ( ( uint16_t ) ( sizeof( MQTT_EXAMPLE_TOPIC ) - 1 ) )

/**
 * @brief The MQTT message published in this example.
 */
#define MQTT_EXAMPLE_MESSAGE                "Hello World!"

/**
 * @brief The MQTT message published in this example.
 */
#define MQTT_EXAMPLE_MESSAGE_LENGTH         ( ( uint16_t ) ( sizeof( MQTT_EXAMPLE_MESSAGE ) - 1 ) )

/**
 * @brief Timeout for MQTT_ProcessLoop function in milliseconds.
 *
 * Please note
 */
#define MQTT_PROCESS_LOOP_TIMEOUT_MS        ( 500U )

/**
 * @brief Time interval in seconds at which an MQTT PINGREQ need to be sent to
 * broker.
 */
#define MQTT_KEEP_ALIVE_INTERVAL_SECONDS    ( 60U )

/**
 * @brief Delay between MQTT publishes in seconds.
 */
#define DELAY_BETWEEN_PUBLISHES_SECONDS     ( 1U )

/**
 * @brief Transport timeout in milliseconds for transport send and receive.
 */
#define TRANSPORT_SEND_RECV_TIMEOUT_MS      ( 20 )

/*-----------------------------------------------------------*/

/* @brief errno to check transport error. */
extern int errno;

/*-----------------------------------------------------------*/

/**
 * @brief globalEntryTime entry time into the application to use as a reference
 * timestamp in #getTimeMs function. #getTimeMs will always return the difference
 * of current time with the globalEntryTime. This will reduce the chances of
 * overflow for 32 bit unsigned integer used for holding the timestamp.
 *
 */
static uint32_t globalEntryTimeMs = 0U;

/**
 * @brief Packet Identifier generated when Subscribe request was sent to the broker;
 * it is used to match received Subscribe ACK to the transmitted subscribe.
 */
static uint16_t globalSubscribePacketIdentifier = 0U;

/**
 * @brief Packet Identifier generated when Unsubscribe request was sent to the broker;
 * it is used to match received Unsubscribe response to the transmitted unsubscribe
 * request.
 */
static uint16_t globalUnsubscribePacketIdentifier = 0U;

/*-----------------------------------------------------------*/

/**
 * @brief Creates a TCP connection to the MQTT broker as specified by
 * BROKER_ENDPOINT and BROKER_PORT defined at the top of this file.
 *
 * @param[in] pServer Host name of server.
 * @param[in] port Server port.
 * @param[out] pTcpSocket Pointer to TCP socket file descriptor.
 *
 * @return EXIT_FAILURE on failure; EXIT_SUCCESS on success.
 */
static int connectToServer( const char * pServer,
                            uint16_t port,
                            int * pTcpSocket );

/**
 * @brief connect to MQTT broker with reconnection retries.
 * If connection fails, retry is attempted after a timeout.
 * Timeout value will exponentially increased till the maximum
 * attemps are reached.
 *
 * @param[out] pTcpSocket Pointer to TCP socket file descriptor.
 *
 * @return EXIT_FAILURE on failure; EXIT_SUCCESS on successful connection.
 */
static int connectToServerWithBackoffRetries( int * pTcpSocket );

/**
 * @brief The transport send function provided to the MQTT context.
 *
 * @param[in] tcpSocket TCP socket.
 * @param[in] pMessage Data to send.
 * @param[in] bytesToSend Length of data to send.
 *
 * @return Number of bytes sent; negative value on error;
 * 0 for timeout or 0 bytes sent.
 */
static int32_t transportSend( NetworkContext_t tcpSocket,
                              const void * pMessage,
                              size_t bytesToSend );

/**
 * @brief The transport receive function provided to the MQTT context.
 *
 * @param[in] tcpSocket TCP socket.
 * @param[out] pBuffer Buffer for receiving data.
 * @param[in] bytesToSend Size of pBuffer.
 *
 * @return Number of bytes received; negative value on error.
 */
static int32_t transportRecv( NetworkContext_t tcpSocket,
                              void * pBuffer,
                              size_t bytesToRecv );

/**
 * @brief The timer query function provided to the MQTT context.
 *
 * This function returns the elapsed time with reference to #globalEntryTimeMs.
 *
 * @return Time in milliseconds.
 */
static uint32_t getTimeMs( void );

/**
 * @brief The function to handle the incoming publishes.
 *
 * @param[in] pPublishInfo Pointer to publish info of the incoming publish.
 * @param[in] packetIdentifier Packet identifier of the incoming publish.
 */
static void handleIncomingPublish( MQTTPublishInfo_t * pPublishInfo,
                                   uint16_t packetIdentifier );

/**
 * @brief The application callback function for getting the incoming publish
 * and incoming acks reported from MQTT library.
 *
 * @param[in] pContext MQTT context pointer.
 * @param[in] pPacketInfo Packet Info pointer for the incoming packet.
 * @param[in] packetIdentifier Packet identifier of the incoming packet.
 * @param[in] pPublishInfo Deserialized publish info pointer for the incoming
 * packet.
 */
static void eventCallback( MQTTContext_t * pContext,
                           MQTTPacketInfo_t * pPacketInfo,
                           uint16_t packetIdentifier,
                           MQTTPublishInfo_t * pPublishInfo );

/**
 * @brief Sends an MQTT CONNECT packet over the already connected TCP socket..
 *
 * @param[in] pContext MQTT context pointer.
 * @param[in] tcpSocket TCP socket.
 *
 * @return EXIT_SUCCESS if an MQTT session is established;
 * EXIT_FAILURE otherwise.
 */
static int establishMqttSession( MQTTContext_t * pContext,
                                 int tcpSocket );

/**
 * @brief Close an MQTT session by sending MQTT DISCONNECT.
 *
 * @param[in] pContext MQTT context pointer.
 *
 * @return EXIT_SUCCESS if DISCONNECT was successfully sent;
 * EXIT_FAILURE otherwise.
 */
static int disconnectMqttSession( MQTTContext_t * pContext );

/**
 * @brief Sends an MQTT SUBSCRIBE to subscribe to #MQTT_EXAMPLE_TOPIC
 * defined at the top of the file.
 *
 * @param[in] pContext MQTT context pointer.
 *
 * @return EXIT_SUCCESS if SUBSCRIBE was successfully sent;
 * EXIT_FAILURE otherwise.
 */
static int subscribeToTopic( MQTTContext_t * pContext );

/**
 * @brief Sends an MQTT UNSUBSCRIBE to unsubscribe from
 * #MQTT_EXAMPLE_TOPIC defined at the top of the file.
 *
 * @param[in] pContext MQTT context pointer.
 *
 * @return EXIT_SUCCESS if UNSUBSCRIBE was successfully sent;
 * EXIT_FAILURE otherwise.
 */
static MQTTStatus_t unsubscribeFromTopic( MQTTContext_t * pContext );

/**
 * @brief Sends an MQTT PUBLISH to #MQTT_EXAMPLE_TOPIC defined at
 * the top of the file.
 *
 * @param[in] pContext MQTT context pointer.
 *
 * @return EXIT_SUCCESS if PUBLISH was successfully sent;
 * EXIT_FAILURE otherwise.
 */
static int publishToTopic( MQTTContext_t * pContext );

/*-----------------------------------------------------------*/

static int connectToServer( const char * pServer,
                            uint16_t port,
                            int * pTcpSocket )
{
    int status = EXIT_SUCCESS;
    struct addrinfo hints, * pIndex, * pListHead = NULL;
    struct sockaddr * pServerInfo;
    uint16_t netPort = htons( port );
    socklen_t serverInfoLength;
    struct timeval transportTimeout;

    /* Add hints to retrieve only TCP sockets in getaddrinfo. */
    ( void ) memset( &hints, 0, sizeof( hints ) );
    /* Address family of either IPv4 or IPv6. */
    hints.ai_family = AF_UNSPEC;
    /* TCP Socket. */
    hints.ai_socktype = SOCK_STREAM;
    hints.ai_protocol = IPPROTO_TCP;

    /* Perform a DNS lookup on the given host name. */
    status = getaddrinfo( pServer, NULL, &hints, &pListHead );

    if( status != -1 )
    {
        /* Attempt to connect to one of the retrieved DNS records. */
        for( pIndex = pListHead; pIndex != NULL; pIndex = pIndex->ai_next )
        {
            *pTcpSocket = socket( pIndex->ai_family, pIndex->ai_socktype, pIndex->ai_protocol );

            if( *pTcpSocket == -1 )
            {
                continue;
            }

            pServerInfo = pIndex->ai_addr;

            if( pServerInfo->sa_family == AF_INET )
            {
                /* IPv4 */
                ( ( struct sockaddr_in * ) pServerInfo )->sin_port = netPort;
                serverInfoLength = sizeof( struct sockaddr_in );
            }
            else
            {
                /* IPv6 */
                ( ( struct sockaddr_in6 * ) pServerInfo )->sin6_port = netPort;
                serverInfoLength = sizeof( struct sockaddr_in6 );
            }

            status = connect( *pTcpSocket, pServerInfo, serverInfoLength );

            if( status == -1 )
            {
                close( *pTcpSocket );
            }
            else
            {
                break;
            }
        }

        if( pIndex == NULL )
        {
            /* Fail if no connection could be established. */
            status = EXIT_FAILURE;
            LogError( ( "Located but could not connect to MQTT broker %.*s.",
                        ( int ) strlen( pServer ),
                        pServer ) );
        }
        else
        {
            status = EXIT_SUCCESS;
            LogInfo( ( "TCP connection established with %.*s.",
                       ( int ) strlen( pServer ),
                       pServer ) );
        }
    }
    else
    {
        LogError( ( "Could not locate MQTT broker %.*s.",
                    ( int ) strlen( pServer ),
                    pServer ) );
        status = EXIT_FAILURE;
    }

    /* Set the socket option for send and receive timeouts. */
    if( status == EXIT_SUCCESS )
    {
        transportTimeout.tv_sec = 0;
        transportTimeout.tv_usec = ( TRANSPORT_SEND_RECV_TIMEOUT_MS * 1000 );

        /* Set the receive timeout. */
        if( setsockopt( *pTcpSocket,
                        SOL_SOCKET,
                        SO_RCVTIMEO,
                        ( char * ) &transportTimeout,
                        sizeof( transportTimeout ) ) < 0 )
        {
            LogError( ( "Setting socket receive timeout failed." ) );
            status = EXIT_FAILURE;
        }

        /* Set the send timeout. */
        if( setsockopt( *pTcpSocket,
                        SOL_SOCKET,
                        SO_SNDTIMEO,
                        ( char * ) &transportTimeout,
                        sizeof( transportTimeout ) ) < 0 )
        {
            LogError( ( "Setting socket send timeout failed." ) );
            status = EXIT_FAILURE;
        }
    }

    if( pListHead != NULL )
    {
        freeaddrinfo( pListHead );
    }

    return status;
}

/*-----------------------------------------------------------*/

<<<<<<< HEAD
static int connectToServerWithBackoffRetries( int * pTcpSocket )
{
    int status = EXIT_SUCCESS;
    bool backoffSuccess = true;
    TransportReconnectParams_t reconnectParams;

    /* Initialize reconnect attempts and interval */
    reconnectBackoffReset( &reconnectParams );

    /* Attempt to connect to MQTT broker. If connection fails, retry after
     * a timeout. Timeout value will exponentially increase till maximum
     * attemps are reached.
     *
     *  while( ( EXIT_FAILURE == connectToServer( BROKER_ENDPOINT, BROKER_PORT, pTcpSocket ) ) &&
     *  ( true == reconnectBackoffAndSleep() ) ) {}
     */

    do
    {
        status = connectToServer( BROKER_ENDPOINT, BROKER_PORT, pTcpSocket );

        if( status == EXIT_FAILURE )
        {
            LogWarn( ( "Connection to the broker failed, sleeping %d seconds before the next attempt.",
                       ( reconnectParams.reconnectTimeoutSec > MAX_RECONNECT_TIMEOUT ) ? MAX_RECONNECT_TIMEOUT : reconnectParams.reconnectTimeoutSec ) );
            backoffSuccess = reconnectBackoffAndSleep( &reconnectParams );
        }

        if( backoffSuccess == false )
        {
            LogError( ( "Connection to the broker failed, all attempts exhausted." ) );
        }
    } while ( ( status == EXIT_FAILURE ) && ( backoffSuccess == true ) );

    return status;
}

/*-----------------------------------------------------------*/

static int32_t transportSend( MQTTNetworkContext_t tcpSocket,
=======
static int32_t transportSend( NetworkContext_t tcpSocket,
>>>>>>> 95045e59
                              const void * pMessage,
                              size_t bytesToSend )
{
    int32_t bytesSend = 0;

    bytesSend = send( ( int ) tcpSocket, pMessage, bytesToSend, 0 );

    if( bytesSend < 0 )
    {
        /* Check if it was time out */
        if( ( errno == EAGAIN ) || ( errno == EWOULDBLOCK ) )
        {
            /* Set return value to 0 to indicate that send was timed out. */
            bytesSend = 0;
        }
    }

    return bytesSend;
}

/*-----------------------------------------------------------*/

static int32_t transportRecv( NetworkContext_t tcpSocket,
                              void * pBuffer,
                              size_t bytesToRecv )
{
    int32_t bytesReceived = 0;

    bytesReceived = ( int32_t ) recv( ( int ) tcpSocket, pBuffer, bytesToRecv, 0 );

    if( bytesReceived == 0 )
    {
        /* Server closed the connection, treat it as an error. */
        bytesReceived = -1;
    }
    else if( bytesReceived < 0 )
    {
        /* Check if it was time out */
        if( ( errno == EAGAIN ) || ( errno == EWOULDBLOCK ) )
        {
            /* Set return value to 0 to indicate nothing to receive */
            bytesReceived = 0;
        }
    }
    else
    {
        /* EMPTY else */
    }

    return bytesReceived;
}

/*-----------------------------------------------------------*/

static uint32_t getTimeMs( void )
{
    uint32_t timeMs;
    struct timespec timeSpec;

    /* Get the MONOTONIC time. */
    clock_gettime( CLOCK_MONOTONIC, &timeSpec );

    /* Calculate the milliseconds from timespec. */
    timeMs = ( uint32_t ) ( timeSpec.tv_sec * 1000 )
             + ( uint32_t ) ( timeSpec.tv_nsec / ( 1000 * 1000 ) );

    /* Reduce globalEntryTime from obtained time so as to always return the
     * elapsed time in the application. */
    timeMs = ( uint32_t ) ( timeMs - globalEntryTimeMs );

    return timeMs;
}

/*-----------------------------------------------------------*/

static void handleIncomingPublish( MQTTPublishInfo_t * pPublishInfo,
                                   uint16_t packetIdentifier )
{
    assert( pPublishInfo != NULL );

    /* Process incoming Publish. */
    LogInfo( ( "Incoming QOS : %d.", pPublishInfo->qos ) );

    /* Verify the received publish is for the we have subscribed to. */
    if( ( pPublishInfo->topicNameLength == MQTT_EXAMPLE_TOPIC_LENGTH ) &&
        ( 0 == strncmp( MQTT_EXAMPLE_TOPIC,
                        pPublishInfo->pTopicName,
                        pPublishInfo->topicNameLength ) ) )
    {
        LogInfo( ( "Incoming Publish Topic Name: %.*s matches subscribed topic.",
                   pPublishInfo->topicNameLength,
                   pPublishInfo->pTopicName ) );
        LogInfo( ( "Incoming Publish Message : %.*s.",
                   ( int ) pPublishInfo->payloadLength,
                   ( const char * ) pPublishInfo->pPayload ) );
    }
    else
    {
        LogInfo( ( "Incoming Publish Topic Name: %.*s does not match subscribed topic.",
                   pPublishInfo->topicNameLength,
                   pPublishInfo->pTopicName ) );
    }
}

/*-----------------------------------------------------------*/

static void eventCallback( MQTTContext_t * pContext,
                           MQTTPacketInfo_t * pPacketInfo,
                           uint16_t packetIdentifier,
                           MQTTPublishInfo_t * pPublishInfo )
{
    assert( pContext != NULL );
    assert( pPacketInfo != NULL );

    /* Handle incoming publish. The lower 4 bits of the publish packet
     * type is used for the dup, QoS, and retain flags. Hence masking
     * out the lower bits to check if the packet is publish. */
    if( ( pPacketInfo->type & 0xF0U ) == MQTT_PACKET_TYPE_PUBLISH )
    {
        assert( pPublishInfo != NULL );
        /* Handle incoming publish. */
        handleIncomingPublish( pPublishInfo, packetIdentifier );
    }
    else
    {
        /* Handle other packets. */
        switch( pPacketInfo->type )
        {
            case MQTT_PACKET_TYPE_SUBACK:
                LogInfo( ( "Subscribed to the topic %.*s.",
                           MQTT_EXAMPLE_TOPIC_LENGTH,
                           MQTT_EXAMPLE_TOPIC ) );
                /* Make sure ACK packet identifier matches with Request packet identifier. */
                assert( globalSubscribePacketIdentifier == packetIdentifier );
                break;

            case MQTT_PACKET_TYPE_UNSUBACK:
                LogInfo( ( "Unsubscribed from the topic %.*s.",
                           MQTT_EXAMPLE_TOPIC_LENGTH,
                           MQTT_EXAMPLE_TOPIC ) );
                /* Make sure ACK packet identifier matches with Request packet identifier. */
                assert( globalUnsubscribePacketIdentifier == packetIdentifier );
                break;

            case MQTT_PACKET_TYPE_PINGRESP:
                LogInfo( ( "PIGRESP received." ) );
                break;

            /* Any other packet type is invalid. */
            default:
                LogError( ( "Unknown packet type received:(%02x).",
                            pPacketInfo->type ) );
        }
    }
}

/*-----------------------------------------------------------*/

static int establishMqttSession( MQTTContext_t * pContext,
                                 int tcpSocket )
{
    int status = EXIT_SUCCESS;
    MQTTStatus_t mqttStatus;
    MQTTConnectInfo_t connectInfo;
    bool sessionPresent;
    MQTTTransportInterface_t transport;
    MQTTFixedBuffer_t networkBuffer;
    MQTTApplicationCallbacks_t callbacks;

    assert( pContext != NULL );
    assert( tcpSocket >= 0 );

    /* The network buffer must remain valid for the lifetime of the MQTT context. */
    static uint8_t buffer[ NETWORK_BUFFER_SIZE ];

    /* Fill in TransportInterface send and receive function pointers.
     * For this demo, TCP sockets are used to send and receive data
     * from network. Network context is socket file descriptor.*/
    transport.networkContext = ( NetworkContext_t ) tcpSocket;
    transport.send = transportSend;
    transport.recv = transportRecv;

    /* Fill the values for network buffer. */
    networkBuffer.pBuffer = buffer;
    networkBuffer.size = NETWORK_BUFFER_SIZE;

    /* Application callbacks for receiving incoming publishes and incoming acks
     * from MQTT library. */
    callbacks.appCallback = eventCallback;

    /* Application callback for getting the time for MQTT library. This time
     * function will be used to calculate intervals in MQTT library.*/
    callbacks.getTime = getTimeMs;

    /* Initialize MQTT library. */
    MQTT_Init( pContext, &transport, &callbacks, &networkBuffer );

    /* Establish MQTT session with a CONNECT packet. */

    /* Start with a clean session i.e. direct the MQTT broker to discard any
     * previous session data. Also, establishing a connection with clean session
     * will ensure that the broker does not store any data when this client
     * gets disconnected. */
    connectInfo.cleanSession = true;

    /* The client identifier is used to uniquely identify this MQTT client to
     * the MQTT broker. In a production device the identifier can be something
     * unique, such as a device serial number. */
    connectInfo.pClientIdentifier = CLIENT_IDENTIFIER;
    connectInfo.clientIdentifierLength = CLIENT_IDENTIFIER_LENGTH;

    /* The interval at which an MQTT PINGREQ needs to be sent out to broker. */
    connectInfo.keepAliveSeconds = MQTT_KEEP_ALIVE_INTERVAL_SECONDS;

    /* Username and password for authentication. Not used in this demo. */
    connectInfo.pUserName = NULL;
    connectInfo.userNameLength = 0;
    connectInfo.pPassword = NULL;
    connectInfo.passwordLength = 0;

    /* Send MQTT CONNECT packet to broker. */
    mqttStatus = MQTT_Connect( pContext, &connectInfo, NULL, CONNACK_RECV_TIMEOUT_MS, &sessionPresent );

    if( mqttStatus != MQTTSuccess )
    {
        status = EXIT_FAILURE;
        LogError( ( "Connection with MQTT broker failed with status %u.", mqttStatus ) );
    }
    else
    {
        LogInfo( ( "MQTT connection successfully established with broker." ) );
    }

    return status;
}

/*-----------------------------------------------------------*/

static int disconnectMqttSession( MQTTContext_t * pContext )
{
    int status = EXIT_SUCCESS;

    assert( pContext != NULL );

    /* Send DISCONNECT. */
    MQTTStatus_t mqttStatus = MQTT_Disconnect( pContext );

    if( mqttStatus != MQTTSuccess )
    {
        LogError( ( "Sending MQTT DISCONNECT failed with status=%u.",
                    mqttStatus ) );
        status = EXIT_FAILURE;
    }

    return status;
}

/*-----------------------------------------------------------*/

static int subscribeToTopic( MQTTContext_t * pContext )
{
    int status = EXIT_SUCCESS;
    MQTTStatus_t mqttStatus;
    MQTTSubscribeInfo_t pSubscriptionList[ 1 ];

    assert( pContext != NULL );

    /* Start with everything at 0. */
    ( void ) memset( ( void * ) pSubscriptionList, 0x00, sizeof( pSubscriptionList ) );

    /* This example subscribes to only one topic and uses QOS0. */
    pSubscriptionList[ 0 ].qos = MQTTQoS0;
    pSubscriptionList[ 0 ].pTopicFilter = MQTT_EXAMPLE_TOPIC;
    pSubscriptionList[ 0 ].topicFilterLength = MQTT_EXAMPLE_TOPIC_LENGTH;

    /* Generate packet identifier for the SUBSCRIBE packet. */
    globalSubscribePacketIdentifier = MQTT_GetPacketId( pContext );

    /* Send SUBSCRIBE packet. */
    mqttStatus = MQTT_Subscribe( pContext,
                                 pSubscriptionList,
                                 sizeof( pSubscriptionList ) / sizeof( MQTTSubscribeInfo_t ),
                                 globalSubscribePacketIdentifier );

    if( mqttStatus != MQTTSuccess )
    {
        LogError( ( "Failed to send SUBSCRIBE packet to broker with error = %u.",
                    mqttStatus ) );
        status = EXIT_FAILURE;
    }
    else
    {
        LogInfo( ( "SUBSCRIBE sent for topic %.*s to broker.",
                   MQTT_EXAMPLE_TOPIC_LENGTH,
                   MQTT_EXAMPLE_TOPIC ) );
    }

    return status;
}

/*-----------------------------------------------------------*/

static MQTTStatus_t unsubscribeFromTopic( MQTTContext_t * pContext )
{
    int status = EXIT_SUCCESS;
    MQTTStatus_t mqttStatus;
    MQTTSubscribeInfo_t pSubscriptionList[ 1 ];

    assert( pContext != NULL );

    /* Start with everything at 0. */
    ( void ) memset( ( void * ) pSubscriptionList, 0x00, sizeof( pSubscriptionList ) );

    /* This example subscribes to and unsubscribes from only one topic
     * and uses QOS0. */
    pSubscriptionList[ 0 ].qos = MQTTQoS0;
    pSubscriptionList[ 0 ].pTopicFilter = MQTT_EXAMPLE_TOPIC;
    pSubscriptionList[ 0 ].topicFilterLength = MQTT_EXAMPLE_TOPIC_LENGTH;

    /* Generate packet identifier for the UNSUBSCRIBE packet. */
    globalUnsubscribePacketIdentifier = MQTT_GetPacketId( pContext );

    /* Send UNSUBSCRIBE packet. */
    mqttStatus = MQTT_Unsubscribe( pContext,
                                   pSubscriptionList,
                                   sizeof( pSubscriptionList ) / sizeof( MQTTSubscribeInfo_t ),
                                   globalUnsubscribePacketIdentifier );

    if( mqttStatus != MQTTSuccess )
    {
        LogError( ( "Failed to send UNSUBSCRIBE packet to broker with error = %u.",
                    mqttStatus ) );
        status = EXIT_FAILURE;
    }
    else
    {
        LogInfo( ( "UNSUBSCRIBE sent for topic %.*s to broker.",
                   MQTT_EXAMPLE_TOPIC_LENGTH,
                   MQTT_EXAMPLE_TOPIC ) );
    }

    return status;
}

/*-----------------------------------------------------------*/

static int publishToTopic( MQTTContext_t * pContext )
{
    int status = EXIT_SUCCESS;
    MQTTStatus_t mqttSuccess;
    MQTTPublishInfo_t publishInfo;

    assert( pContext != NULL );

    /* Some fields not used by this demo so start with everything at 0. */
    ( void ) memset( ( void * ) &publishInfo, 0x00, sizeof( publishInfo ) );

    /* This example publishes to only one topic and uses QOS0. */
    publishInfo.qos = MQTTQoS0;
    publishInfo.pTopicName = MQTT_EXAMPLE_TOPIC;
    publishInfo.topicNameLength = MQTT_EXAMPLE_TOPIC_LENGTH;
    publishInfo.pPayload = MQTT_EXAMPLE_MESSAGE;
    publishInfo.payloadLength = MQTT_EXAMPLE_MESSAGE_LENGTH;

    /* Send PUBLISH packet. Packet Id is not used for a QoS0 publish.
     * Hence 0 is passed as packet id. */
    mqttSuccess = MQTT_Publish( pContext,
                                &publishInfo,
                                0U );

    if( status != MQTTSuccess )
    {
        LogError( ( "Failed to send PUBLISH packet to broker with error = %u.",
                    mqttSuccess ) );
        status = EXIT_FAILURE;
    }
    else
    {
        LogInfo( ( "PUBLISH send for topic %.*s to broker.",
                   MQTT_EXAMPLE_TOPIC_LENGTH,
                   MQTT_EXAMPLE_TOPIC ) );
    }

    return status;
}

/*-----------------------------------------------------------*/

/**
 * @brief Entry point of demo.
 *
 * The example shown below uses MQTT APIs to send and receive MQTT packets
 * over the TCP connection established using POSIX sockets.
 * The example is single threaded and uses statically allocated memory;
 * it uses QOS0 and therefore does not implement any retransmission
 * mechanism for Publish messages.
 *
 */
int main( int argc,
          char ** argv )
{
    int status = EXIT_SUCCESS, tcpSocket;
    bool mqttSessionEstablished = false;
    MQTTContext_t context;
    MQTTStatus_t mqttStatus;
    uint32_t publishCount = 0;
    const uint32_t maxPublishCount = 5U;

    ( void ) argc;
    ( void ) argv;

    /* Get the entry time to application. */
    globalEntryTimeMs = getTimeMs();

    /* Establish a TCP connection with the MQTT broker. This example connects
     * to the MQTT broker as specified in BROKER_ENDPOINT and BROKER_PORT at
     * the top of this file. */
    LogInfo( ( "Creating a TCP connection to %.*s:%d.",
               BROKER_ENDPOINT_LENGTH,
               BROKER_ENDPOINT,
               BROKER_PORT ) );

    status = connectToServerWithBackoffRetries( &tcpSocket );

    /* Establish MQTT session on top of TCP connection. */
    if( status == EXIT_SUCCESS )
    {
        /* Sends an MQTT Connect packet over the already connected TCP socket
         * tcpSocket, and waits for connection acknowledgment (CONNACK) packet. */
        LogInfo( ( "Creating an MQTT connection to %.*s.",
                   BROKER_ENDPOINT_LENGTH,
                   BROKER_ENDPOINT ) );
        status = establishMqttSession( &context, tcpSocket );

        if( status == EXIT_SUCCESS )
        {
            /* Keep a flag for indicating if MQTT session is established. This
             * flag will mark that an MQTT DISCONNECT has to be send at the end
             * of the demo even if there are intermediate failures. */
            mqttSessionEstablished = true;
        }
    }

    if( status == EXIT_SUCCESS )
    {
        /* The client is now connected to the broker. Subscribe to the topic
         * as specified in MQTT_EXAMPLE_TOPIC at the top of this file by sending a
         * subscribe packet. This client will then publish to the same topic it
         * subscribed to, so it will expect all the messages it sends to the broker
         * to be sent back to it from the broker. This demo uses QOS0 in Subscribe,
         * therefore, the Publish messages received from the broker will have QOS0. */
        status = subscribeToTopic( &context );
    }

    if( status == EXIT_SUCCESS )
    {
        /* Process incoming packet from the broker. Acknowledgment for subscription
         * ( SUBACK ) will be received here. However after sending the subscribe, the
         * client may receive a publish before it receives a subscribe ack. Since this
         * demo is subscribing to the topic to which no one is publishing, probability
         * of receiving publish message before subscribe ack is zero; but application
         * must be ready to receive any packet.  This demo uses MQTT_ProcessLoop to
         * receive packet from network. */
        mqttStatus = MQTT_ProcessLoop( &context, MQTT_PROCESS_LOOP_TIMEOUT_MS );

        if( mqttStatus != MQTTSuccess )
        {
            status = EXIT_FAILURE;
            LogError( ( "MQTT_ProcessLoop returned with status = %u.",
                        mqttStatus ) );
        }
    }

    if( status == EXIT_SUCCESS )
    {
        /* Publish messages with QOS0, receive incoming messages and
         * send keep alive messages. */
        for( publishCount = 0; publishCount < maxPublishCount; publishCount++ )
        {
            LogInfo( ( "Publish to the MQTT topic %.*s.",
                       MQTT_EXAMPLE_TOPIC_LENGTH,
                       MQTT_EXAMPLE_TOPIC ) );
            status = publishToTopic( &context );

            /* Calling MQTT_ProcessLoop to process incoming publish echo, since
             * application subscribed to the same topic the broker will send
             * publish message back to the application. This function also
             * sends ping request to broker if MQTT_KEEP_ALIVE_INTERVAL_SECONDS
             * has expired since the last MQTT packet sent and receive
             * ping responses. */
            mqttStatus = MQTT_ProcessLoop( &context, MQTT_PROCESS_LOOP_TIMEOUT_MS );
            LogInfo( ( "MQTT_ProcessLoop returned with status = %u.",
                       mqttStatus ) );

            /* Leave connection idle for some time. */
            sleep( DELAY_BETWEEN_PUBLISHES_SECONDS );
        }
    }

    if( status == EXIT_SUCCESS )
    {
        /* Unsubscribe from the topic. */
        LogInfo( ( "Unsubscribe from the MQTT topic %.*s.",
                   MQTT_EXAMPLE_TOPIC_LENGTH,
                   MQTT_EXAMPLE_TOPIC ) );
        status = unsubscribeFromTopic( &context );
    }

    if( status == EXIT_SUCCESS )
    {
        /* Process Incoming UNSUBACK packet from the broker. */
        mqttStatus = MQTT_ProcessLoop( &context, MQTT_PROCESS_LOOP_TIMEOUT_MS );

        if( mqttStatus != MQTTSuccess )
        {
            status = EXIT_FAILURE;
            LogError( ( "MQTT_ProcessLoop returned with status = %u.",
                        mqttStatus ) );
        }
    }

    /* Send an MQTT Disconnect packet over the already connected TCP socket.
     * There is no corresponding response for the disconnect packet. After sending
     * disconnect, client must close the network connection. */
    if( mqttSessionEstablished == true )
    {
        LogInfo( ( "Disconnecting the MQTT connection with %.*s.",
                   BROKER_ENDPOINT_LENGTH,
                   BROKER_ENDPOINT ) );

        if( status == EXIT_FAILURE )
        {
            /* Returned status is not used to update the local status as there
             * were failures in demo execution. */
            ( void ) disconnectMqttSession( &context );
        }
        else
        {
            status = disconnectMqttSession( &context );
        }
    }

    /* Close the network connection.  */
    if( tcpSocket != -1 )
    {
        shutdown( tcpSocket, SHUT_RDWR );
        close( tcpSocket );
    }

    /* Log the success message. */
    if( status == EXIT_SUCCESS )
    {
        LogInfo( ( "Demo completed successfully." ) );
    }

    return status;
}

/*-----------------------------------------------------------*/<|MERGE_RESOLUTION|>--- conflicted
+++ resolved
@@ -441,7 +441,6 @@
 
 /*-----------------------------------------------------------*/
 
-<<<<<<< HEAD
 static int connectToServerWithBackoffRetries( int * pTcpSocket )
 {
     int status = EXIT_SUCCESS;
@@ -481,10 +480,7 @@
 
 /*-----------------------------------------------------------*/
 
-static int32_t transportSend( MQTTNetworkContext_t tcpSocket,
-=======
 static int32_t transportSend( NetworkContext_t tcpSocket,
->>>>>>> 95045e59
                               const void * pMessage,
                               size_t bytesToSend )
 {
