--- conflicted
+++ resolved
@@ -302,14 +302,9 @@
  *
  */
 struct _Client {
-<<<<<<< HEAD
-	Timer pingTimer; ///< Timer for MQTT keep-alive mechanism
+	Timer pingReqTimer;		///< Timer to keep track of when to send next PINGREQ
+	Timer pingRespTimer;	///< Timer to ensure that PINGRESP is received timely
 	Timer reconnectDelayTimer; ///< Timer for backoff on reconnect
-=======
-	Timer pingReqTimer;		/* Timer to keep track of when to send next PINGREQ. */
-	Timer pingRespTimer;	/* Timer to ensure that PINGRESP is received timely. */
-	Timer reconnectDelayTimer;
->>>>>>> 7f27b037
 
 	ClientStatus clientStatus; ///< Client state information
 	ClientData clientData; ///< Client context
