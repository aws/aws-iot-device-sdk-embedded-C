--- conflicted
+++ resolved
@@ -6,9 +6,6 @@
 - @subpage mqtt_demo
 - @subpage http_demo
 - @subpage shadow_demo
-<<<<<<< HEAD
 - @subpage jobs_demo
-=======
 - @subpage defender_demo
->>>>>>> cb867995
 */