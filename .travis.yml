# Only run on the feat/csr-in-fleet-provisioning branch for now.
branches:
  only:
  - feat/csr-in-fleet-provisioning

# Build on Ubuntu 16.04 by default.
os: linux
dist: xenial

# Use clang compiler (seems to provide more warnings than gcc).
language: c
compiler:
  - clang

# Matrix of tests to run.
jobs:
  include:
    # Code checks.
    - stage: Code checks
    # Build checks for pull requests.
      if: type = pull_request
      env: RUN_TEST=build
    # Code quality checks for pull requests.
    - if: type = pull_request
      env: RUN_TEST=quality
    # Documentation check for pull requests.
    - if: type = pull_request
      env: RUN_TEST=doc
    # Spelling check for pull requests.
    - if: type = pull_request
      env: RUN_TEST=spelling

    # Library tests.
    - stage: Tests
      env: RUN_TEST=common
<<<<<<< HEAD
=======
      env: RUN_TEST=serializer
>>>>>>> 5b246cc2
    - env: RUN_TEST=mqtt NETWORK_STACK=mbedtls
    - env: RUN_TEST=mqtt NETWORK_STACK=openssl
    - env: RUN_TEST=shadow
    - env: RUN_TEST=jobs
    - env: RUN_TEST=provisioning AWS_PROVISIONING_REGION=us-east-1
    - if: type = push
      compiler: gcc
      env: RUN_TEST=coverage

# Install dependencies.
install:
  # Run the OS-specific CI setup script.
  - source ./scripts/setup/ci_setup_$TRAVIS_OS_NAME.sh

# Run the test script based on matrix environment variable.
script:
  # Set identifier (client identifier OR Thing Name).
  - export IOT_IDENTIFIER="$IOT_IDENTIFIER_PREFIX$RUN_TEST"
  - if [ "$NETWORK_STACK" = "openssl" ]; then export IOT_IDENTIFIER="${IOT_IDENTIFIER}ossl"; fi
  # Choose the network abstraction.
  - if [ "$NETWORK_STACK" = "openssl" ]; then export IOT_NETWORK_USE_OPENSSL=1; else export IOT_NETWORK_USE_OPENSSL=0; fi
  # Get AWS credentials when not a pull request build.
  - if [ "$TRAVIS_PULL_REQUEST" = "false" ]; then mkdir credentials; fi
  - if [ "$TRAVIS_PULL_REQUEST" = "false" ]; then wget https://www.amazontrust.com/repository/AmazonRootCA1.pem -O credentials/AmazonRootCA1.pem; fi
  - if [ "$TRAVIS_PULL_REQUEST" = "false" ]; then
      if [ "$RUN_TEST" == "provisioning" ]; then
        echo -e $AWS_IOT_GAMMA_CLIENT_CERT > credentials/clientCert.pem;
      else
        echo -e $AWS_IOT_CLIENT_CERT > credentials/clientCert.pem;
      fi
    fi
  - if [ "$TRAVIS_PULL_REQUEST" = "false" ]; then 
      if [ "$RUN_TEST" == "provisioning" ]; then
        echo -e $AWS_IOT_GAMMA_PRIVATE_KEY > credentials/privateKey.pem;
      else
        echo -e $AWS_IOT_PRIVATE_KEY > credentials/privateKey.pem;
      fi
    fi
  # Set credential defines passed to CMake when not a pull request build.
  - if [ "$TRAVIS_PULL_REQUEST" = "false" ]; then
      if [ "$RUN_TEST" == "provisioning" ]; then 
        export AWS_IOT_CREDENTIAL_DEFINES="-DIOT_TEST_SERVER=\"\\\"$AWS_IOT_GAMMA_ENDPOINT\\\"\" -DIOT_TEST_PORT=443 -DIOT_TEST_ROOT_CA=\"\\\"../credentials/AmazonRootCA1.pem\\\"\" -DIOT_TEST_CLIENT_CERT=\"\\\"../credentials/clientCert.pem\\\"\" -DIOT_TEST_PRIVATE_KEY=\"\\\"../credentials/privateKey.pem\\\"\"";
      else
        export AWS_IOT_CREDENTIAL_DEFINES="-DIOT_TEST_SERVER=\"\\\"$AWS_IOT_ENDPOINT\\\"\" -DIOT_TEST_PORT=443 -DIOT_TEST_ROOT_CA=\"\\\"../credentials/AmazonRootCA1.pem\\\"\" -DIOT_TEST_CLIENT_CERT=\"\\\"../credentials/clientCert.pem\\\"\" -DIOT_TEST_PRIVATE_KEY=\"\\\"../credentials/privateKey.pem\\\"\"";
      fi
    fi
  # Create build directory.
  - mkdir build
  - cd build
  # Run test script.
  - bash ../scripts/ci_test_$RUN_TEST.sh

after_success:
  # Submit coverage results.
  - if [ "$RUN_TEST" = "coverage" ]; then bash <(curl -s https://codecov.io/bash) -f coverage.info ; fi<|MERGE_RESOLUTION|>--- conflicted
+++ resolved
@@ -33,10 +33,7 @@
     # Library tests.
     - stage: Tests
       env: RUN_TEST=common
-<<<<<<< HEAD
-=======
       env: RUN_TEST=serializer
->>>>>>> 5b246cc2
     - env: RUN_TEST=mqtt NETWORK_STACK=mbedtls
     - env: RUN_TEST=mqtt NETWORK_STACK=openssl
     - env: RUN_TEST=shadow
