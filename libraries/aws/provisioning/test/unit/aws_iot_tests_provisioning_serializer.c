--- conflicted
+++ resolved
@@ -234,11 +234,7 @@
     size_t bufferSizeNeeded = 0;
 
     /* Test the serializer function. */
-<<<<<<< HEAD
-    TEST_ASSERT_EQUAL( true,
-=======
     TEST_ASSERT_EQUAL( AWS_IOT_PROVISIONING_SUCCESS,
->>>>>>> b6b8e889
                        _AwsIotProvisioning_CalculateCertFromCsrPayloadSize( _testCsrString,
                                                                             strlen( _testCsrString ),
                                                                             &bufferSizeNeeded ) );
@@ -263,11 +259,7 @@
         &reserveOffset );
 
     /* Test the serializer function. */
-<<<<<<< HEAD
-    TEST_ASSERT_EQUAL( true,
-=======
     TEST_ASSERT_EQUAL( AWS_IOT_PROVISIONING_SUCCESS,
->>>>>>> b6b8e889
                        _AwsIotProvisioning_SerializeCreateCertFromCsrRequestPayload( _testCsrString,
                                                                                      strlen( _testCsrString ),
                                                                                      testBuffer + reserveOffset,
@@ -293,11 +285,7 @@
     size_t bufferSize = sizeof( testBuffer );
 
     /* Test the serializer function. */
-<<<<<<< HEAD
-    TEST_ASSERT_EQUAL( false,
-=======
     TEST_ASSERT_EQUAL( AWS_IOT_PROVISIONING_INTERNAL_FAILURE,
->>>>>>> b6b8e889
                        _AwsIotProvisioning_SerializeCreateCertFromCsrRequestPayload( _testCsrString,
                                                                                      strlen( _testCsrString ),
                                                                                      &testBuffer[ 0 ],
