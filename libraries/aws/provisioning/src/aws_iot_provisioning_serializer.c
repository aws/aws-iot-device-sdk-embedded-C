--- conflicted
+++ resolved
@@ -360,11 +360,10 @@
 
 /*------------------------------------------------------------------*/
 
-<<<<<<< HEAD
-bool _serializeCertFromCsrPayload( const char * pCertificateSigningRequest,
-                                   size_t csrLength,
-                                   IotSerializerEncoderObject_t * pEncoder,
-                                   bool isDrySerialization )
+AwsIotProvisioningError_t _serializeCertFromCsrPayload( const char * pCertificateSigningRequest,
+                                                        size_t csrLength,
+                                                        IotSerializerEncoderObject_t * pEncoder,
+                                                        bool isDrySerialization )
 {
     bool status = true;
 
@@ -431,9 +430,9 @@
 
 /*------------------------------------------------------------------*/
 
-bool _AwsIotProvisioning_CalculateCertFromCsrPayloadSize( const char * pCertificateSigningRequest,
-                                                          size_t csrLength,
-                                                          size_t * pPayloadSize )
+AwsIotProvisioningError_t _AwsIotProvisioning_CalculateCertFromCsrPayloadSize( const char * pCertificateSigningRequest,
+                                                                               size_t csrLength,
+                                                                               size_t * pPayloadSize )
 {
     AwsIotProvisioning_Assert( pCertificateSigningRequest != NULL );
     AwsIotProvisioning_Assert( csrLength != 0 );
@@ -472,26 +471,16 @@
     }
 
     _pAwsIotProvisioningEncoder->destroy( &outerEncoder );
-=======
-AwsIotProvisioningError_t _AwsIotProvisioning_CalculateCertFromCsrPayloadSize( const char * pCertificateSigningRequest,
-                                                                               size_t csrLength,
-                                                                               size_t * pPayloadSize )
-{
-    ( void ) pCertificateSigningRequest;
-    ( void ) csrLength;
-    ( void ) pPayloadSize;
->>>>>>> 4e73c0c5
 
     return true;
 }
 
 /*------------------------------------------------------------------*/
 
-<<<<<<< HEAD
-bool _AwsIotProvisioning_SerializeCreateCertFromCsrRequestPayload( const char * pCertificateSigningRequest,
-                                                                   size_t csrLength,
-                                                                   uint8_t * pSerializationBuffer,
-                                                                   size_t bufferSize )
+AwsIotProvisioningError_t _AwsIotProvisioning_SerializeCreateCertFromCsrRequestPayload( const char * pCertificateSigningRequest,
+                                                                                        size_t csrLength,
+                                                                                        uint8_t * pSerializationBuffer,
+                                                                                        size_t bufferSize )
 {
     bool status = true;
 
@@ -524,19 +513,6 @@
 
 
     return status;
-=======
-AwsIotProvisioningError_t _AwsIotProvisioning_SerializeCreateCertificateFromCsrRequestPayload( const char * pCertificateSigningRequest,
-                                                                                               size_t csrLength,
-                                                                                               uint8_t * pSerializationBuffer,
-                                                                                               size_t * pBufferSize )
-{
-    ( void ) pCertificateSigningRequest;
-    ( void ) csrLength;
-    ( void ) pSerializationBuffer;
-    ( void ) pBufferSize;
-
-    return true;
->>>>>>> 4e73c0c5
 }
 
 /*------------------------------------------------------------------*/
