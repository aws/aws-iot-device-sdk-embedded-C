--- conflicted
+++ resolved
@@ -398,16 +398,6 @@
 
 /*------------------------------------------------------------------*/
 
-<<<<<<< HEAD
-bool _serializeCertFromCsrPayload( const char * pCertificateSigningRequest,
-                                   size_t csrLength,
-                                   IotSerializerEncoderObject_t * pEncoder,
-                                   bool isDrySerialization )
-{
-    bool status = true;
-
-    IotSerializerEncoderObject_t mapEncoder = IOT_SERIALIZER_ENCODER_CONTAINER_INITIALIZER_MAP;
-=======
 AwsIotProvisioningError_t _serializeCertFromCsrPayload( const char * pCertificateSigningRequest,
                                                         size_t csrLength,
                                                         IotSerializerEncoderObject_t * pEncoder,
@@ -417,7 +407,6 @@
 
     IotSerializerEncoderObject_t mapEncoder = IOT_SERIALIZER_ENCODER_CONTAINER_INITIALIZER_MAP;
     IotSerializerError_t serializerResult = IOT_SERIALIZER_SUCCESS;
->>>>>>> b6b8e889
     IotSerializerScalarData_t csrData = IotSerializer_ScalarTextStringWithLength( pCertificateSigningRequest,
                                                                                   csrLength );
 
@@ -436,19 +425,6 @@
     }
 
     /* Encode the payload as a map container. */
-<<<<<<< HEAD
-    if( isSuccessStatus( _pAwsIotProvisioningEncoder->openContainer( pEncoder,
-                                                                     &mapEncoder,
-                                                                     1 ) ) == false )
-    {
-        IotLogError( "serializer: Unable to serialize payload: "
-                     "Failed to open map container: Operation={%s}",
-                     CREATE_CERT_FROM_CSR_OPERATION_LOG );
-        status = false;
-    }
-
-    if( status == true )
-=======
     serializerResult = _pAwsIotProvisioningEncoder->openContainer( pEncoder,
                                                                    &mapEncoder,
                                                                    _numCertFromCsrMapEntries );
@@ -473,7 +449,6 @@
     }
 
     if( status == AWS_IOT_PROVISIONING_SUCCESS )
->>>>>>> b6b8e889
     {
         /* Encode the CSR string. */
         if( isSuccessStatus( _pAwsIotProvisioningEncoder->appendKeyValue( &mapEncoder,
@@ -482,17 +457,10 @@
 
 
         {
-<<<<<<< HEAD
-            IotLogError( "serializer: Unable to serialize payload: "
-                         "Failed to insert CSR entry in map: Operation={%s}",
-                         CREATE_CERT_FROM_CSR_OPERATION_LOG );
-            status = false;
-=======
             IotLogError( "serializer: Unable to serialize request payload: "
                          "Failed to insert CSR entry in map: Operation={%s}",
                          CREATE_CERT_FROM_CSR_OPERATION_LOG );
             status = AWS_IOT_PROVISIONING_INTERNAL_FAILURE;
->>>>>>> b6b8e889
         }
 
         /* Close the map.
@@ -502,17 +470,10 @@
         if( isSuccessStatus( _pAwsIotProvisioningEncoder->closeContainer( pEncoder,
                                                                           &mapEncoder ) ) == false )
         {
-<<<<<<< HEAD
-            IotLogError( "serializer: Unable to serialize payload: "
-                         "Failed to close map container: Operation={%s}",
-                         CREATE_CERT_FROM_CSR_OPERATION_LOG );
-            status = false;
-=======
             IotLogError( "serializer: Unable to serialize request payload: "
                          "Failed to close map container: Operation={%s}",
                          CREATE_CERT_FROM_CSR_OPERATION_LOG );
             status = AWS_IOT_PROVISIONING_INTERNAL_FAILURE;
->>>>>>> b6b8e889
         }
     }
 
@@ -521,25 +482,15 @@
 
 /*------------------------------------------------------------------*/
 
-<<<<<<< HEAD
-bool _AwsIotProvisioning_CalculateCertFromCsrPayloadSize( const char * pCertificateSigningRequest,
-                                                          size_t csrLength,
-                                                          size_t * pPayloadSize )
-=======
 AwsIotProvisioningError_t _AwsIotProvisioning_CalculateCertFromCsrPayloadSize( const char * pCertificateSigningRequest,
                                                                                size_t csrLength,
                                                                                size_t * pPayloadSize )
->>>>>>> b6b8e889
 {
     AwsIotProvisioning_Assert( pCertificateSigningRequest != NULL );
     AwsIotProvisioning_Assert( csrLength != 0 );
     AwsIotProvisioning_Assert( pPayloadSize != NULL );
 
-<<<<<<< HEAD
-    bool status = true;
-=======
     AwsIotProvisioningError_t status = AWS_IOT_PROVISIONING_SUCCESS;
->>>>>>> b6b8e889
     IotSerializerEncoderObject_t outerEncoder = IOT_SERIALIZER_ENCODER_CONTAINER_INITIALIZER_STREAM;
 
     if( _pAwsIotProvisioningEncoder->init( &outerEncoder,
@@ -549,17 +500,10 @@
         IotLogError( "serializer: Unable to serialize request payload: "
                      "Failed to initialize encoder: Operation={%s}",
                      CREATE_CERT_FROM_CSR_OPERATION_LOG );
-<<<<<<< HEAD
-        status = false;
-    }
-
-    if( status == true )
-=======
         status = AWS_IOT_PROVISIONING_INTERNAL_FAILURE;
     }
 
     if( status == AWS_IOT_PROVISIONING_SUCCESS )
->>>>>>> b6b8e889
     {
         /* Perform a dry-run serialization of the Certificate-Signing Request */
         /* data to calculate the size of the payload. */
@@ -569,11 +513,7 @@
                                                true );
     }
 
-<<<<<<< HEAD
-    if( status == true )
-=======
     if( status == AWS_IOT_PROVISIONING_SUCCESS )
->>>>>>> b6b8e889
     {
         *pPayloadSize = _pAwsIotProvisioningEncoder->getExtraBufferSizeNeeded( &outerEncoder );
         AwsIotProvisioning_Assert( *pPayloadSize != 0 );
@@ -584,19 +524,6 @@
 
     _pAwsIotProvisioningEncoder->destroy( &outerEncoder );
 
-<<<<<<< HEAD
-    return true;
-}
-
-/*------------------------------------------------------------------*/
-
-bool _AwsIotProvisioning_SerializeCreateCertFromCsrRequestPayload( const char * pCertificateSigningRequest,
-                                                                   size_t csrLength,
-                                                                   uint8_t * pSerializationBuffer,
-                                                                   size_t bufferSize )
-{
-    bool status = true;
-=======
     return status;
 }
 
@@ -608,7 +535,6 @@
                                                                                         size_t bufferSize )
 {
     AwsIotProvisioningError_t status = AWS_IOT_PROVISIONING_SUCCESS;
->>>>>>> b6b8e889
 
     AwsIotProvisioning_Assert( pCertificateSigningRequest != NULL );
     AwsIotProvisioning_Assert( csrLength != 0 );
@@ -624,11 +550,7 @@
         IotLogError( "serializer: Unable to serialize request payload: "
                      "Failed to initialize encoder: Operation={%s}",
                      CREATE_CERT_FROM_CSR_OPERATION_LOG );
-<<<<<<< HEAD
-        status = false;
-=======
         status = AWS_IOT_PROVISIONING_INTERNAL_FAILURE;
->>>>>>> b6b8e889
     }
     else
     {
