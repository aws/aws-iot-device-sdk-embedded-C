/*
 * Copyright (C) 2019 Amazon.com, Inc. or its affiliates.  All Rights Reserved.
 *
 * Permission is hereby granted, free of charge, to any person obtaining a copy of
 * this software and associated documentation files (the "Software"), to deal in
 * the Software without restriction, including without limitation the rights to
 * use, copy, modify, merge, publish, distribute, sublicense, and/or sell copies of
 * the Software, and to permit persons to whom the Software is furnished to do so,
 * subject to the following conditions:
 *
 * The above copyright notice and this permission notice shall be included in all
 * copies or substantial portions of the Software.
 *
 * THE SOFTWARE IS PROVIDED "AS IS", WITHOUT WARRANTY OF ANY KIND, EXPRESS OR
 * IMPLIED, INCLUDING BUT NOT LIMITED TO THE WARRANTIES OF MERCHANTABILITY, FITNESS
 * FOR A PARTICULAR PURPOSE AND NONINFRINGEMENT. IN NO EVENT SHALL THE AUTHORS OR
 * COPYRIGHT HOLDERS BE LIABLE FOR ANY CLAIM, DAMAGES OR OTHER LIABILITY, WHETHER
 * IN AN ACTION OF CONTRACT, TORT OR OTHERWISE, ARISING FROM, OUT OF OR IN
 * CONNECTION WITH THE SOFTWARE OR THE USE OR OTHER DEALINGS IN THE SOFTWARE.
 */

/**
 * @file aws_iot_provisioning_internal.h
 * @brief Internal header of Provisioning library. This header should not be included in
 * typical application code.
 */

#ifndef AWS_IOT_PROVISIONING_INTERNAL_H_
#define AWS_IOT_PROVISIONING_INTERNAL_H_

/* Standard include */
#include <stdbool.h>

/* The config header is always included first. */
#include "iot_config.h"

/* AWS IoT common header include. */
#include "aws_iot.h"

/* Provisioning include. */
#include "aws_iot_provisioning.h"

/* Serializer include. */
#include "iot_serializer.h"

/**
 * @def AwsIotProvisioning_Assert( expression )
 * @brief Assertion macro for the Provisioning library.
 *
 * Set @ref AWS_IOT_PROVISIONING_ENABLE_ASSERTS to `1` to enable assertions in the Provisioning
 * library.
 *
 * @param[in] expression Expression to be evaluated.
 */
#if AWS_IOT_PROVISIONING_ENABLE_ASSERTS == 1
    #ifndef AwsIotProvisioning_Assert
        #ifdef Iot_DefaultAssert
            #define AwsIotProvisioning_Assert( expression )    Iot_DefaultAssert( expression )
        #else
            #error "Asserts are enabled for MQTT, but AwsIotProvisioning_Assert is not defined"
        #endif
    #endif
#else
    #define AwsIotProvisioning_Assert( expression )
#endif

/* Configure logs for PROVISIONING functions. */
#ifdef AWS_IOT_LOG_LEVEL_PROVISIONING
    #define LIBRARY_LOG_LEVEL        AWS_IOT_LOG_LEVEL_PROVISIONING
#else
    #ifdef IOT_LOG_LEVEL_GLOBAL
        #define LIBRARY_LOG_LEVEL    IOT_LOG_LEVEL_GLOBAL
    #else
        #define LIBRARY_LOG_LEVEL    IOT_LOG_NONE
    #endif
#endif

#define LIBRARY_LOG_NAME    ( "Provisioning" )
#include "iot_logging_setup.h"

/**
 * @brief Printable names for each of the Provisioning operations.
 */
/**@{ */
#define CREATE_KEYS_AND_CERTIFICATE_OPERATION_LOG    "CREATE KEYS AND CERTIFICATE"
#define CREATE_CERT_FROM_CSR_OPERATION_LOG           "CREATE CERTIFICATE FROM CSR"
#define REGISTER_THING_OPERATION_LOG                 "REGISTER DEVICE"
/**@} */

/**
 * @brief Default format for communication payload with AWS IoT Core service for Fleet Provisioning feature.
 *
 * <b>Possible values:</b>  #AWS_IOT_PROVISIONING_FORMAT_CBOR (JSON is not supported for now by the library) <br>
 * <b>Recommended values:</b> Cbor is more compact than Json, thus more efficient. <br>
 * <b>Default value (if undefined):</b>  #AWS_IOT_PROVISIONING_FORMAT_CBOR <br>
 */
#ifndef AWS_IOT_PROVISIONING_FORMAT
    #define AWS_IOT_PROVISIONING_FORMAT    AWS_IOT_PROVISIONING_FORMAT_CBOR
#endif

/* In current release, JSON format is not supported. */
#if AWS_IOT_PROVISIONING_FORMAT == AWS_IOT_PROVISIONING_FORMAT_JSON
    #error "AWS_IOT_PROVISIONING_FORMAT_JSON is not supported."
#endif

/**
 * Define encoder/decoder based on configuration AWS_IOT_PROVISIONING_FORMAT.
 */
#if AWS_IOT_PROVISIONING_FORMAT == AWS_IOT_PROVISIONING_FORMAT_CBOR
    #define PROVISIONING_FORMAT    "cbor"
#else /* if AWS_IOT_PROVISIONING_FORMAT == AWS_IOT_PROVISIONING_FORMAT_CBOR */
    #error "AWS_IOT_PROVISIONING_FORMAT must be AWS_IOT_PROVISIONING_FORMAT_CBOR."
#endif /* if AWS_IOT_PROVISIONING_FORMAT == AWS_IOT_PROVISIONING_FORMAT_CBOR */

/*
 * Provide default values for undefined memory allocation functions based on
 * the usage of dynamic memory allocation.
 */
#if IOT_STATIC_MEMORY_ONLY == 1
    #include "iot_static_memory.h"

/**
 * @brief Allocate buffer for the payload of an MQTT publish operation. This function should have the same
 * signature as [malloc]
 * (http://pubs.opengroup.org/onlinepubs/9699919799/functions/malloc.html).
 */
    #define AwsIotProvisioning_MallocPayload    Iot_MallocMessageBuffer

/**
 * @brief Free an MQTT publish payload buffer. This function should have the same
 * signature as [free](http://pubs.opengroup.org/onlinepubs/9699919799/functions/free.html).
 */
    #define AwsIotProvisioning_FreePayload      Iot_FreeMessageBuffer

/**
 * @brief Allocate a buffer for a short string, which is used for temporarily storing the
 * "parameter" name during serialization of the publish payload of a registerthing
 * request operation. This function should have the same signature as [malloc]
 * (http://pubs.opengroup.org/onlinepubs/9699919799/functions/malloc.html).
 */
    #define AwsIotProvisioning_MallocString     Iot_MallocMessageBuffer

/**
 * @brief Free a string. This function should have the same
 * signature as [free]
 * (http://pubs.opengroup.org/onlinepubs/9699919799/functions/free.html).
 */
    #define AwsIotProvisioning_FreeString       Iot_FreeMessageBuffer


/**
 * @brief Allocate a list of #AwsIotProvisioningResponseDeviceConfigurationEntry_t.
 * This function should have the same signature as [malloc]
 * (http://pubs.opengroup.org/onlinepubs/9699919799/functions/malloc.html).
 */
    #define AwsIotProvisioning_MallocDeviceConfigurationList    Iot_MallocMessageBuffer

/**
 * @brief Free a list of #AwsIotProvisioningResponseDeviceConfigurationEntry_t.
 * This function should have the same signature as [free]
 * (http://pubs.opengroup.org/onlinepubs/9699919799/functions/free.html).
 */
    #define AwsIotProvisioning_FreeDeviceConfigurationList      Iot_FreeMessageBuffer


#else /* if IOT_STATIC_MEMORY_ONLY == 1 */
    #ifndef AwsIotProvisioning_MallocPayload
        #ifdef Iot_DefaultMalloc
            #define AwsIotProvisioning_MallocPayload    Iot_DefaultMalloc
        #else
            #error "No malloc function defined for AwsIotProvisioning_MallocPayload"
        #endif
    #endif

    #ifndef AwsIotProvisioning_FreePayload
        #ifdef Iot_DefaultFree
            #define AwsIotProvisioning_FreePayload    Iot_DefaultFree
        #else
            #error "No Free function defined for AwsIotProvisioning_FreePayload"
        #endif
    #endif

    #ifndef AwsIotProvisioning_MallocString
        #ifdef Iot_DefaultMalloc
            #define AwsIotProvisioning_MallocString    Iot_DefaultMalloc
        #else
            #error "No malloc function defined for AwsIotProvisioning_MallocString"
        #endif
    #endif

    #ifndef AwsIotProvisioning_FreeString
        #ifdef Iot_DefaultFree
            #define AwsIotProvisioning_FreeString    Iot_DefaultFree
        #else
            #error "No Free function defined for AwsIotProvisioning_FreeString"
        #endif
    #endif

    #ifndef AwsIotProvisioning_MallocDeviceConfigurationList
        #ifdef Iot_DefaultMalloc
            #define AwsIotProvisioning_MallocDeviceConfigurationList    Iot_DefaultMalloc
        #else
            #error "No malloc function defined for AwsIotProvisioning_MallocDeviceConfigurationList"
        #endif
    #endif

    #ifndef AwsIotProvisioning_FreeDeviceConfigurationList
        #ifdef Iot_DefaultFree
            #define AwsIotProvisioning_FreeDeviceConfigurationList    Iot_DefaultFree
        #else
            #error "No Free function defined for AwsIotProvisioning_FreeDeviceConfigurationList"
        #endif
    #endif

#endif /* if IOT_STATIC_MEMORY_ONLY == 1 */

/**
 * @cond DOXYGEN_IGNORE
 * Doxygen should ignore this section.
 *
 * Provide default values for undefined configuration constants.
 */
#ifndef AWS_IOT_PROVISIONING_DEFAULT_MQTT_TIMEOUT_MS
    #define AWS_IOT_PROVISIONING_DEFAULT_MQTT_TIMEOUT_MS    ( 5000 )
#endif
/** @endcond */

/**
 * @brief The MQTT response topic filter for the Provisioning CreateKeysAndCertificate service API.
 *
 * @note The complete response topics are suffixed with `AWS_IOT_ACCEPTED_SUFFIX` or `AWS_IOT_REJECTED_SUFFIX` strings.
 * It should be utilized in the @ref provisioning_function_registerthing API function.
 */
#define PROVISIONING_CREATE_KEYS_AND_CERTIFICATE_RESPONSE_TOPIC_FILTER \
    "$aws/certificates/create/"PROVISIONING_FORMAT

/**
 * @brief Length of the MQTT response topic filter for the Provisioning CreateKeysAndCertificate service API.
 */
#define PROVISIONING_CREATE_KEYS_AND_CERTIFICATE_RESPONSE_TOPIC_FILTER_LENGTH \
    ( ( uint16_t ) ( sizeof( PROVISIONING_CREATE_KEYS_AND_CERTIFICATE_RESPONSE_TOPIC_FILTER ) - 1 ) )

/**
 * @brief The length of the longest MQTT response topic of the Provisioning CreateKeysAndCertificate service API.
 * Out of the two response topics, the "rejected" has the longest length.
 */
#define PROVISIONING_CREATE_KEYS_AND_CERTIFICATE_RESPONSE_MAX_TOPIC_LENGTH \
    ( PROVISIONING_CREATE_KEYS_AND_CERTIFICATE_RESPONSE_TOPIC_FILTER_LENGTH + sizeof( AWS_IOT_REJECTED_SUFFIX ) )

/**
 * @brief The MQTT request topic for the Provisioning CreateKeysAndCertificate service API.
 *
 * @note It should be utilized in the @ref provisioning_function_registerthing API function.
 */
#define PROVISIONING_CREATE_KEYS_AND_CERTIFICATE_REQUEST_TOPIC \
    "$aws/certificates/create/"PROVISIONING_FORMAT

/**
 * @brief The length of the MQTT request topic for the Provisioning CreateKeysAndCertificate service API.
 */
#define PROVISIONING_CREATE_KEYS_AND_CERTIFICATE_REQUEST_TOPIC_LENGTH \
    ( ( uint16_t ) ( sizeof( PROVISIONING_CREATE_KEYS_AND_CERTIFICATE_REQUEST_TOPIC ) - 1 ) )

/**
 * @brief The response topic filter for the MQTT CreateCertificateFromCsr service API.
 *
 * @note The complete response topics are suffixed with `AWS_IOT_ACCEPTED_SUFFIX` or `AWS_IOT_REJECTED_SUFFIX` strings.
 * It should be utilized in the @ref provisioning_function_registerthing API function.
 */
#define PROVISIONING_CREATE_CERT_FROM_CSR_RESPONSE_TOPIC_FILTER \
    "$aws/certificates/create-from-csr/"PROVISIONING_FORMAT

/**
 * @brief Length of the response topic filter for the MQTT CreateCertificateFromCsr service API.
 */
#define PROVISIONING_CREATE_CERT_FROM_CSR_RESPONSE_TOPIC_FILTER_LENGTH \
    ( ( uint16_t ) ( sizeof( PROVISIONING_CREATE_CERT_FROM_CSR_RESPONSE_TOPIC_FILTER ) - 1 ) )

/**
 * @brief The length of the longest response topic of the MQTT CreateCertificateFromCsr service API.
 * Out of the two response topics, the "rejected" has the longest length.
 */
#define PROVISIONING_CREATE_CERT_FROM_CSR_RESPONSE_MAX_TOPIC_LENGTH \
    ( PROVISIONING_CREATE_CERT_FROM_CSR_RESPONSE_TOPIC_FILTER_LENGTH + sizeof( AWS_IOT_REJECTED_SUFFIX ) )

/**
 * @brief The request topic for the MQTT CreateCertificateFromCsr service API.
 *
 * @note It should be utilized in the @ref provisioning_function_registerthing API function.
 */
#define PROVISIONING_CREATE_CERT_FROM_CSR_REQUEST_TOPIC \
    "$aws/certificates/create-from-csr/"PROVISIONING_FORMAT

/**
 * @brief The length of the request topic for the MQTT CreateCertificateFromCsr service API.
 */
#define PROVISIONING_CREATE_CERT_FROM_CSR_REQUEST_TOPIC_LENGTH \
    ( ( uint16_t ) ( sizeof( PROVISIONING_CREATE_KEYS_AND_CERTIFICATE_REQUEST_TOPIC ) - 1 ) )

/**
<<<<<<< HEAD
 * @brief The key string for Certificate-Singing Request value in the request payload
 * to the MQTT CreateCertificateFromCsr service API.
 */
#define PROVISIONING_CREATE_CERT_FROM_CSR_REQUEST_PAYLOAD_PEM_STRING                              "certificateSigningRequest"

/**
=======
>>>>>>> 4e73c0c5
 * @brief The key for the device certificate entry in the response payload of the Provisioning CreateKeysAndCertificate
 * service API.
 */
#define PROVISIONING_CREATE_KEYS_AND_CERTIFICATE_RESPONSE_PAYLOAD_CERTIFICATE_PEM_STRING          "certificatePem"

/**
 * @brief The key for the certificate Id entry in the response payload of the Provisioning CreateKeysAndCertificate
 * service API.
 */
#define PROVISIONING_CREATE_KEYS_AND_CERTIFICATE_RESPONSE_PAYLOAD_CERTIFICATE_ID_STRING           "certificateId"

/**
 * @brief The key for the private key entry in the response payload of the Provisioning CreateKeysAndCertificate service
 * API.
 */
#define PROVISIONING_CREATE_KEYS_AND_CERTIFICATE_RESPONSE_PAYLOAD_PRIVATE_KEY_STRING              "privateKey"

/**
 * @brief The key for the token key entry in the response payload of the Provisioning CreateKeysAndCertificate service
 * API.
 */
#define PROVISIONING_CREATE_KEYS_AND_CERTIFICATE_RESPONSE_PAYLOAD_CERTIFICATE_TOKEN_KEY_STRING    "certificateOwnershipToken"

/**
 * @brief The common path in the request and response MQTT topics of the Provisioning RegisterThing service API.
 */
#define PROVISIONING_REGISTER_THING_TOPICS_COMMON_PREFIX \
    "$aws/provisioning-templates/"

/**
 * @brief The length of the common path in the request and response MQTT topics of the Provisioning RegisterThing
 * service API.
 */
#define PROVISIONING_REGISTER_THING_TOPICS_COMMON_PREFIX_LENGTH \
    ( ( uint16_t ) ( sizeof( PROVISIONING_REGISTER_THING_TOPICS_COMMON_PREFIX ) - 1 ) )

/**
 * @brief The maximum length of the Template name that can be used for provisioning the device.
 * @note The template name is part of the MQTT topics of the Provisioning RegisterThing service API.
 */
#define PROVISIONING_MAX_TEMPLATE_NAME_LENGTH               ( 36 )

/**
 * @brief The common suffix in the request and response MQTT topics of the Provisioning RegisterThing service API.
 */
#define PROVISIONING_REGISTER_THING_TOPICS_COMMON_SUFFIX    "/provision/"PROVISIONING_FORMAT

/**
 * @brief The length of the common suffix in the MQTT topics of the Provisioning RegisterThing service API.
 */
#define PROVISIONING_REGISTER_THING_TOPICS_COMMON_SUFFIX_LENGTH \
    ( ( uint16_t ) ( sizeof( PROVISIONING_REGISTER_THING_TOPICS_COMMON_SUFFIX ) - 1 ) )


/**
 * @brief The length of the complete MQTT request topic of the Provisioning RegisterThing service API.
 */
#define PROVISIONING_REGISTER_THING_REQUEST_TOPIC_LENGTH                                                \
    ( PROVISIONING_REGISTER_THING_TOPICS_COMMON_PREFIX_LENGTH + PROVISIONING_MAX_TEMPLATE_NAME_LENGTH + \
      PROVISIONING_REGISTER_THING_TOPICS_COMMON_SUFFIX_LENGTH )

/**
 * @brief The key for the certificate ID's entry to be inserted in the request payload for the Provisioning
 * RegisterThing service
 * API.
 *
 * @note This should be used in serializing the request payload for sending to the server.
 */
#define PROVISIONING_REGISTER_THING_REQUEST_PAYLOAD_CERTIFICATE_ID_STRING       "certificateId"

/**
 * @brief The key for the certificate ownership token's entry to be inserted in the request payload for the
 * provisioning the device.
 *
 * @note This should be used in serializing the request payload for sending to the server.
 */
#define PROVISIONING_REGISTER_THING_REQUEST_PAYLOAD_CERTIFICATE_TOKEN_STRING    "certificateOwnershipToken"

/**
 * @brief The key for the device context data's entry to be inserted in the request payload for the RegisterThing
 * service API.
 *
 * @note This should be used in serializing the request payload for sending to the server, only if the calling
 * application provides valid device context data.
 */
#define PROVISIONING_REGISTER_THING_REQUEST_PAYLOAD_PARAMETERS_STRING           "parameters"

/**
 * @brief The length of the MQTT request topic filter of the Provisioning RegisterThing service API.
 */
#define PROVISIONING_REGISTER_THING_RESPONSE_TOPIC_FILTER_LENGTH                                        \
    ( PROVISIONING_REGISTER_THING_TOPICS_COMMON_PREFIX_LENGTH + PROVISIONING_MAX_TEMPLATE_NAME_LENGTH + \
      PROVISIONING_REGISTER_THING_TOPICS_COMMON_SUFFIX_LENGTH )

/**
 * @brief The length of the longest MQTT response topic of the Provisioning RegisterThing service API.
 * Out of the two response topics, the "rejected" has the longest length.
 */
#define PROVISIONING_REGISTER_THING_RESPONSE_MAX_TOPIC_LENGTH \
    ( PROVISIONING_REGISTER_THING_RESPONSE_TOPIC_FILTER_LENGTH + sizeof( AWS_IOT_REJECTED_SUFFIX ) )

/**
 * @brief The key for the device configuration data's entry in the response payload of the Provisioning RegisterThing
 * service API.
 *
 * @note This should be utilized in parsing the success case response payload received from the server.
 */
#define PROVISIONING_REGISTER_THING_RESPONSE_PAYLOAD_DEVICE_CONFIGURATION_STRING    "deviceConfiguration"

/**
 * @brief The key for the Thing resource name's entry in the response payload of the Provisioning RegisterThing service
 * API.
 *
 * @note This should be utilized in parsing the success case response payload received from the server.
 */
#define PROVISIONING_REGISTER_THING_RESPONSE_PAYLOAD_THING_NAME_STRING              "thingName"

/**
 * @brief The key for the status code entry in the "rejected" response payload from the server.
 *
 * @note This should be utilized in parsing the response payload received from the server.
 */
#define PROVISIONING_REJECTED_RESPONSE_STATUS_CODE_STRING                           "statusCode"

/**
 * @brief The key for the error code entry in the "rejected" response payload from the server.
 *
 * @note This should be utilized in parsing the response payload received from the server.
 */
#define PROVISIONING_REJECTED_RESPONSE_ERROR_CODE_STRING                            "errorCode"

/**
 * @brief The key for the status message entry in the "rejected" response payload from the server.
 *
 * @note This should be utilized in parsing the response payload received from the server.
 */
#define PROVISIONING_REJECTED_RESPONSE_ERROR_MESSAGE_STRING                         "errorMessage"

/*---------------------- Provisioning internal data structures ----------------------*/

/**
 * @brief Enumerations representing each of the Provisioning library's API functions.
 */
typedef enum _provisioningOperationType
{
    PROVISIONING_CREATE_KEYS_AND_CERTIFICATE = 0, /**< @ref provisioning_function_registerthing */
    PROVISIONING_REGISTER_THING = 1,              /**< @ref provisioning_function_registerthing */
} _provisioningOperationType_t;

/**
 * @brief Union representing either of the 2 Provisioning operation APIs' callbacks.
 *
 * @note If an ongoing operation was started by the @ref provisioning_function_registerthing API,
 * then #_provisioningCallbackInfo_t.createKeysAndCertificateCallback will be valid, whereas if the active
 * operation relates to the @ref AwsIotProvisioning_RegisterThing API, then
 * #_provisioningCallbackInfo_t.registerThingCallback will be valid.
 */
typedef union _provisioningCallbackInfo
{
    /** @brief The user-callback passed to @ref provisioning_function_createkeysandcertificate. */
    AwsIotProvisioningCreateKeysAndCertificateCallbackInfo_t createKeysAndCertificateCallback;

    /** @brief The user-callback passed to @ref provisioning_function_createcertificatefromcsr. */
    AwsIotProvisioningCreateCertFromCsrCallbackInfo_t createCertificateFromCsrCallback;

    /** @brief The user-callback passed to @ref provisioning_function_registerthing. */
    AwsIotProvisioningRegisterThingCallbackInfo_t registerThingCallback;
} _provisioningCallbackInfo_t;

/**
 * @brief Functor for parsing response payload received from AWS IoT Core.
 * Parser that will de-serialize the server response, allocate memory for representing parsed data (if required),
 * and invoke the user callback passed to it.
 * @param[in] responseType The type of response, "accepted" or "rejected" received from the server for the operation.
 * @param[in] responsePayload The response payload to parse.
 * @param[in] responsePayloadLength The length of the response payload.
 * @param[in] usercallback The user-provided callback to invoke on successful parsing of device credentials.
 */
typedef AwsIotProvisioningError_t ( * _provisioningServerResponseParser)( AwsIotStatus_t responseType,
                                                                          const void * responsePayload,
                                                                          size_t responsePayloadLength,
                                                                          const _provisioningCallbackInfo_t * userCallback );

/**
 * @brief Internal structure representing the data of an Provisioning operation.
 */
typedef struct _provisioningOperationInfo
{
    AwsIotProvisioningError_t status;         /**< @brief Status of operation. */
    _provisioningCallbackInfo_t userCallback; /**< @brief User-provided callback to be called on
                                               * receiving a response from the server.*/
} _provisioningOperationInfo_t;

/**
 * @brief Internal structure representing a single Provisioning operation.
 */
typedef struct _provisioningOperation
{
    _provisioningOperationInfo_t info;  /**< @brief The Provisioning operation object. */
    uint32_t semReferenceCount;         /**< @brief An atomic reference counter for
                                         *  safeguarding semaphore access across thread
                                         *  contexts. */
    IotSemaphore_t responseReceivedSem; /**< @brief Binary sempahore used for notifying
                                         * arrival of server response in the synchronous
                                         * API functions
                                         * @ref provisioning_function_createkeysandcertificate,
                                         * @ref provisioning_function_createcertificatefromcsr
                                         * and @refprovisioning_function_registerthing. */
} _provisioningOperation_t;

/*----------------- Declaration of INTERNAL global variables --------------------*/

extern uint32_t _AwsIotProvisioningMqttTimeoutMs;
extern const IotSerializerEncodeInterface_t * _pAwsIotProvisioningEncoder;
extern const IotSerializerDecodeInterface_t * _pAwsIotProvisioningDecoder;

/*---------------------- Declaration of Provisioning INTERNAL functions ----------------------*/

/**
 * @brief Utility for generating the request/response MQTT topic filter string for the ProvisioningDevice service API.
 *
 * @param[in] pTemplateName The template ID string for inserting in the topic filter string.
 * @param[in] templateNameLength The length of the template ID string.
 * @param[out] pTopicFilterBuffer The pre-allocated buffer for storing the generated topic filter.
 * The buffer should have the required minimum size for storing the MQTT topic filter for the Provisioning RegisterThing
 * API.
 *
 * @return Returns the size of the generated topic filter.
 */
size_t _AwsIotProvisioning_GenerateRegisterThingTopicFilter( const char * pTemplateName,
                                                             size_t templateNameLength,
                                                             char * pTopicFilterBuffer );

/**
 * @brief Parses the response received from the server for device credentials, and invokes the provided user-callback
 * with parsed credentials, if parsing was successful.
 *
 * @param[in] responseType The type of response, "accepted" or "rejected" received from the server for the operation.
 * @param[in] pResponsePayload The response payload from the server to parse.
 * @param[in] payloadLength The length of the response payload.
 * @param[in] userCallbackInfo The user-provided callback to invoke on successful parsing of response.
 * @return Returns #AWS_IOT_PROVISIONING_SUCCESS when parsing is successful, otherwise the appropriate error code.
 */
AwsIotProvisioningError_t _AwsIotProvisioning_ParseKeysAndCertificateResponse( AwsIotStatus_t responseType,
                                                                               const void * pResponsePayload,
                                                                               size_t payloadLength,
                                                                               const _provisioningCallbackInfo_t * userCallbackInfo );

/**
 * @brief Parses the response from the server received on a Certificate-Signing Request, and invokes the provided
 * user-callback with the parsed response.
 *
 * @note If the server accepts the request, the received certificate information is passed to the user-callback
 * otherwise, the error information is passed on request rejection by the server.
 *
 * @param[in] responseType The type of response, "accepted" or "rejected" received from the server for the operation.
 * @param[in] pResponsePayload The response payload from the server to parse.
 * @param[in] payloadLength The length of the response payload.
 * @param[in] userCallbackInfo The user-provided callback to invoke on successful parsing of response.
 * @return Returns #AWS_IOT_PROVISIONING_SUCCESS when parsing is successful, otherwise the appropriate error code.
 */
AwsIotProvisioningError_t _AwsIotProvisioning_ParseCsrResponse( AwsIotStatus_t responseType,
                                                                const void * pResponsePayload,
                                                                size_t payloadLength,
                                                                const _provisioningCallbackInfo_t * userCallbackInfo );

/**
 * @brief Parses the response payload received from the server for device provisioning, and invokes the provided
 * user-callback with parsed data, if parsing was successful.
 *
 * @param[in] responseType The type of response, "accepted" or "rejected" received from the server for the operation.
 * @param[in] pResponsePayload The response payload from the server to parse.
 * @param[in] responsePayloadLength The length of the response payload.
 * @param[in] userCallbackInfo The user-provided callback to invoke on successful parsing of response.
 * @return Returns #AWS_IOT_PROVISIONING_SUCCESS when parsing is successful, otherwise the appropriate error code.
 */
AwsIotProvisioningError_t _AwsIotProvisioning_ParseRegisterThingResponse( AwsIotStatus_t responseType,
                                                                          const void * pResponsePayload,
                                                                          size_t responsePayloadLength,
                                                                          const _provisioningCallbackInfo_t * userCallbackInfo );

/**
 * @brief Serializes payload data for MQTT request to the Fleet Provisioning CreateKeysAndCertificate API on AWS IoT Core.
 *
 * @param[out] pSerializationBuffer This will be assigned to a buffer that will be allocated and populated with the
 * serialized payload data.
 * @param[out] pBufferSize This will be populated with the size of the allocated payload data buffer.
 * @return #AWS_IOT_PROVISIONING_SUCCESS if serialization is successful; otherwise* #AWS_IOT_PROVISIONING_INTERNAL_FAILURE
 * for any serialization error.
 */
AwsIotProvisioningError_t _AwsIotProvisioning_SerializeCreateKeysAndCertificateRequestPayload( uint8_t ** pSerializationBuffer,
                                                                                               size_t * pBufferSize );

/**
 * @brief Calculates the payload size of serializing the passed Certificate-Signing Request
 * data for the MQTT CreateCertificateFromCsr service API.
 *
 * @note This function performs a dry-run serialization of the payload data to
 * calculate the payload size. This function should be called to determine the
 * size of the buffer to allocate for the actual payload serialization.
 *
 * @param[in] pCertificateSigningRequest The Certificate-Signing Request string
 * which represents the data to be serialized in the payload.
 * @param[in] csrLength The length of the Certificate-Signing Request string.
 * @param[in] pPayloadSize This will be populated with the size of the serialized data.
<<<<<<< HEAD
 * @return `true` if calculation of the payload size is successful; otherwise `false`.
 */
bool _AwsIotProvisioning_CalculateCertFromCsrPayloadSize( const char * pCertificateSigningRequest,
                                                          size_t csrLength,
                                                          size_t * pPayloadSize );
=======
 * @return #AWS_IOT_PROVISIONING_SUCCESS if calculation of the payload size is
 * successful; otherwise #AWS_IOT_PROVISIONING_INTERNAL_FAILURE for any serialization failures.
 */
AwsIotProvisioningError_t _AwsIotProvisioning_CalculateCertFromCsrPayloadSize( const char * pCertificateSigningRequest,
                                                                               size_t csrLength,
                                                                               size_t * pPayloadSize );
>>>>>>> 4e73c0c5

/**
 * @brief Serializes payload data for the request to the MQTT CreateCertificateFromCsr
 * service API, in the passed buffer.
 *
 * @param[in] pCertificateSigningRequest The Certificate-Signing Request string to serialize for the request.
 * @param[in] csrLength The length of the Certificate-Signing Request string.
 * @param[in, out] pSerializationBuffer The buffer for storing the serialized payload data.
 * @param[in] pBufferSize THe size of the serialization buffer.
<<<<<<< HEAD
 * @return `true` if serialization is successful; otherwise `false` for any serialization error.
 */
bool _AwsIotProvisioning_SerializeCreateCertFromCsrRequestPayload( const char * pCertificateSigningRequest,
                                                                   size_t csrLength,
                                                                   uint8_t * pSerializationBuffer,
                                                                   size_t bufferSize );
=======
 * @return #AWS_IOT_PROVISIONING_SUCCESS if calculation of the payload size is
 * successful; otherwise the appropriate error code.
 */
AwsIotProvisioningError_t _AwsIotProvisioning_SerializeCreateCertificateFromCsrRequestPayload( const char * pCertificateSigningRequest,
                                                                                               size_t csrLength,
                                                                                               uint8_t * pSerializationBuffer,
                                                                                               size_t * pBufferSize );
>>>>>>> 4e73c0c5

/**
 * @brief Serializes payload data for MQTT request to the Provisioning RegisterThing service API.
 *
 * @param[in] pRequestData The data that will be serialized for sending with the request.
 * @param[out] pSerializationBuffer This will be assigned to a buffer that will be allocated and populated with the
 * serialized payload data.
 *
 * @note The calling code is responsible for de-allocation of the buffer memory.
 * @param[out] pBufferSize This will be populated with the size of the allocated payload data buffer.
 * @return #AWS_IOT_PROVISIONING_SUCCESS if serialization is successful; otherwise #AWS_IOT_PROVISIONING_INTERNAL_FAILURE
 * for any serialization error.
 */
AwsIotProvisioningError_t _AwsIotProvisioning_SerializeRegisterThingRequestPayload( const AwsIotProvisioningRegisterThingRequestInfo_t * pRequestData,
                                                                                    uint8_t ** pSerializationBuffer,
                                                                                    size_t * pBufferSize );

#endif /* ifndef AWS_IOT_PROVISIONING_INTERNAL_H_ */<|MERGE_RESOLUTION|>--- conflicted
+++ resolved
@@ -298,15 +298,12 @@
     ( ( uint16_t ) ( sizeof( PROVISIONING_CREATE_KEYS_AND_CERTIFICATE_REQUEST_TOPIC ) - 1 ) )
 
 /**
-<<<<<<< HEAD
  * @brief The key string for Certificate-Singing Request value in the request payload
  * to the MQTT CreateCertificateFromCsr service API.
  */
 #define PROVISIONING_CREATE_CERT_FROM_CSR_REQUEST_PAYLOAD_PEM_STRING                              "certificateSigningRequest"
 
 /**
-=======
->>>>>>> 4e73c0c5
  * @brief The key for the device certificate entry in the response payload of the Provisioning CreateKeysAndCertificate
  * service API.
  */
@@ -612,20 +609,12 @@
  * which represents the data to be serialized in the payload.
  * @param[in] csrLength The length of the Certificate-Signing Request string.
  * @param[in] pPayloadSize This will be populated with the size of the serialized data.
-<<<<<<< HEAD
- * @return `true` if calculation of the payload size is successful; otherwise `false`.
- */
-bool _AwsIotProvisioning_CalculateCertFromCsrPayloadSize( const char * pCertificateSigningRequest,
-                                                          size_t csrLength,
-                                                          size_t * pPayloadSize );
-=======
  * @return #AWS_IOT_PROVISIONING_SUCCESS if calculation of the payload size is
  * successful; otherwise #AWS_IOT_PROVISIONING_INTERNAL_FAILURE for any serialization failures.
  */
 AwsIotProvisioningError_t _AwsIotProvisioning_CalculateCertFromCsrPayloadSize( const char * pCertificateSigningRequest,
                                                                                size_t csrLength,
                                                                                size_t * pPayloadSize );
->>>>>>> 4e73c0c5
 
 /**
  * @brief Serializes payload data for the request to the MQTT CreateCertificateFromCsr
@@ -635,14 +624,6 @@
  * @param[in] csrLength The length of the Certificate-Signing Request string.
  * @param[in, out] pSerializationBuffer The buffer for storing the serialized payload data.
  * @param[in] pBufferSize THe size of the serialization buffer.
-<<<<<<< HEAD
- * @return `true` if serialization is successful; otherwise `false` for any serialization error.
- */
-bool _AwsIotProvisioning_SerializeCreateCertFromCsrRequestPayload( const char * pCertificateSigningRequest,
-                                                                   size_t csrLength,
-                                                                   uint8_t * pSerializationBuffer,
-                                                                   size_t bufferSize );
-=======
  * @return #AWS_IOT_PROVISIONING_SUCCESS if calculation of the payload size is
  * successful; otherwise the appropriate error code.
  */
@@ -650,7 +631,6 @@
                                                                                                size_t csrLength,
                                                                                                uint8_t * pSerializationBuffer,
                                                                                                size_t * pBufferSize );
->>>>>>> 4e73c0c5
 
 /**
  * @brief Serializes payload data for MQTT request to the Provisioning RegisterThing service API.
