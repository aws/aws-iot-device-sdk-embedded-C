/*
 * Copyright (C) 2019 Amazon.com, Inc. or its affiliates.  All Rights Reserved.
 *
 * Permission is hereby granted, free of charge, to any person obtaining a copy of
 * this software and associated documentation files (the "Software"), to deal in
 * the Software without restriction, including without limitation the rights to
 * use, copy, modify, merge, publish, distribute, sublicense, and/or sell copies of
 * the Software, and to permit persons to whom the Software is furnished to do so,
 * subject to the following conditions:
 *
 * The above copyright notice and this permission notice shall be included in all
 * copies or substantial portions of the Software.
 *
 * THE SOFTWARE IS PROVIDED "AS IS", WITHOUT WARRANTY OF ANY KIND, EXPRESS OR
 * IMPLIED, INCLUDING BUT NOT LIMITED TO THE WARRANTIES OF MERCHANTABILITY, FITNESS
 * FOR A PARTICULAR PURPOSE AND NONINFRINGEMENT. IN NO EVENT SHALL THE AUTHORS OR
 * COPYRIGHT HOLDERS BE LIABLE FOR ANY CLAIM, DAMAGES OR OTHER LIABILITY, WHETHER
 * IN AN ACTION OF CONTRACT, TORT OR OTHERWISE, ARISING FROM, OUT OF OR IN
 * CONNECTION WITH THE SOFTWARE OR THE USE OR OTHER DEALINGS IN THE SOFTWARE.
 */

/**
 * @file aws_iot_provisioning_internal.h
 * @brief Internal header of Provisioning library. This header should not be included in
 * typical application code.
 */

#ifndef AWS_IOT_PROVISIONING_INTERNAL_H_
#define AWS_IOT_PROVISIONING_INTERNAL_H_

/* Standard include */
#include <stdbool.h>

/* The config header is always included first. */
#include "iot_config.h"

/* AWS IoT common header include. */
#include "aws_iot.h"

/* Provisioning include. */
#include "aws_iot_provisioning.h"

/* Serializer include. */
#include "iot_serializer.h"

/**
 * @def AwsIotProvisioning_Assert( expression )
 * @brief Assertion macro for the Provisioning library.
 *
 * Set @ref AWS_IOT_PROVISIONING_ENABLE_ASSERTS to `1` to enable assertions in the Provisioning
 * library.
 *
 * @param[in] expression Expression to be evaluated.
 */
#if AWS_IOT_PROVISIONING_ENABLE_ASSERTS == 1
    #ifndef AwsIotProvisioning_Assert
        #ifdef Iot_DefaultAssert
            #define AwsIotProvisioning_Assert( expression )    Iot_DefaultAssert( expression )
        #else
            #error "Asserts are enabled for MQTT, but AwsIotProvisioning_Assert is not defined"
        #endif
    #endif
#else
    #define AwsIotProvisioning_Assert( expression )
#endif

/* Configure logs for PROVISIONING functions. */
#ifdef AWS_IOT_LOG_LEVEL_PROVISIONING
    #define LIBRARY_LOG_LEVEL        AWS_IOT_LOG_LEVEL_PROVISIONING
#else
    #ifdef IOT_LOG_LEVEL_GLOBAL
        #define LIBRARY_LOG_LEVEL    IOT_LOG_LEVEL_GLOBAL
    #else
        #define LIBRARY_LOG_LEVEL    IOT_LOG_NONE
    #endif
#endif

#define LIBRARY_LOG_NAME    ( "Provisioning" )
#include "iot_logging_setup.h"

/**
 * @brief Printable names for each of the Provisioning operations.
 */
/**@{ */
#define CREATE_KEYS_AND_CERTIFICATE_OPERATION_LOG    "CREATE KEYS AND CERTIFICATE"
#define CREATE_CERT_FROM_CSR_OPERATION_LOG           "CREATE CERTIFICATE FROM CSR"
#define REGISTER_THING_OPERATION_LOG                 "REGISTER DEVICE"
/**@} */

/**
 * @brief Default format for communication payload with AWS IoT Core service for Fleet Provisioning feature.
 *
 * <b>Possible values:</b>  #AWS_IOT_PROVISIONING_FORMAT_CBOR (JSON is not supported for now by the library) <br>
 * <b>Recommended values:</b> Cbor is more compact than Json, thus more efficient. <br>
 * <b>Default value (if undefined):</b>  #AWS_IOT_PROVISIONING_FORMAT_CBOR <br>
 */
#ifndef AWS_IOT_PROVISIONING_FORMAT
    #define AWS_IOT_PROVISIONING_FORMAT    AWS_IOT_PROVISIONING_FORMAT_CBOR
#endif

/* In current release, JSON format is not supported. */
#if AWS_IOT_PROVISIONING_FORMAT == AWS_IOT_PROVISIONING_FORMAT_JSON
    #error "AWS_IOT_PROVISIONING_FORMAT_JSON is not supported."
#endif

/**
 * Define encoder/decoder based on configuration AWS_IOT_PROVISIONING_FORMAT.
 */
#if AWS_IOT_PROVISIONING_FORMAT == AWS_IOT_PROVISIONING_FORMAT_CBOR
    #define PROVISIONING_FORMAT    "cbor"
#else /* if AWS_IOT_PROVISIONING_FORMAT == AWS_IOT_PROVISIONING_FORMAT_CBOR */
    #error "AWS_IOT_PROVISIONING_FORMAT must be AWS_IOT_PROVISIONING_FORMAT_CBOR."
#endif /* if AWS_IOT_PROVISIONING_FORMAT == AWS_IOT_PROVISIONING_FORMAT_CBOR */

/*
 * Provide default values for undefined memory allocation functions based on
 * the usage of dynamic memory allocation.
 */
#if IOT_STATIC_MEMORY_ONLY == 1
    #include "iot_static_memory.h"

/**
 * @brief Allocate buffer for the payload of an MQTT publish operation. This function should have the same
 * signature as [malloc]
 * (http://pubs.opengroup.org/onlinepubs/9699919799/functions/malloc.html).
 */
    #define AwsIotProvisioning_MallocPayload    Iot_MallocMessageBuffer

/**
 * @brief Free an MQTT publish payload buffer. This function should have the same
 * signature as [free](http://pubs.opengroup.org/onlinepubs/9699919799/functions/free.html).
 */
    #define AwsIotProvisioning_FreePayload      Iot_FreeMessageBuffer

/**
 * @brief Allocate a buffer for a short string, which is used for temporarily storing the
 * "parameter" name during serialization of the publish payload of a registerthing
 * request operation. This function should have the same signature as [malloc]
 * (http://pubs.opengroup.org/onlinepubs/9699919799/functions/malloc.html).
 */
    #define AwsIotProvisioning_MallocString     Iot_MallocMessageBuffer

/**
 * @brief Free a string. This function should have the same
 * signature as [free]
 * (http://pubs.opengroup.org/onlinepubs/9699919799/functions/free.html).
 */
    #define AwsIotProvisioning_FreeString       Iot_FreeMessageBuffer


/**
 * @brief Allocate a list of #AwsIotProvisioningResponseDeviceConfigurationEntry_t.
 * This function should have the same signature as [malloc]
 * (http://pubs.opengroup.org/onlinepubs/9699919799/functions/malloc.html).
 */
    #define AwsIotProvisioning_MallocDeviceConfigurationList    Iot_MallocMessageBuffer

/**
 * @brief Free a list of #AwsIotProvisioningResponseDeviceConfigurationEntry_t.
 * This function should have the same signature as [free]
 * (http://pubs.opengroup.org/onlinepubs/9699919799/functions/free.html).
 */
    #define AwsIotProvisioning_FreeDeviceConfigurationList      Iot_FreeMessageBuffer


#else /* if IOT_STATIC_MEMORY_ONLY == 1 */
    #ifndef AwsIotProvisioning_MallocPayload
        #ifdef Iot_DefaultMalloc
            #define AwsIotProvisioning_MallocPayload    Iot_DefaultMalloc
        #else
            #error "No malloc function defined for AwsIotProvisioning_MallocPayload"
        #endif
    #endif

    #ifndef AwsIotProvisioning_FreePayload
        #ifdef Iot_DefaultFree
            #define AwsIotProvisioning_FreePayload    Iot_DefaultFree
        #else
            #error "No Free function defined for AwsIotProvisioning_FreePayload"
        #endif
    #endif

    #ifndef AwsIotProvisioning_MallocString
        #ifdef Iot_DefaultMalloc
            #define AwsIotProvisioning_MallocString    Iot_DefaultMalloc
        #else
            #error "No malloc function defined for AwsIotProvisioning_MallocString"
        #endif
    #endif

    #ifndef AwsIotProvisioning_FreeString
        #ifdef Iot_DefaultFree
            #define AwsIotProvisioning_FreeString    Iot_DefaultFree
        #else
            #error "No Free function defined for AwsIotProvisioning_FreeString"
        #endif
    #endif

    #ifndef AwsIotProvisioning_MallocDeviceConfigurationList
        #ifdef Iot_DefaultMalloc
            #define AwsIotProvisioning_MallocDeviceConfigurationList    Iot_DefaultMalloc
        #else
            #error "No malloc function defined for AwsIotProvisioning_MallocDeviceConfigurationList"
        #endif
    #endif

    #ifndef AwsIotProvisioning_FreeDeviceConfigurationList
        #ifdef Iot_DefaultFree
            #define AwsIotProvisioning_FreeDeviceConfigurationList    Iot_DefaultFree
        #else
            #error "No Free function defined for AwsIotProvisioning_FreeDeviceConfigurationList"
        #endif
    #endif

#endif /* if IOT_STATIC_MEMORY_ONLY == 1 */

/**
 * @cond DOXYGEN_IGNORE
 * Doxygen should ignore this section.
 *
 * Provide default values for undefined configuration constants.
 */
#ifndef AWS_IOT_PROVISIONING_DEFAULT_MQTT_TIMEOUT_MS
    #define AWS_IOT_PROVISIONING_DEFAULT_MQTT_TIMEOUT_MS    ( 5000 )
#endif
/** @endcond */

/**
 * @brief The MQTT response topic filter for the Provisioning CreateKeysAndCertificate service API.
 *
 * @note The complete response topics are suffixed with `AWS_IOT_ACCEPTED_SUFFIX` or `AWS_IOT_REJECTED_SUFFIX` strings.
 * It should be utilized in the @ref provisioning_function_registerthing API function.
 */
#define PROVISIONING_CREATE_KEYS_AND_CERTIFICATE_RESPONSE_TOPIC_FILTER \
    "$aws/certificates/create/"PROVISIONING_FORMAT

/**
 * @brief Length of the MQTT response topic filter for the Provisioning CreateKeysAndCertificate service API.
 */
#define PROVISIONING_CREATE_KEYS_AND_CERTIFICATE_RESPONSE_TOPIC_FILTER_LENGTH \
    ( ( uint16_t ) ( sizeof( PROVISIONING_CREATE_KEYS_AND_CERTIFICATE_RESPONSE_TOPIC_FILTER ) - 1 ) )

/**
 * @brief The length of the longest MQTT response topic of the Provisioning CreateKeysAndCertificate service API.
 * Out of the two response topics, the "rejected" has the longest length.
 */
#define PROVISIONING_CREATE_KEYS_AND_CERTIFICATE_RESPONSE_MAX_TOPIC_LENGTH \
    ( PROVISIONING_CREATE_KEYS_AND_CERTIFICATE_RESPONSE_TOPIC_FILTER_LENGTH + sizeof( AWS_IOT_REJECTED_SUFFIX ) )

/**
 * @brief The MQTT request topic for the Provisioning CreateKeysAndCertificate service API.
 *
 * @note It should be utilized in the @ref provisioning_function_registerthing API function.
 */
#define PROVISIONING_CREATE_KEYS_AND_CERTIFICATE_REQUEST_TOPIC \
    "$aws/certificates/create/"PROVISIONING_FORMAT

/**
 * @brief The length of the MQTT request topic for the Provisioning CreateKeysAndCertificate service API.
 */
#define PROVISIONING_CREATE_KEYS_AND_CERTIFICATE_REQUEST_TOPIC_LENGTH \
    ( ( uint16_t ) ( sizeof( PROVISIONING_CREATE_KEYS_AND_CERTIFICATE_REQUEST_TOPIC ) - 1 ) )

/**
 * @brief The response topic filter for the MQTT CreateCertificateFromCsr service API.
 *
 * @note The complete response topics are suffixed with `AWS_IOT_ACCEPTED_SUFFIX` or `AWS_IOT_REJECTED_SUFFIX` strings.
 * It should be utilized in the @ref provisioning_function_registerthing API function.
<<<<<<< HEAD
=======
 */
#define PROVISIONING_CREATE_CERT_FROM_CSR_RESPONSE_TOPIC_FILTER \
    "$aws/certificates/create-from-csr/"PROVISIONING_FORMAT

/**
 * @brief Length of the response topic filter for the MQTT CreateCertificateFromCsr service API.
 */
#define PROVISIONING_CREATE_CERT_FROM_CSR_RESPONSE_TOPIC_FILTER_LENGTH \
    ( ( uint16_t ) ( sizeof( PROVISIONING_CREATE_CERT_FROM_CSR_RESPONSE_TOPIC_FILTER ) - 1 ) )

/**
 * @brief The length of the longest response topic of the MQTT CreateCertificateFromCsr service API.
 * Out of the two response topics, the "rejected" has the longest length.
 */
#define PROVISIONING_CREATE_CERT_FROM_CSR_RESPONSE_MAX_TOPIC_LENGTH \
    ( PROVISIONING_CREATE_CERT_FROM_CSR_RESPONSE_TOPIC_FILTER_LENGTH + sizeof( AWS_IOT_REJECTED_SUFFIX ) )

/**
 * @brief The request topic for the MQTT CreateCertificateFromCsr service API.
 *
 * @note It should be utilized in the @ref provisioning_function_registerthing API function.
 */
#define PROVISIONING_CREATE_CERT_FROM_CSR_REQUEST_TOPIC \
    "$aws/certificates/create-from-csr/"PROVISIONING_FORMAT

/**
 * @brief The length of the request topic for the MQTT CreateCertificateFromCsr service API.
 */
#define PROVISIONING_CREATE_CERT_FROM_CSR_REQUEST_TOPIC_LENGTH \
    ( ( uint16_t ) ( sizeof( PROVISIONING_CREATE_KEYS_AND_CERTIFICATE_REQUEST_TOPIC ) - 1 ) )

/**
 * @brief The key string for Certificate-Singing Request value in the request payload
 * to the MQTT CreateCertificateFromCsr service API.
 */
#define PROVISIONING_CREATE_CERT_FROM_CSR_REQUEST_PAYLOAD_PEM_STRING                              "certificateSigningRequest"

/**
 * @brief The key for the device certificate entry in the response payload of the Provisioning CreateKeysAndCertificate
 * service API.
>>>>>>> b6b8e889
 */
#define PROVISIONING_CREATE_CERT_FROM_CSR_RESPONSE_TOPIC_FILTER \
    "$aws/certificates/create-from-csr/"PROVISIONING_FORMAT

/**
 * @brief Length of the response topic filter for the MQTT CreateCertificateFromCsr service API.
 */
#define PROVISIONING_CREATE_CERT_FROM_CSR_RESPONSE_TOPIC_FILTER_LENGTH \
    ( ( uint16_t ) ( sizeof( PROVISIONING_CREATE_CERT_FROM_CSR_RESPONSE_TOPIC_FILTER ) - 1 ) )

/**
 * @brief The length of the longest response topic of the MQTT CreateCertificateFromCsr service API.
 * Out of the two response topics, the "rejected" has the longest length.
 */
#define PROVISIONING_CREATE_CERT_FROM_CSR_RESPONSE_MAX_TOPIC_LENGTH \
    ( PROVISIONING_CREATE_CERT_FROM_CSR_RESPONSE_TOPIC_FILTER_LENGTH + sizeof( AWS_IOT_REJECTED_SUFFIX ) )

/**
 * @brief The request topic for the MQTT CreateCertificateFromCsr service API.
 *
 * @note It should be utilized in the @ref provisioning_function_registerthing API function.
 */
#define PROVISIONING_CREATE_CERT_FROM_CSR_REQUEST_TOPIC \
    "$aws/certificates/create-from-csr/"PROVISIONING_FORMAT

/**
 * @brief The length of the request topic for the MQTT CreateCertificateFromCsr service API.
 */
#define PROVISIONING_CREATE_CERT_FROM_CSR_REQUEST_TOPIC_LENGTH \
    ( ( uint16_t ) ( sizeof( PROVISIONING_CREATE_KEYS_AND_CERTIFICATE_REQUEST_TOPIC ) - 1 ) )

/**
 * @brief The key string for Certificate-Singing Request value in the request payload
 * to the MQTT CreateCertificateFromCsr service API.
 */
#define PROVISIONING_CREATE_CERT_FROM_CSR_REQUEST_PAYLOAD_PEM_STRING                    "certificateSigningRequest"

/**
 * @brief The key for the certificate PEM data in the response payloads of the
 * MQTT Fleet Provisioning APIs.
 */
#define PROVISIONING_SERVER_RESPONSE_PAYLOAD_CERTIFICATE_PEM_STRING                     "certificatePem"

/**
 * @brief The key for the certificate Id data in the response payload of the
 * MQTT Fleet Provisioning APIs.
 */
#define PROVISIONING_SERVER_RESPONSE_PAYLOAD_CERTIFICATE_ID_STRING                      "certificateId"

/**
 * @brief The key for the private key data in the response payload of the
 * MQTT CreateKeysAndCertificate service API of Fleet Provisioning.
 */
#define PROVISIONING_CREATE_KEYS_AND_CERTIFICATE_RESPONSE_PAYLOAD_PRIVATE_KEY_STRING    "privateKey"

/**
 * @brief The key for the token key data in the response payload of the
 * MQTT Fleet Provisioning APIs.
 */
#define PROVISIONING_SERVER_RESPONSE_PAYLOAD_CERTIFICATE_TOKEN_KEY_STRING               "certificateOwnershipToken"

/**
 * @brief The common path in the request and response MQTT topics of the Provisioning RegisterThing service API.
 */
#define PROVISIONING_REGISTER_THING_TOPICS_COMMON_PREFIX \
    "$aws/provisioning-templates/"

/**
 * @brief The length of the common path in the request and response MQTT topics of the Provisioning RegisterThing
 * service API.
 */
#define PROVISIONING_REGISTER_THING_TOPICS_COMMON_PREFIX_LENGTH \
    ( ( uint16_t ) ( sizeof( PROVISIONING_REGISTER_THING_TOPICS_COMMON_PREFIX ) - 1 ) )

/**
 * @brief The maximum length of the Template name that can be used for provisioning the device.
 * @note The template name is part of the MQTT topics of the Provisioning RegisterThing service API.
 */
#define PROVISIONING_MAX_TEMPLATE_NAME_LENGTH               ( 36 )

/**
 * @brief The common suffix in the request and response MQTT topics of the Provisioning RegisterThing service API.
 */
#define PROVISIONING_REGISTER_THING_TOPICS_COMMON_SUFFIX    "/provision/"PROVISIONING_FORMAT

/**
 * @brief The length of the common suffix in the MQTT topics of the Provisioning RegisterThing service API.
 */
#define PROVISIONING_REGISTER_THING_TOPICS_COMMON_SUFFIX_LENGTH \
    ( ( uint16_t ) ( sizeof( PROVISIONING_REGISTER_THING_TOPICS_COMMON_SUFFIX ) - 1 ) )


/**
 * @brief The length of the complete MQTT request topic of the Provisioning RegisterThing service API.
 */
#define PROVISIONING_REGISTER_THING_REQUEST_TOPIC_LENGTH                                                \
    ( PROVISIONING_REGISTER_THING_TOPICS_COMMON_PREFIX_LENGTH + PROVISIONING_MAX_TEMPLATE_NAME_LENGTH + \
      PROVISIONING_REGISTER_THING_TOPICS_COMMON_SUFFIX_LENGTH )

/**
 * @brief The key for the certificate ID's entry to be inserted in the request payload for the Provisioning
 * RegisterThing service
 * API.
 *
 * @note This should be used in serializing the request payload for sending to the server.
 */
#define PROVISIONING_REGISTER_THING_REQUEST_PAYLOAD_CERTIFICATE_ID_STRING       "certificateId"

/**
 * @brief The key for the certificate ownership token's entry to be inserted in the request payload for the
 * provisioning the device.
 *
 * @note This should be used in serializing the request payload for sending to the server.
 */
#define PROVISIONING_REGISTER_THING_REQUEST_PAYLOAD_CERTIFICATE_TOKEN_STRING    "certificateOwnershipToken"

/**
 * @brief The key for the device context data's entry to be inserted in the request payload for the RegisterThing
 * service API.
 *
 * @note This should be used in serializing the request payload for sending to the server, only if the calling
 * application provides valid device context data.
 */
#define PROVISIONING_REGISTER_THING_REQUEST_PAYLOAD_PARAMETERS_STRING           "parameters"

/**
 * @brief The length of the MQTT request topic filter of the Provisioning RegisterThing service API.
 */
#define PROVISIONING_REGISTER_THING_RESPONSE_TOPIC_FILTER_LENGTH                                        \
    ( PROVISIONING_REGISTER_THING_TOPICS_COMMON_PREFIX_LENGTH + PROVISIONING_MAX_TEMPLATE_NAME_LENGTH + \
      PROVISIONING_REGISTER_THING_TOPICS_COMMON_SUFFIX_LENGTH )

/**
 * @brief The length of the longest MQTT response topic of the Provisioning RegisterThing service API.
 * Out of the two response topics, the "rejected" has the longest length.
 */
#define PROVISIONING_REGISTER_THING_RESPONSE_MAX_TOPIC_LENGTH \
    ( PROVISIONING_REGISTER_THING_RESPONSE_TOPIC_FILTER_LENGTH + sizeof( AWS_IOT_REJECTED_SUFFIX ) )

/**
 * @brief The key for the device configuration data's entry in the response payload of the Provisioning RegisterThing
 * service API.
 *
 * @note This should be utilized in parsing the success case response payload received from the server.
 */
#define PROVISIONING_REGISTER_THING_RESPONSE_PAYLOAD_DEVICE_CONFIGURATION_STRING    "deviceConfiguration"

/**
 * @brief The key for the Thing resource name's entry in the response payload of the Provisioning RegisterThing service
 * API.
 *
 * @note This should be utilized in parsing the success case response payload received from the server.
 */
#define PROVISIONING_REGISTER_THING_RESPONSE_PAYLOAD_THING_NAME_STRING              "thingName"

/**
 * @brief The key for the status code entry in the "rejected" response payload from the server.
 *
 * @note This should be utilized in parsing the response payload received from the server.
 */
#define PROVISIONING_REJECTED_RESPONSE_STATUS_CODE_STRING                           "statusCode"

/**
 * @brief The key for the error code entry in the "rejected" response payload from the server.
 *
 * @note This should be utilized in parsing the response payload received from the server.
 */
#define PROVISIONING_REJECTED_RESPONSE_ERROR_CODE_STRING                            "errorCode"

/**
 * @brief The key for the status message entry in the "rejected" response payload from the server.
 *
 * @note This should be utilized in parsing the response payload received from the server.
 */
#define PROVISIONING_REJECTED_RESPONSE_ERROR_MESSAGE_STRING                         "errorMessage"

/*---------------------- Provisioning internal data structures ----------------------*/

/**
 * @brief Enumerations representing each of the Provisioning library's API functions.
 */
typedef enum _provisioningOperationType
{
    PROVISIONING_CREATE_KEYS_AND_CERTIFICATE = 0, /**< @ref provisioning_function_registerthing */
    PROVISIONING_REGISTER_THING = 1,              /**< @ref provisioning_function_registerthing */
} _provisioningOperationType_t;

/**
 * @brief Union representing either of the 2 Provisioning operation APIs' callbacks.
 *
 * @note If an ongoing operation was started by the @ref provisioning_function_registerthing API,
 * then #_provisioningCallbackInfo_t.createKeysAndCertificateCallback will be valid, whereas if the active
 * operation relates to the @ref AwsIotProvisioning_RegisterThing API, then
 * #_provisioningCallbackInfo_t.registerThingCallback will be valid.
 */
typedef union _provisioningCallbackInfo
{
    /** @brief The user-callback passed to @ref provisioning_function_createkeysandcertificate. */
    AwsIotProvisioningCreateKeysAndCertificateCallbackInfo_t createKeysAndCertificateCallback;

    /** @brief The user-callback passed to @ref provisioning_function_createcertificatefromcsr. */
<<<<<<< HEAD
    AwsIotProvisioningCreateCertFromCsrCallbackInfo_t createCertFromCsrCallback;
=======
    AwsIotProvisioningCreateCertFromCsrCallbackInfo_t createCertificateFromCsrCallback;
>>>>>>> b6b8e889

    /** @brief The user-callback passed to @ref provisioning_function_registerthing. */
    AwsIotProvisioningRegisterThingCallbackInfo_t registerThingCallback;
} _provisioningCallbackInfo_t;

/**
 * @brief Functor for parsing response payload received from AWS IoT Core.
 * Parser that will de-serialize the server response, allocate memory for representing parsed data (if required),
 * and invoke the user callback passed to it.
 * @param[in] responseType The type of response, "accepted" or "rejected" received from the server for the operation.
 * @param[in] responsePayload The response payload to parse.
 * @param[in] responsePayloadLength The length of the response payload.
 * @param[in] usercallback The user-provided callback to invoke on successful parsing of device credentials.
 */
typedef AwsIotProvisioningError_t ( * _provisioningServerResponseParser)( AwsIotStatus_t responseType,
                                                                          const uint8_t * responsePayload,
                                                                          size_t responsePayloadLength,
                                                                          const _provisioningCallbackInfo_t * userCallback );

/**
 * @brief Internal structure representing the data of an Provisioning operation.
 */
typedef struct _provisioningOperationInfo
{
    AwsIotProvisioningError_t status;         /**< @brief Status of operation. */
    _provisioningCallbackInfo_t userCallback; /**< @brief User-provided callback to be called on
                                               * receiving a response from the server.*/
} _provisioningOperationInfo_t;

/**
 * @brief Internal structure representing a single Provisioning operation.
 */
typedef struct _provisioningOperation
{
    _provisioningOperationInfo_t info;  /**< @brief The Provisioning operation object. */
    uint32_t semReferenceCount;         /**< @brief An atomic reference counter for
                                         *  safeguarding semaphore access across thread
                                         *  contexts. */
    IotSemaphore_t responseReceivedSem; /**< @brief Binary sempahore used for notifying
                                         * arrival of server response in the synchronous
                                         * API functions
                                         * @ref provisioning_function_createkeysandcertificate,
                                         * @ref provisioning_function_createcertificatefromcsr
                                         * and @refprovisioning_function_registerthing. */
} _provisioningOperation_t;

/*----------------- Declaration of INTERNAL global variables --------------------*/

extern uint32_t _AwsIotProvisioningMqttTimeoutMs;
extern const IotSerializerEncodeInterface_t * _pAwsIotProvisioningEncoder;
extern const IotSerializerDecodeInterface_t * _pAwsIotProvisioningDecoder;

/*---------------------- Declaration of Provisioning INTERNAL functions ----------------------*/

/**
 * @brief Utility for generating the request/response MQTT topic filter string for the ProvisioningDevice service API.
 *
 * @param[in] pTemplateName The template ID string for inserting in the topic filter string.
 * @param[in] templateNameLength The length of the template ID string.
 * @param[out] pTopicFilterBuffer The pre-allocated buffer for storing the generated topic filter.
 * The buffer should have the required minimum size for storing the MQTT topic filter for the Provisioning RegisterThing
 * API.
 *
 * @return Returns the size of the generated topic filter.
 */
size_t _AwsIotProvisioning_GenerateRegisterThingTopicFilter( const char * pTemplateName,
                                                             size_t templateNameLength,
                                                             char * pTopicFilterBuffer );

/**
 * @brief Parses the response received from the server for device credentials, and invokes the provided user-callback
 * with parsed credentials, if parsing was successful.
 *
 * @param[in] responseType The type of response, "accepted" or "rejected" received from the server for the operation.
 * @param[in] pResponsePayload The response payload from the server to parse.
 * @param[in] payloadLength The length of the response payload.
 * @param[in] userCallbackInfo The user-provided callback to invoke on successful parsing of response.
<<<<<<< HEAD
 *
 * @return Returns #AWS_IOT_PROVISIONING_SUCCESS when parsing is successful, otherwise the appropriate error code.
 */
AwsIotProvisioningError_t _AwsIotProvisioning_ParseKeysAndCertificateResponse( AwsIotStatus_t responseType,
                                                                               const uint8_t * pResponsePayload,
=======
 * @return Returns #AWS_IOT_PROVISIONING_SUCCESS when parsing is successful, otherwise the appropriate error code.
 */
AwsIotProvisioningError_t _AwsIotProvisioning_ParseKeysAndCertificateResponse( AwsIotStatus_t responseType,
                                                                               const void * pResponsePayload,
>>>>>>> b6b8e889
                                                                               size_t payloadLength,
                                                                               const _provisioningCallbackInfo_t * userCallbackInfo );

/**
 * @brief Parses the response from the server received on a Certificate-Signing Request, and invokes the provided
 * user-callback with the parsed response.
 *
 * @note If the server accepts the request, the received certificate information is passed to the user-callback
 * otherwise, the error information is passed on request rejection by the server.
 *
 * @param[in] responseType The type of response, "accepted" or "rejected" received from the server for the operation.
 * @param[in] pResponsePayload The response payload from the server to parse.
 * @param[in] payloadLength The length of the response payload.
 * @param[in] userCallbackInfo The user-provided callback to invoke on successful parsing of response.
<<<<<<< HEAD
 *
 * @return Returns #AWS_IOT_PROVISIONING_SUCCESS when parsing is successful, otherwise the appropriate error code.
 */
AwsIotProvisioningError_t _AwsIotProvisioning_ParseCsrResponse( AwsIotStatus_t responseType,
                                                                const uint8_t * pResponsePayload,
=======
 * @return Returns #AWS_IOT_PROVISIONING_SUCCESS when parsing is successful, otherwise the appropriate error code.
 */
AwsIotProvisioningError_t _AwsIotProvisioning_ParseCsrResponse( AwsIotStatus_t responseType,
                                                                const void * pResponsePayload,
>>>>>>> b6b8e889
                                                                size_t payloadLength,
                                                                const _provisioningCallbackInfo_t * userCallbackInfo );

/**
 * @brief Parses the response payload received from the server for device provisioning, and invokes the provided
 * user-callback with parsed data, if parsing was successful.
 *
 * @param[in] responseType The type of response, "accepted" or "rejected" received from the server for the operation.
 * @param[in] pResponsePayload The response payload from the server to parse.
 * @param[in] responsePayloadLength The length of the response payload.
 * @param[in] userCallbackInfo The user-provided callback to invoke on successful parsing of response.
<<<<<<< HEAD
 *
=======
>>>>>>> b6b8e889
 * @return Returns #AWS_IOT_PROVISIONING_SUCCESS when parsing is successful, otherwise the appropriate error code.
 */
AwsIotProvisioningError_t _AwsIotProvisioning_ParseRegisterThingResponse( AwsIotStatus_t responseType,
                                                                          const uint8_t * pResponsePayload,
                                                                          size_t responsePayloadLength,
                                                                          const _provisioningCallbackInfo_t * userCallbackInfo );

/**
 * @brief Serializes payload data for MQTT request to the Fleet Provisioning CreateKeysAndCertificate API on AWS IoT Core.
 *
 * @param[out] pSerializationBuffer This will be assigned to a buffer that will be allocated and populated with the
 * serialized payload data.
 * @param[out] pBufferSize This will be populated with the size of the allocated payload data buffer.
 *
 * @return #AWS_IOT_PROVISIONING_SUCCESS if serialization is successful; otherwise* #AWS_IOT_PROVISIONING_INTERNAL_FAILURE
 * for any serialization error.
 */
AwsIotProvisioningError_t _AwsIotProvisioning_SerializeCreateKeysAndCertificateRequestPayload( uint8_t ** pSerializationBuffer,
                                                                                               size_t * pBufferSize );

/**
 * @brief Calculates the payload size of serializing the passed Certificate-Signing Request
 * data for the MQTT CreateCertificateFromCsr service API.
 *
 * @note This function performs a dry-run serialization of the payload data to
 * calculate the payload size. This function should be called to determine the
 * size of the buffer to allocate for the actual payload serialization.
 *
 * @param[in] pCertificateSigningRequest The Certificate-Signing Request string
 * which represents the data to be serialized in the payload.
 * @param[in] csrLength The length of the Certificate-Signing Request string.
 * @param[in] pPayloadSize This will be populated with the size of the serialized data.
<<<<<<< HEAD
 *
 * @return `true` if calculation of the payload size is successful; otherwise `false`.
 */
bool _AwsIotProvisioning_CalculateCertFromCsrPayloadSize( const char * pCertificateSigningRequest,
                                                          size_t csrLength,
                                                          size_t * pPayloadSize );
=======
 * @return #AWS_IOT_PROVISIONING_SUCCESS if calculation of the payload size is
 * successful; otherwise #AWS_IOT_PROVISIONING_INTERNAL_FAILURE for any serialization failures.
 */
AwsIotProvisioningError_t _AwsIotProvisioning_CalculateCertFromCsrPayloadSize( const char * pCertificateSigningRequest,
                                                                               size_t csrLength,
                                                                               size_t * pPayloadSize );
>>>>>>> b6b8e889

/**
 * @brief Serializes payload data for the request to the MQTT CreateCertificateFromCsr
 * service API, in the passed buffer.
 *
 * @param[in] pCertificateSigningRequest The Certificate-Signing Request string to serialize for the request.
 * @param[in] csrLength The length of the Certificate-Signing Request string.
 * @param[in, out] pSerializationBuffer The buffer for storing the serialized payload data.
<<<<<<< HEAD
 * @param[in] pBufferSize The size of the serialization buffer.
 *
 * @return `true` if serialization is successful; otherwise `false` for any serialization error.
 */
bool _AwsIotProvisioning_SerializeCreateCertFromCsrRequestPayload( const char * pCertificateSigningRequest,
                                                                   size_t csrLength,
                                                                   uint8_t * pSerializationBuffer,
                                                                   size_t bufferSize );
=======
 * @param[in] pBufferSize THe size of the serialization buffer.
 * @return #AWS_IOT_PROVISIONING_SUCCESS if calculation of the payload size is
 * successful; otherwise the appropriate error code.
 */
AwsIotProvisioningError_t _AwsIotProvisioning_SerializeCreateCertFromCsrRequestPayload( const char * pCertificateSigningRequest,
                                                                                        size_t csrLength,
                                                                                        uint8_t * pSerializationBuffer,
                                                                                        size_t pBufferSize );
>>>>>>> b6b8e889

/**
 * @brief Serializes payload data for MQTT request to the Provisioning RegisterThing service API.
 *
 * @param[in] pRequestData The data that will be serialized for sending with the request.
 * @param[out] pSerializationBuffer This will be assigned to a buffer that will be allocated and populated with the
 * serialized payload data.
 *
 * @note The calling code is responsible for de-allocation of the buffer memory.
 * @param[out] pBufferSize This will be populated with the size of the allocated payload data buffer.
 *
 * @return #AWS_IOT_PROVISIONING_SUCCESS if serialization is successful; otherwise #AWS_IOT_PROVISIONING_INTERNAL_FAILURE
 * for any serialization error.
 */
AwsIotProvisioningError_t _AwsIotProvisioning_SerializeRegisterThingRequestPayload( const AwsIotProvisioningRegisterThingRequestInfo_t * pRequestData,
                                                                                    uint8_t ** pSerializationBuffer,
                                                                                    size_t * pBufferSize );

#endif /* ifndef AWS_IOT_PROVISIONING_INTERNAL_H_ */<|MERGE_RESOLUTION|>--- conflicted
+++ resolved
@@ -27,9 +27,6 @@
 
 #ifndef AWS_IOT_PROVISIONING_INTERNAL_H_
 #define AWS_IOT_PROVISIONING_INTERNAL_H_
-
-/* Standard include */
-#include <stdbool.h>
 
 /* The config header is always included first. */
 #include "iot_config.h"
@@ -266,8 +263,8 @@
  *
  * @note The complete response topics are suffixed with `AWS_IOT_ACCEPTED_SUFFIX` or `AWS_IOT_REJECTED_SUFFIX` strings.
  * It should be utilized in the @ref provisioning_function_registerthing API function.
-<<<<<<< HEAD
-=======
+ * <<<<<<< HEAD
+ * =======
  */
 #define PROVISIONING_CREATE_CERT_FROM_CSR_RESPONSE_TOPIC_FILTER \
     "$aws/certificates/create-from-csr/"PROVISIONING_FORMAT
@@ -303,12 +300,12 @@
  * @brief The key string for Certificate-Singing Request value in the request payload
  * to the MQTT CreateCertificateFromCsr service API.
  */
-#define PROVISIONING_CREATE_CERT_FROM_CSR_REQUEST_PAYLOAD_PEM_STRING                              "certificateSigningRequest"
+#define PROVISIONING_CREATE_CERT_FROM_CSR_REQUEST_PAYLOAD_PEM_STRING    "certificateSigningRequest"
 
 /**
  * @brief The key for the device certificate entry in the response payload of the Provisioning CreateKeysAndCertificate
  * service API.
->>>>>>> b6b8e889
+ * >>>>>>> origin/feat/csr-in-fleet-provisioning
  */
 #define PROVISIONING_CREATE_CERT_FROM_CSR_RESPONSE_TOPIC_FILTER \
     "$aws/certificates/create-from-csr/"PROVISIONING_FORMAT
@@ -510,11 +507,7 @@
     AwsIotProvisioningCreateKeysAndCertificateCallbackInfo_t createKeysAndCertificateCallback;
 
     /** @brief The user-callback passed to @ref provisioning_function_createcertificatefromcsr. */
-<<<<<<< HEAD
     AwsIotProvisioningCreateCertFromCsrCallbackInfo_t createCertFromCsrCallback;
-=======
-    AwsIotProvisioningCreateCertFromCsrCallbackInfo_t createCertificateFromCsrCallback;
->>>>>>> b6b8e889
 
     /** @brief The user-callback passed to @ref provisioning_function_registerthing. */
     AwsIotProvisioningRegisterThingCallbackInfo_t registerThingCallback;
@@ -592,18 +585,11 @@
  * @param[in] pResponsePayload The response payload from the server to parse.
  * @param[in] payloadLength The length of the response payload.
  * @param[in] userCallbackInfo The user-provided callback to invoke on successful parsing of response.
-<<<<<<< HEAD
  *
  * @return Returns #AWS_IOT_PROVISIONING_SUCCESS when parsing is successful, otherwise the appropriate error code.
  */
 AwsIotProvisioningError_t _AwsIotProvisioning_ParseKeysAndCertificateResponse( AwsIotStatus_t responseType,
                                                                                const uint8_t * pResponsePayload,
-=======
- * @return Returns #AWS_IOT_PROVISIONING_SUCCESS when parsing is successful, otherwise the appropriate error code.
- */
-AwsIotProvisioningError_t _AwsIotProvisioning_ParseKeysAndCertificateResponse( AwsIotStatus_t responseType,
-                                                                               const void * pResponsePayload,
->>>>>>> b6b8e889
                                                                                size_t payloadLength,
                                                                                const _provisioningCallbackInfo_t * userCallbackInfo );
 
@@ -618,18 +604,11 @@
  * @param[in] pResponsePayload The response payload from the server to parse.
  * @param[in] payloadLength The length of the response payload.
  * @param[in] userCallbackInfo The user-provided callback to invoke on successful parsing of response.
-<<<<<<< HEAD
  *
  * @return Returns #AWS_IOT_PROVISIONING_SUCCESS when parsing is successful, otherwise the appropriate error code.
  */
 AwsIotProvisioningError_t _AwsIotProvisioning_ParseCsrResponse( AwsIotStatus_t responseType,
                                                                 const uint8_t * pResponsePayload,
-=======
- * @return Returns #AWS_IOT_PROVISIONING_SUCCESS when parsing is successful, otherwise the appropriate error code.
- */
-AwsIotProvisioningError_t _AwsIotProvisioning_ParseCsrResponse( AwsIotStatus_t responseType,
-                                                                const void * pResponsePayload,
->>>>>>> b6b8e889
                                                                 size_t payloadLength,
                                                                 const _provisioningCallbackInfo_t * userCallbackInfo );
 
@@ -641,10 +620,7 @@
  * @param[in] pResponsePayload The response payload from the server to parse.
  * @param[in] responsePayloadLength The length of the response payload.
  * @param[in] userCallbackInfo The user-provided callback to invoke on successful parsing of response.
-<<<<<<< HEAD
- *
-=======
->>>>>>> b6b8e889
+ *
  * @return Returns #AWS_IOT_PROVISIONING_SUCCESS when parsing is successful, otherwise the appropriate error code.
  */
 AwsIotProvisioningError_t _AwsIotProvisioning_ParseRegisterThingResponse( AwsIotStatus_t responseType,
@@ -677,21 +653,12 @@
  * which represents the data to be serialized in the payload.
  * @param[in] csrLength The length of the Certificate-Signing Request string.
  * @param[in] pPayloadSize This will be populated with the size of the serialized data.
-<<<<<<< HEAD
- *
- * @return `true` if calculation of the payload size is successful; otherwise `false`.
- */
-bool _AwsIotProvisioning_CalculateCertFromCsrPayloadSize( const char * pCertificateSigningRequest,
-                                                          size_t csrLength,
-                                                          size_t * pPayloadSize );
-=======
  * @return #AWS_IOT_PROVISIONING_SUCCESS if calculation of the payload size is
  * successful; otherwise #AWS_IOT_PROVISIONING_INTERNAL_FAILURE for any serialization failures.
  */
 AwsIotProvisioningError_t _AwsIotProvisioning_CalculateCertFromCsrPayloadSize( const char * pCertificateSigningRequest,
                                                                                size_t csrLength,
                                                                                size_t * pPayloadSize );
->>>>>>> b6b8e889
 
 /**
  * @brief Serializes payload data for the request to the MQTT CreateCertificateFromCsr
@@ -700,16 +667,6 @@
  * @param[in] pCertificateSigningRequest The Certificate-Signing Request string to serialize for the request.
  * @param[in] csrLength The length of the Certificate-Signing Request string.
  * @param[in, out] pSerializationBuffer The buffer for storing the serialized payload data.
-<<<<<<< HEAD
- * @param[in] pBufferSize The size of the serialization buffer.
- *
- * @return `true` if serialization is successful; otherwise `false` for any serialization error.
- */
-bool _AwsIotProvisioning_SerializeCreateCertFromCsrRequestPayload( const char * pCertificateSigningRequest,
-                                                                   size_t csrLength,
-                                                                   uint8_t * pSerializationBuffer,
-                                                                   size_t bufferSize );
-=======
  * @param[in] pBufferSize THe size of the serialization buffer.
  * @return #AWS_IOT_PROVISIONING_SUCCESS if calculation of the payload size is
  * successful; otherwise the appropriate error code.
@@ -718,7 +675,6 @@
                                                                                         size_t csrLength,
                                                                                         uint8_t * pSerializationBuffer,
                                                                                         size_t pBufferSize );
->>>>>>> b6b8e889
 
 /**
  * @brief Serializes payload data for MQTT request to the Provisioning RegisterThing service API.
