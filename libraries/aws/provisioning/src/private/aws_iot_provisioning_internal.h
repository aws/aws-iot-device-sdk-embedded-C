--- conflicted
+++ resolved
@@ -297,15 +297,6 @@
 /**
  * @brief The key string for Certificate-Singing Request value in the request payload
  * to the MQTT CreateCertificateFromCsr service API.
-<<<<<<< HEAD
- */
-#define PROVISIONING_CREATE_CERT_FROM_CSR_REQUEST_PAYLOAD_PEM_STRING                              "certificateSigningRequest"
-
-/**
- * @brief The key for the device certificate entry in the response payload of the Provisioning CreateKeysAndCertificate
- * service API.
-=======
->>>>>>> 0c2faec8
  */
 #define PROVISIONING_CREATE_CERT_FROM_CSR_REQUEST_PAYLOAD_PEM_STRING                    "certificateSigningRequest"
 
