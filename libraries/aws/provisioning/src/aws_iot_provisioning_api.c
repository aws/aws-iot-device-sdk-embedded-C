/*
 * Copyright (C) 2019 Amazon.com, Inc. or its affiliates.  All Rights Reserved.
 *
 * Permission is hereby granted, free of charge, to any person obtaining a copy of
 * this software and associated documentation files (the "Software"), to deal in
 * the Software without restriction, including without limitation the rights to
 * use, copy, modify, merge, publish, distribute, sublicense, and/or sell copies of
 * the Software, and to permit persons to whom the Software is furnished to do so,
 * subject to the following conditions:
 *
 * The above copyright notice and this permission notice shall be included in all
 * copies or substantial portions of the Software.
 *
 * THE SOFTWARE IS PROVIDED "AS IS", WITHOUT WARRANTY OF ANY KIND, EXPRESS OR
 * IMPLIED, INCLUDING BUT NOT LIMITED TO THE WARRANTIES OF MERCHANTABILITY, FITNESS
 * FOR A PARTICULAR PURPOSE AND NONINFRINGEMENT. IN NO EVENT SHALL THE AUTHORS OR
 * COPYRIGHT HOLDERS BE LIABLE FOR ANY CLAIM, DAMAGES OR OTHER LIABILITY, WHETHER
 * IN AN ACTION OF CONTRACT, TORT OR OTHERWISE, ARISING FROM, OUT OF OR IN
 * CONNECTION WITH THE SOFTWARE OR THE USE OR OTHER DEALINGS IN THE SOFTWARE.
 */

/**
 * @file aws_iot_provisioning_api.c
 * @brief Implements most user-facing functions of the Provisioning library.
 */

/* The config header is always included first. */
#include "iot_config.h"

/* Standard includes. */
#include <string.h>

/* Error handling include. */
#include "iot_error.h"

/* Provisioning internal include. */
#include "private/aws_iot_provisioning_internal.h"

/* Platform layer includes. */
#include "platform/iot_threads.h"

/* MQTT API include */
#include "iot_mqtt.h"

/* Helper AWS */
#include "aws_iot.h"

/* Logging module */
#include "iot_logging_setup.h"

/* Validate Provisioning configuration settings. */
#if AWS_IOT_PROVISIONING_ENABLE_ASSERTS != 0 && AWS_IOT_PROVISIONING_ENABLE_ASSERTS != 1
    #error "AWS_IOT_PROVISIONING_ENABLE_ASSERTS must be 0 or 1."
#endif
#if AWS_IOT_PROVISIONING_DEFAULT_MQTT_TIMEOUT_MS <= 0
    #error "AWS_IOT_PROVISIONING_DEFAULT_MQTT_TIMEOUT_MS cannot be 0 or negative."
#endif

/*-----------------------------------------------------------*/

/**
 * @brief Pointer to the encoder utility that will be used for serialization
 * of payload data in the library.
 */
const IotSerializerEncodeInterface_t * _pAwsIotProvisioningEncoder = NULL;

/**
 * @brief Pointer to the decoder utility that will be used for de-serialization
 * of payload data in the library.
 */
const IotSerializerDecodeInterface_t * _pAwsIotProvisioningDecoder = NULL;

/**
 * @brief The active Provisioning operation object.
 */
static _provisioningOperation_t _activeOperation;

/**
 * @brief Timeout for MQTT operations that will be used for communicating with the fleet provisioning APIs of the AWS
 * IoT Core server.
 */
uint32_t _AwsIotProvisioningMqttTimeoutMs = AWS_IOT_PROVISIONING_DEFAULT_MQTT_TIMEOUT_MS;

/**
 * @brief Tracks whether @ref provisioning_function_init has been called.
 *
 * API functions will fail if @ref provisioning_function_init was not called.
 */
static bool _initCalled = false;

/*------------------------------------------------------------------*/

/**
 * @brief Check if the library is initialized.
 *
 * @return `true` if AwsIotProvisioning_Init was called; `false` otherwise.
 */
static bool _checkInit( void );

/**
 * @brief A utility common for processing server responses of all Provisioning operation APIs.
 * If there is an ongoing operation, the utility processes the incoming PUBLISH message and invokes the provided parser
 * if the server response is received on the "accepted" topic.
 *
 * @param[in] pPublishData The incoming PUBLISH message information from the server.
 * @param[in] responseParser The functor to invoke for parsing a successful server response payload.
 */
static void _commonServerResponseHandler( IotMqttCallbackParam_t * const pPublishData,
                                          _provisioningServerResponseParser responseParser );


/**
 * @brief The common MQTT subscription callback for response topics of the CreateKeysAndCertificate service API.
 */
static void _keysAndCertificateResponseReceivedCallback( void * param1,
                                                         IotMqttCallbackParam_t * const
                                                         pPublish );

/**
 * @brief The common MQTT subscription callback for response topics of the CreateCertificateFromCsr service API.
 */
static void _csrResponseReceivedCallback( void * param1,
                                          IotMqttCallbackParam_t * const pPublish );

/**
 * @brief The common MQTT subscription callback for the response topics of the RegisterThing service API.
 */
static void _registerThingResponseReceivedCallback( void * param1,
                                                    IotMqttCallbackParam_t * const pPublish );

/**
 * @brief Sets the active operation object, #_activeOperation, to represent an active operation in progress.
 * @param[in] pUserCallback The user-provided callback information that will be copied
 * to the active operation object.
 */
static void _setActiveOperation( const _provisioningCallbackInfo_t * pUserCallback );

/**
 * @brief Resets the active operation object.
 */
static void _resetActiveOperationData();

/**
 * @brief Waits for server response within the provided timeout period, and returns the result of the wait operation.
 *
 * @param timeoutMs The time period (in milliseconds) to wait for server response.
 * @return Returns #AWS_IOT_PROVISIONING_SUCCESS if a server response is received within the @p timeoutMs period; otherwise returns
 * #AWS_IOT_PROVISIONING_TIMEOUT
 */
static AwsIotProvisioningError_t _timedWaitForServerResponse( uint32_t timeoutMs );

/**
 * @brief Checks whether the data that is provided to send along with the provisioning device request is valid.
 * @param pRequestData The data for the RegisterThing service API request whose validity will be checked.
 * @return Returns `true` if data is valid; `false` otherwise.
 */
static bool _isDataForRegisterThingRequestValid( const AwsIotProvisioningRegisterThingRequestInfo_t * pRequestData );

/*------------------------------------------------------------------*/

static bool _checkInit( void )
{
    bool status = true;

    if( _initCalled == false )
    {
        IotLogError( "AwsIotProvisioning_Init was not called." );

        status = false;
    }

    return status;
}

/*-----------------------------------------------------------*/

static void _commonServerResponseHandler( IotMqttCallbackParam_t * const pPublishData,
                                          _provisioningServerResponseParser responseParser )
{
    AwsIotStatus_t responseStatus = AWS_IOT_UNKNOWN;

    /* Is a user thread waiting for the result? */
    if( ( _activeOperation.info.userCallback.createKeysAndCertificateCallback.function == NULL ) ||
        ( _activeOperation.info.userCallback.createCertificateFromCsrCallback.function == NULL ) ||
        ( _activeOperation.info.userCallback.registerThingCallback.function == NULL ) )
    {
        IotLogDebug( "Received unexpected server response on topic %s.",
                     pPublishData->u.message.pTopicFilter,
                     pPublishData->u.message.topicFilterLength );
    }
    else
    {
        /* Determine whether the response from the server is "accepted" or "rejected". */
        responseStatus = AwsIot_ParseStatus( pPublishData->u.message.pTopicFilter,
                                             pPublishData->u.message.topicFilterLength );

        if( responseStatus == AWS_IOT_UNKNOWN )
        {
            IotLogWarn( "Unknown parsing status on topic %s. Ignoring message.",
                        pPublishData->u.message.pTopicFilter,
                        pPublishData->u.message.topicFilterLength );
            _activeOperation.info.status = AWS_IOT_PROVISIONING_INTERNAL_FAILURE;
        }
        else
        {
            /* Parse the server response and execute the user callback. */
            _activeOperation.info.status = responseParser(
                responseStatus,
                pPublishData->u.message.info.pPayload,
                pPublishData->u.message.info.payloadLength,
                &_activeOperation.info.userCallback );
        }

        /* Notify the waiting thread about arrival of response from server */
        /* Increment the number of PUBLISH messages received. */
        IotSemaphore_Post( &_activeOperation.responseReceivedSem );

        /* Invalidate the user-callback information to prevent re-processing the response
         * if we receive the same response multiple times (which is possible for a QoS 1 publish
         * from the server). This is done to post on the semaphore ONLY ONCE on receiving the
         * response from the server.*/
        memset( &_activeOperation.info.userCallback, 0, sizeof( _activeOperation.info.userCallback ) );
    }
}

/*-----------------------------------------------------------*/

static void _keysAndCertificateResponseReceivedCallback( void * param1,
                                                         IotMqttCallbackParam_t * const pPublish )
{
    /* Silence warnings about unused variables.*/
    ( void ) param1;

    _commonServerResponseHandler( pPublish, _AwsIotProvisioning_ParseKeysAndCertificateResponse );
}

/*-----------------------------------------------------------*/

static void _csrResponseReceivedCallback( void * param1,
                                          IotMqttCallbackParam_t * const pPublish )
{
    /* Silence warnings about unused variables.*/
    ( void ) param1;

    _commonServerResponseHandler( pPublish, _AwsIotProvisioning_ParseCsrResponse );
}

/*-----------------------------------------------------------*/

static void _registerThingResponseReceivedCallback( void * param1,
                                                    IotMqttCallbackParam_t * const pPublish )
{
    /* Silence warnings about unused variables.*/
    ( void ) param1;

    _commonServerResponseHandler( pPublish, _AwsIotProvisioning_ParseRegisterThingResponse );
}

/*-----------------------------------------------------------*/

static void _resetActiveOperationData()
{
    memset( &_activeOperation.info.userCallback, 0, sizeof( _activeOperation.info.userCallback ) );

    IotSemaphore_TryWait( &_activeOperation.responseReceivedSem );
}

/*-----------------------------------------------------------*/

static void _setActiveOperation( const _provisioningCallbackInfo_t * pUserCallback )
{
    /* If a successful response is not received, it should be treated as
     * MQTT error. */
    _activeOperation.info.status = AWS_IOT_PROVISIONING_MQTT_ERROR;

    /* Store the user supplied callback. */
    _activeOperation.info.userCallback = *pUserCallback;
}

/*-----------------------------------------------------------*/

static bool _isDataForRegisterThingRequestValid( const AwsIotProvisioningRegisterThingRequestInfo_t * pRequestData )
{
    IOT_FUNCTION_ENTRY( bool, true );

    if( pRequestData == NULL )
    {
        IotLogError( "Invalid request data passed for provisioning device." );

        IOT_SET_AND_GOTO_CLEANUP( false );
    }

    if( ( pRequestData->pDeviceCertificateId == NULL ) ||
        ( pRequestData->deviceCertificateIdLength == 0 ) )
    {
        IotLogError( "Invalid certificate ID data passed for device provisioning request." );

        IOT_SET_AND_GOTO_CLEANUP( false );
    }

    if( ( pRequestData->pCertificateOwnershipToken == NULL ) ||
        ( pRequestData->ownershipTokenLength == 0 ) )
    {
        IotLogError( "Invalid certificate ownership token data passed for device provisioning request." );

        IOT_SET_AND_GOTO_CLEANUP( false );
    }

    /* Check that the provided template name is valid. */
    if( ( pRequestData->pTemplateName == NULL ) ||
        ( pRequestData->templateNameLength == 0 ) ||
        ( pRequestData->templateNameLength > PROVISIONING_MAX_TEMPLATE_NAME_LENGTH ) )
    {
        IotLogError( "Invalid template name information passed for device provisioning request." );

        IOT_SET_AND_GOTO_CLEANUP( false );
    }

    IOT_FUNCTION_EXIT_NO_CLEANUP();
}
/*-----------------------------------------------------------*/

static AwsIotProvisioningError_t _timedWaitForServerResponse( uint32_t timeoutMs )
{
    AwsIotProvisioningError_t status = AWS_IOT_PROVISIONING_TIMEOUT;

    /* Wait for response from the server. */
    if( ( IotSemaphore_TimedWait( &_activeOperation.responseReceivedSem, timeoutMs ) == true )
        &&
        ( _activeOperation.info.status != AWS_IOT_PROVISIONING_MQTT_ERROR ) )
    {
        /* Use the status value calculated from processing the server response in the MQTT callback. */
        status = _activeOperation.info.status;
    }
    else
    {
        /* Do nothing as the default return status value is set to timeout. */
    }

    return status;
}

/*-----------------------------------------------------------*/

AwsIotProvisioningError_t AwsIotProvisioning_Init( uint32_t mqttTimeoutMs )
{
    AwsIotProvisioningError_t status = AWS_IOT_PROVISIONING_SUCCESS;

    if( _initCalled == false )
    {
        _initCalled = true;

        /* Get the pointers to the encoder function tables. */
        #if AWS_IOT_PROVISIONING_FORMAT == AWS_IOT_PROVISIONING_FORMAT_CBOR
            _pAwsIotProvisioningDecoder = IotSerializer_GetCborDecoder();
            _pAwsIotProvisioningEncoder = IotSerializer_GetCborEncoder();
        #endif

        /* Save the MQTT timeout option. */
        if( mqttTimeoutMs != 0 )
        {
            _AwsIotProvisioningMqttTimeoutMs = mqttTimeoutMs;
        }

        _resetActiveOperationData();

        /* Create a binary semaphore needed for signaling arrival of server responses. */
        if( IotSemaphore_Create( &( _activeOperation.responseReceivedSem ),
                                 0 /* initialValue */,
                                 1 /* maxValue */ ) == false )
        {
            IotLogError(
                "Failed to initialize Provisioning library due to semaphore creation failure." );

            status = AWS_IOT_PROVISIONING_INIT_FAILED;
        }
        else
        {
            IotLogInfo( "Provisioning library successfully initialized." );
        }
    }
    else
    {
        IotLogWarn( "AwsIotProvisioning_Init called with library already initialized." );
    }

    return status;
}

/*-----------------------------------------------------------*/
AwsIotProvisioningError_t AwsIotProvisioning_CreateKeysAndCertificate( IotMqttConnection_t
                                                                       provisioningConnection,
                                                                       uint32_t flags,
                                                                       uint32_t timeoutMs,
                                                                       const AwsIotProvisioningCreateKeysAndCertificateCallbackInfo_t * keysAndCertificateResponseCallback )
{
    char responseTopicsBuffer[ PROVISIONING_CREATE_KEYS_AND_CERTIFICATE_RESPONSE_MAX_TOPIC_LENGTH ] =
        PROVISIONING_CREATE_KEYS_AND_CERTIFICATE_RESPONSE_TOPIC_FILTER;
    IotMqttError_t mqttOpResult = IOT_MQTT_SUCCESS;
    /* Configuration for subscribing and unsubscribing to/from response topics. */
    AwsIotSubscriptionInfo_t responseSubscription =
    {
        .mqttConnection        = provisioningConnection,
        .callbackFunction      = _keysAndCertificateResponseReceivedCallback,
        .timeout               = _AwsIotProvisioningMqttTimeoutMs,
        .pTopicFilterBase      = responseTopicsBuffer,
        .topicFilterBaseLength = PROVISIONING_CREATE_KEYS_AND_CERTIFICATE_RESPONSE_TOPIC_FILTER_LENGTH
    };
    bool subscribedToResponseTopics = false;
    size_t payloadSize = 0;
    uint8_t * pPayloadBuffer = NULL;
    bool payloadBufferAllocated = false;
    IotMqttPublishInfo_t publishInfo = IOT_MQTT_PUBLISH_INFO_INITIALIZER;

    /* Suppress unused variable warning. */
    ( void ) flags;
    IOT_FUNCTION_ENTRY( AwsIotProvisioningError_t, AWS_IOT_PROVISIONING_SUCCESS );

    /* Check that library has been initialized. */
    if( _checkInit() == false )
    {
        IOT_SET_AND_GOTO_CLEANUP( AWS_IOT_PROVISIONING_NOT_INITIALIZED );
    }

    if( provisioningConnection == NULL )
    {
        IotLogError( "MQTT connection is not initialized." );

        IOT_SET_AND_GOTO_CLEANUP( AWS_IOT_PROVISIONING_BAD_PARAMETER );
    }

    /* Check that a callback function object along with a valid callback functor is provided. */
    if( ( keysAndCertificateResponseCallback == NULL ) ||
        ( keysAndCertificateResponseCallback->function == NULL ) )
    {
        IotLogError(
            "Invalid callback provided. Both the callback object and functor within should be provided to the %s operation",
            CREATE_KEYS_AND_CERTIFICATE_OPERATION_LOG );

        IOT_SET_AND_GOTO_CLEANUP( AWS_IOT_PROVISIONING_BAD_PARAMETER );
    }

    /* Subscribe to the MQTT response topics. */
    mqttOpResult = AwsIot_ModifySubscriptions( IotMqtt_SubscribeSync, &responseSubscription );

    if( mqttOpResult != IOT_MQTT_SUCCESS )
    {
        IotLogError( "Unable to subscribe to response topics for %s operation",
                     CREATE_KEYS_AND_CERTIFICATE_OPERATION_LOG );
        IOT_SET_AND_GOTO_CLEANUP( AWS_IOT_PROVISIONING_MQTT_ERROR );
    }
    else
    {
        subscribedToResponseTopics = true;
    }

    /* Update the operation object to represent an active "get device credentials" operation. */
    _provisioningCallbackInfo_t callbackInfo;
    callbackInfo.createKeysAndCertificateCallback = *keysAndCertificateResponseCallback;
    _setActiveOperation( &callbackInfo );

    /* Provisioning already has an acknowledgement mechanism, so sending the message at
     * QoS 1 provides no benefit. */
    publishInfo.qos = IOT_MQTT_QOS_0;

    /* Generate the serialized payload for requesting provisioning of the device.*/

    status = _AwsIotProvisioning_SerializeCreateKeysAndCertificateRequestPayload( &pPayloadBuffer,
                                                                                  &payloadSize );

    if( pPayloadBuffer == NULL )
    {
        IotLogError( "Unable to allocate memory for request payload in %s API operation",
                     REGISTER_THING_OPERATION_LOG );
        IOT_SET_AND_GOTO_CLEANUP( AWS_IOT_PROVISIONING_NO_MEMORY );
    }
    else
    {
        payloadBufferAllocated = true;
    }

    publishInfo.pPayload = pPayloadBuffer;
    publishInfo.payloadLength = payloadSize;

    /* Set the operation topic name. */
    publishInfo.pTopicName = PROVISIONING_CREATE_KEYS_AND_CERTIFICATE_REQUEST_TOPIC;
    publishInfo.topicNameLength = PROVISIONING_CREATE_KEYS_AND_CERTIFICATE_REQUEST_TOPIC_LENGTH;

    IotLogDebug( "Provisioning %s message will be published to topic %.*s",
                 CREATE_KEYS_AND_CERTIFICATE_OPERATION_LOG,
                 publishInfo.topicNameLength,
                 publishInfo.pTopicName );

    /* Publish to the Provisioning topic name. */
    mqttOpResult = IotMqtt_PublishSync( provisioningConnection,
                                        &publishInfo,
                                        0,
                                        _AwsIotProvisioningMqttTimeoutMs );

    if( mqttOpResult != IOT_MQTT_SUCCESS )
    {
        IotLogError( "Unable to subscribe to response topics for %s operation",
                     CREATE_KEYS_AND_CERTIFICATE_OPERATION_LOG );
        IOT_SET_AND_GOTO_CLEANUP( AWS_IOT_PROVISIONING_MQTT_ERROR );
    }

    /* Wait for response from server using the given timeout period. */
    status = _timedWaitForServerResponse( timeoutMs );

    IOT_FUNCTION_CLEANUP_BEGIN();

    /* Unsubscribe from the MQTT response topics only if subscription to those topics was successful. */
    if( subscribedToResponseTopics )
    {
        AwsIot_ModifySubscriptions( IotMqtt_UnsubscribeSync,
                                    &responseSubscription );
    }

    if( payloadBufferAllocated )
    {
        AwsIotProvisioning_FreePayload( pPayloadBuffer );
    }

    /* Reset the active operation */
    _resetActiveOperationData();

    IOT_FUNCTION_CLEANUP_END();
}

/*-----------------------------------------------------------*/

AwsIotProvisioningError_t AwsIotProvisioning_CreateCertificateFromCsr( IotMqttConnection_t connection,
                                                                       IotMqttQos_t operationQos,
                                                                       const char * pCertificateSigningRequest,
                                                                       size_t csrLength,
                                                                       uint32_t timeoutMs,
                                                                       const AwsIotProvisioningCreateCertFromCsrCallbackInfo_t * pResponseCallback )
{
    /* Make sure that the maximum MQTT response topic length is larger than the
     * topic filter  string that we initialize the topic buffer with. */
    AwsIotProvisioning_Assert(
        PROVISIONING_CREATE_CERT_FROM_CSR_RESPONSE_MAX_TOPIC_LENGTH >
        strlen( PROVISIONING_CREATE_CERT_FROM_CSR_RESPONSE_TOPIC_FILTER ) );

    char responseTopicsBuffer[ PROVISIONING_CREATE_CERT_FROM_CSR_RESPONSE_MAX_TOPIC_LENGTH ] =
        PROVISIONING_CREATE_CERT_FROM_CSR_RESPONSE_TOPIC_FILTER;
    IotMqttError_t mqttOpResult = IOT_MQTT_SUCCESS;
    /* Configuration for subscribing and unsubscribing to/from response topics. */
    AwsIotSubscriptionInfo_t responseSubscription =
    {
        .mqttConnection        = connection,
        .callbackFunction      = _csrResponseReceivedCallback,
        .timeout               = _AwsIotProvisioningMqttTimeoutMs,
        .pTopicFilterBase      = responseTopicsBuffer,
        .topicFilterBaseLength = PROVISIONING_CREATE_CERT_FROM_CSR_RESPONSE_TOPIC_FILTER_LENGTH
    };
    size_t payloadSize = 0;
    uint8_t * pPayloadBuffer = NULL;
    IotMqttPublishInfo_t publishInfo = IOT_MQTT_PUBLISH_INFO_INITIALIZER;

    AwsIotProvisioningError_t status = AWS_IOT_PROVISIONING_SUCCESS;

    /* Verify that library has been initialized. */
    AwsIotProvisioning_Assert( _checkInit() == true );

    if( connection == NULL )
    {
        IotLogError( "Bad parameter: MQTT connection is not initialized: Operation={%s}",
                     CREATE_CERT_FROM_CSR_OPERATION_LOG );

        status = AWS_IOT_PROVISIONING_BAD_PARAMETER;
    }
    else if( ( pCertificateSigningRequest == NULL ) || ( csrLength == 0 ) )
    {
        IotLogError( "Bad parameter: Invalid Certificate-Signing Request: "
                     "Operation={%s}", CREATE_CERT_FROM_CSR_OPERATION_LOG );

        status = AWS_IOT_PROVISIONING_BAD_PARAMETER;
    }
    /* Check that a callback function object along with a valid callback functor is provided. */
    else if( ( pResponseCallback == NULL ) ||
             ( pResponseCallback->function == NULL ) )
    {
        IotLogError(
            "Bad parameter: Invalid callback provided: Operation={%s}",
            CREATE_CERT_FROM_CSR_OPERATION_LOG );

        status = AWS_IOT_PROVISIONING_BAD_PARAMETER;
    }

    if( status == AWS_IOT_PROVISIONING_SUCCESS )
    {
        /* Subscribe to the MQTT response topics. */
        mqttOpResult = AwsIot_ModifySubscriptions( IotMqtt_SubscribeSync, &responseSubscription );

        if( mqttOpResult != IOT_MQTT_SUCCESS )
        {
            IotLogError( "Failed to subscribe to response topics: Operation={%s}, MQTTError={%s}",
                         CREATE_CERT_FROM_CSR_OPERATION_LOG,
                         IotMqtt_strerror( mqttOpResult ) );
            status = AWS_IOT_PROVISIONING_MQTT_ERROR;
        }
    }

    if( status == AWS_IOT_PROVISIONING_SUCCESS )
    {
        IotLogDebug( "Subscribed to response topics: Operation={%s}",
                     CREATE_CERT_FROM_CSR_OPERATION_LOG );

        /* Update the operation object to represent an active "Certificate-Signing Request" operation. */
        _provisioningCallbackInfo_t callbackInfo;
        callbackInfo.createCertificateFromCsrCallback = *pResponseCallback;
        _setActiveOperation( &callbackInfo );

        /* Serialization of request payload occurs in a 2-step process, one for
         * calculation of buffer size, and the next, serialization in allocated buffer. */
        /* Dry run serialization */
<<<<<<< HEAD
        if( _AwsIotProvisioning_SerializeCreateCertFromCsrRequestPayload( pCertificateSigningRequest,
                                                                          csrLength,
                                                                          NULL,
                                                                          &payloadSize ) == false )
=======
        if( _AwsIotProvisioning_CalculateCertFromCsrPayloadSize( pCertificateSigningRequest,
                                                                 csrLength,
                                                                 &payloadSize ) == false )
>>>>>>> cb41a551
        {
            IotLogError( "Unable to create PUBLISH payload: Failed to calculate size of payload: "
                         "Operation={%s}", CREATE_CERT_FROM_CSR_OPERATION_LOG );
            status = AWS_IOT_PROVISIONING_INTERNAL_FAILURE;
        }
    }

    if( status == AWS_IOT_PROVISIONING_SUCCESS )
    {
        AwsIotProvisioning_Assert( payloadSize != 0 );

        /* Allocate memory for payload buffer based on calculated serialization size. */
        pPayloadBuffer = AwsIotProvisioning_MallocPayload( payloadSize );

        if( pPayloadBuffer == NULL )
        {
            IotLogError( "Unable to create PUBLISH payload: Memory allocation for payload failed: "
                         "Operation={%s}",
                         REGISTER_THING_OPERATION_LOG );
            status = AWS_IOT_PROVISIONING_NO_MEMORY;
        }
    }

    if( status == AWS_IOT_PROVISIONING_SUCCESS )
    {
        /* Actual serialization in payload buffer. */
        if( _AwsIotProvisioning_SerializeCreateCertFromCsrRequestPayload( pCertificateSigningRequest,
                                                                          csrLength,
                                                                          pPayloadBuffer,
                                                                          &payloadSize ) == false )
        {
            IotLogError( "Unable to PUBLISH to request topic: Failed to serialize PUBLISH payload in buffer: "
                         "Operation={%s}",
                         CREATE_CERT_FROM_CSR_OPERATION_LOG );
            status = AWS_IOT_PROVISIONING_INTERNAL_FAILURE;
        }
    }

    if( status == AWS_IOT_PROVISIONING_SUCCESS )
    {
        publishInfo.qos = operationQos;
        publishInfo.pPayload = pPayloadBuffer;
        publishInfo.payloadLength = payloadSize;

        /* Set the operation topic name. */
        publishInfo.pTopicName = PROVISIONING_CREATE_CERT_FROM_CSR_REQUEST_TOPIC;
        publishInfo.topicNameLength = PROVISIONING_CREATE_CERT_FROM_CSR_REQUEST_TOPIC_LENGTH;

        IotLogDebug( "About to send request to server. Topic={%.*s}, Operation={%s}",
                     publishInfo.topicNameLength,
                     publishInfo.pTopicName,
                     CREATE_CERT_FROM_CSR_OPERATION_LOG );

        /* Publish to the Provisioning topic name. */
        mqttOpResult = IotMqtt_PublishSync( connection,
                                            &publishInfo,
                                            0,
                                            _AwsIotProvisioningMqttTimeoutMs );

        if( mqttOpResult != IOT_MQTT_SUCCESS )
        {
            IotLogError( "Failed to PUBLISH to request topic: "
                         "Topic={%.*s}, Operation={%s}, MQTTError={%s}",
                         publishInfo.topicNameLength,
                         publishInfo.pTopicName,
                         CREATE_KEYS_AND_CERTIFICATE_OPERATION_LOG,
                         IotMqtt_strerror( mqttOpResult ) );
            status = AWS_IOT_PROVISIONING_MQTT_ERROR;
        }
    }

    if( status == AWS_IOT_PROVISIONING_SUCCESS )
    {
        IotLogDebug( "Published to request topic: Operation={%s}",
                     CREATE_CERT_FROM_CSR_OPERATION_LOG );

        /* Wait for response from server using the given timeout period. */
        status = _timedWaitForServerResponse( timeoutMs );

        if( status == AWS_IOT_PROVISIONING_TIMEOUT )
        {
            IotLogDebug( "Operation timed out waiting for server response: Operation={%s}",
                         CREATE_CERT_FROM_CSR_OPERATION_LOG );
        }

        /* Unsubscribe from the MQTT response topics only if subscription to those topics was successful. */
        AwsIot_ModifySubscriptions( IotMqtt_UnsubscribeSync,
                                    &responseSubscription );

        AwsIotProvisioning_FreePayload( pPayloadBuffer );
    }

    IotLogInfo( "Operation is complete: Operation={%s}",
                CREATE_CERT_FROM_CSR_OPERATION_LOG );

    /* Reset the active operation */
    _resetActiveOperationData();

    return status;
}

/*-----------------------------------------------------------*/

AwsIotProvisioningError_t AwsIotProvisioning_RegisterThing( IotMqttConnection_t provisioningConnection,
                                                            const AwsIotProvisioningRegisterThingRequestInfo_t * pRequestData,
                                                            uint32_t timeoutMs,
                                                            const AwsIotProvisioningRegisterThingCallbackInfo_t * pResponseCallback )
{
    IOT_FUNCTION_ENTRY( AwsIotProvisioningError_t, AWS_IOT_PROVISIONING_SUCCESS );
    IotMqttError_t mqttOpResult = IOT_MQTT_SUCCESS;

    /* Use the same buffer for storing the request and response MQTT topic strings (for space efficiency) as both kinds
     * of topics share the same filter. */
    char requestResponseTopicsBuffer[ PROVISIONING_REGISTER_THING_RESPONSE_MAX_TOPIC_LENGTH ] = { 0 };
    size_t generatedTopicFilterSize = 0;
    AwsIotProvisioning_Assert( PROVISIONING_REGISTER_THING_RESPONSE_MAX_TOPIC_LENGTH >
                               PROVISIONING_REGISTER_THING_REQUEST_TOPIC_LENGTH );

    bool subscribedToResponseTopics = false;
    /* Configuration for subscribing and unsubscribing to/from response topics. */
    AwsIotSubscriptionInfo_t responseSubscription =
    {
        .mqttConnection        = provisioningConnection,
        .callbackFunction      = _registerThingResponseReceivedCallback,
        .timeout               = _AwsIotProvisioningMqttTimeoutMs,
        .pTopicFilterBase      = requestResponseTopicsBuffer,
        .topicFilterBaseLength = PROVISIONING_REGISTER_THING_RESPONSE_TOPIC_FILTER_LENGTH
    };

    size_t payloadSize = 0;
    uint8_t * pPayloadBuffer = NULL;
    bool payloadBufferAllocated = false;
    IotMqttPublishInfo_t publishInfo = IOT_MQTT_PUBLISH_INFO_INITIALIZER;

    /* Check that library has been initialized. */
    if( _checkInit() == false )
    {
        IOT_SET_AND_GOTO_CLEANUP( AWS_IOT_PROVISIONING_NOT_INITIALIZED );
    }

    if( provisioningConnection == NULL )
    {
        IotLogError( "MQTT connection is not initialized." );

        IOT_SET_AND_GOTO_CLEANUP( AWS_IOT_PROVISIONING_BAD_PARAMETER );
    }

    if( _isDataForRegisterThingRequestValid( pRequestData ) == false )
    {
        IOT_SET_AND_GOTO_CLEANUP( AWS_IOT_PROVISIONING_BAD_PARAMETER );
    }

    /* Check that a callback function object along with a valid callback functor is provided. */
    if( ( pResponseCallback == NULL ) || ( pResponseCallback->function == NULL ) )
    {
        IotLogError(
            "Invalid callback provided. A valid callback object and functor should be provided to the %s operation",
            REGISTER_THING_OPERATION_LOG );

        IOT_SET_AND_GOTO_CLEANUP( AWS_IOT_PROVISIONING_BAD_PARAMETER );
    }

    /* Generate the response topic filter using the template ID. */
    generatedTopicFilterSize = _AwsIotProvisioning_GenerateRegisterThingTopicFilter(
        pRequestData->pTemplateName,
        pRequestData->templateNameLength,
        requestResponseTopicsBuffer );

    if( generatedTopicFilterSize == 0 )
    {
        IotLogError( "Unable to generate MQTT topic filter for topics related to %s operation",
                     REGISTER_THING_OPERATION_LOG );
        IOT_SET_AND_GOTO_CLEANUP( AWS_IOT_PROVISIONING_INTERNAL_FAILURE );
    }

    responseSubscription.topicFilterBaseLength = generatedTopicFilterSize;

    /* Subscribe to the MQTT response topics. */
    mqttOpResult = AwsIot_ModifySubscriptions( IotMqtt_TimedSubscribe, &responseSubscription );

    if( mqttOpResult != IOT_MQTT_SUCCESS )
    {
        IotLogError( "Unable to subscribe to response topics for %s operation",
                     REGISTER_THING_OPERATION_LOG );
        IOT_SET_AND_GOTO_CLEANUP( AWS_IOT_PROVISIONING_MQTT_ERROR );
    }
    else
    {
        subscribedToResponseTopics = true;
    }

    /* Update the operation object to represent an active "register thing" operation. */
    _provisioningCallbackInfo_t callbackInfo;
    callbackInfo.registerThingCallback = *pResponseCallback;
    _setActiveOperation( &callbackInfo );

    /* Provisioning already has an acknowledgement mechanism, so sending the message at
     * QoS 1 provides no benefit. */
    publishInfo.qos = IOT_MQTT_QOS_0;

    /* Generate the serialized payload for requesting provisioning of the device.*/

    status = _AwsIotProvisioning_SerializeRegisterThingRequestPayload( pRequestData,
                                                                       &pPayloadBuffer,
                                                                       &payloadSize );

    if( pPayloadBuffer == NULL )
    {
        IotLogError( "Unable to allocate memory for request payload in %s API operation",
                     REGISTER_THING_OPERATION_LOG );
        IOT_SET_AND_GOTO_CLEANUP( AWS_IOT_PROVISIONING_NO_MEMORY );
    }
    else
    {
        payloadBufferAllocated = true;
    }

    if( status != AWS_IOT_PROVISIONING_SUCCESS )
    {
        IOT_GOTO_CLEANUP();
    }

    /* Set the payload for the device provisioning request. */
    publishInfo.pPayload = pPayloadBuffer;
    publishInfo.payloadLength = payloadSize;

    /* Set the request topic to PUBLISH to.
     * Note: For memory and performance efficiency, we are using the same buffer as the response topics. We specify the
     * length of the buffer that is applicable to the request topic. */
    publishInfo.pTopicName = requestResponseTopicsBuffer;
    publishInfo.topicNameLength = generatedTopicFilterSize;

    IotLogDebug( "Provisioning %s message will be published to topic %.*s",
                 REGISTER_THING_OPERATION_LOG,
                 publishInfo.topicNameLength,
                 publishInfo.pTopicName );

    /* Publish to the Provisioning topic name. */
    mqttOpResult = IotMqtt_TimedPublish( provisioningConnection,
                                         &publishInfo,
                                         0,
                                         _AwsIotProvisioningMqttTimeoutMs );

    if( mqttOpResult != IOT_MQTT_SUCCESS )
    {
        IotLogError( "Unable to subscribe to response topics for %s operation",
                     REGISTER_THING_OPERATION_LOG );
        IOT_SET_AND_GOTO_CLEANUP( AWS_IOT_PROVISIONING_MQTT_ERROR );
    }

    /* Wait for response from server using the given timeout period. */
    status = _timedWaitForServerResponse( timeoutMs );

    IOT_FUNCTION_CLEANUP_BEGIN();

    /* Unsubscribe from the MQTT response topics only if subscription to those topics was successful. */
    if( subscribedToResponseTopics )
    {
        AwsIot_ModifySubscriptions( IotMqtt_TimedUnsubscribe,
                                    &responseSubscription );
    }

    if( payloadBufferAllocated )
    {
        AwsIotProvisioning_FreePayload( pPayloadBuffer );
    }

    /* Reset the active operation */
    _resetActiveOperationData();

    IOT_FUNCTION_CLEANUP_END();
}


/*-----------------------------------------------------------*/

void AwsIotProvisioning_Cleanup( void )
{
    if( _initCalled == true )
    {
        /* Reset the flag to indicate that library will have to be re-initialized to use it again. */
        _initCalled = false;

        _AwsIotProvisioningMqttTimeoutMs = AWS_IOT_PROVISIONING_DEFAULT_MQTT_TIMEOUT_MS;

        _resetActiveOperationData();

        IotSemaphore_Destroy( &( _activeOperation.responseReceivedSem ) );

        IotLogInfo( "Provisioning library cleanup done." );
    }
    else
    {
        IotLogWarn( "AwsIotProvisioning_Init was not called before AwsIotProvisioning_Cleanup." );
    }
}

/*-----------------------------------------------------------*/

const char * AwsIotProvisioning_strerror( AwsIotProvisioningError_t status )
{
    const char * pMessage = NULL;

    switch( status )
    {
        case AWS_IOT_PROVISIONING_SUCCESS:
            pMessage = "SUCCESS";
            break;

        case AWS_IOT_PROVISIONING_INIT_FAILED:
            pMessage = "INIT FAILED";
            break;

        case AWS_IOT_PROVISIONING_BAD_PARAMETER:
            pMessage = "BAD PARAMETER";
            break;

        case AWS_IOT_PROVISIONING_NO_MEMORY:
            pMessage = "NO MEMORY";
            break;

        case AWS_IOT_PROVISIONING_MQTT_ERROR:
            pMessage = "MQTT ERROR";
            break;

        case AWS_IOT_PROVISIONING_SERVER_REFUSED:
            pMessage = "SERVER REFUSED";
            break;

        case AWS_IOT_PROVISIONING_BAD_RESPONSE:
            pMessage = "BAD RESPONSE";
            break;

        case AWS_IOT_PROVISIONING_TIMEOUT:
            pMessage = "TIMEOUT";
            break;

        case AWS_IOT_PROVISIONING_INTERNAL_FAILURE:
            pMessage = "FAILED: INTERNAL FAILURE";
            break;

        default:
            pMessage = "INVALID STATUS";
            break;
    }

    return pMessage;
}

/*-----------------------------------------------------------*/<|MERGE_RESOLUTION|>--- conflicted
+++ resolved
@@ -615,16 +615,9 @@
         /* Serialization of request payload occurs in a 2-step process, one for
          * calculation of buffer size, and the next, serialization in allocated buffer. */
         /* Dry run serialization */
-<<<<<<< HEAD
-        if( _AwsIotProvisioning_SerializeCreateCertFromCsrRequestPayload( pCertificateSigningRequest,
-                                                                          csrLength,
-                                                                          NULL,
-                                                                          &payloadSize ) == false )
-=======
         if( _AwsIotProvisioning_CalculateCertFromCsrPayloadSize( pCertificateSigningRequest,
                                                                  csrLength,
                                                                  &payloadSize ) == false )
->>>>>>> cb41a551
         {
             IotLogError( "Unable to create PUBLISH payload: Failed to calculate size of payload: "
                          "Operation={%s}", CREATE_CERT_FROM_CSR_OPERATION_LOG );
