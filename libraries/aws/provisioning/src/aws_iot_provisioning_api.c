--- conflicted
+++ resolved
@@ -136,35 +136,23 @@
 
 
 /**
-<<<<<<< HEAD
- * @brief The common MQTT subscription callback for response topics of the CreateKeysAndCertificate service API.
-=======
  * @brief The common MQTT subscription callback for response topics of the
  * CreateKeysAndCertificate service API.
->>>>>>> 4e73c0c5
  */
 static void _keysAndCertificateResponseReceivedCallback( void * param1,
                                                          IotMqttCallbackParam_t * const
                                                          pPublish );
 
 /**
-<<<<<<< HEAD
- * @brief The common MQTT subscription callback for response topics of the CreateCertificateFromCsr service API.
-=======
  * @brief The common MQTT subscription callback for response topics of the
  * CreateCertificateFromCsr service API.
->>>>>>> 4e73c0c5
  */
 static void _csrResponseReceivedCallback( void * param1,
                                           IotMqttCallbackParam_t * const pPublish );
 
 /**
-<<<<<<< HEAD
- * @brief The common MQTT subscription callback for the response topics of the RegisterThing service API.
-=======
  * @brief The common MQTT subscription callback for the response topics
  * of the RegisterThing service API.
->>>>>>> 4e73c0c5
  */
 static void _registerThingResponseReceivedCallback( void * param1,
                                                     IotMqttCallbackParam_t * const pPublish );
@@ -220,12 +208,6 @@
     AwsIotProvisioning_Assert( operationIndex < sizeof( _activeOperation ) /
                                sizeof( _provisioningOperation_t ) );
 
-<<<<<<< HEAD
-    /* Is a user thread waiting for the result? */
-    if( ( _activeOperation.info.userCallback.createKeysAndCertificateCallback.function == NULL ) ||
-        ( _activeOperation.info.userCallback.createCertificateFromCsrCallback.function == NULL ) ||
-        ( _activeOperation.info.userCallback.registerThingCallback.function == NULL ) )
-=======
     AwsIotProvisioningError_t status = AWS_IOT_PROVISIONING_SUCCESS;
 
     memset( &_activeOperation[ operationIndex ].info,
@@ -237,7 +219,6 @@
                                    responseReceivedSem ),
                              0u /* initialValue */,
                              1u /* maxValue */ ) == false )
->>>>>>> 4e73c0c5
     {
         IotLogError(
             "api: Unable to initialize library: Failed to create semaphore:"
@@ -374,20 +355,6 @@
 
 static void _csrResponseReceivedCallback( void * param1,
                                           IotMqttCallbackParam_t * const pPublish )
-<<<<<<< HEAD
-{
-    /* Silence warnings about unused variables.*/
-    ( void ) param1;
-
-    _commonServerResponseHandler( pPublish, _AwsIotProvisioning_ParseCsrResponse );
-}
-
-/*-----------------------------------------------------------*/
-
-static void _registerThingResponseReceivedCallback( void * param1,
-                                                    IotMqttCallbackParam_t * const pPublish )
-=======
->>>>>>> 4e73c0c5
 {
     /* Silence warnings about unused variables.*/
     ( void ) param1;
@@ -758,24 +725,11 @@
         /* Update the operation object to represent an active "Certificate-Signing Request" operation. */
         _provisioningCallbackInfo_t callbackInfo;
         callbackInfo.createCertificateFromCsrCallback = *pResponseCallback;
-<<<<<<< HEAD
-        _setActiveOperation( &callbackInfo );
-=======
         _setActiveOperation( _createCertFromCsrOperationIndex, &callbackInfo );
->>>>>>> 4e73c0c5
 
         /* Serialization of request payload occurs in a 2-step process, one for
          * calculation of buffer size, and the next, serialization in allocated buffer. */
         /* Dry run serialization */
-<<<<<<< HEAD
-        if( _AwsIotProvisioning_CalculateCertFromCsrPayloadSize( pCertificateSigningRequest,
-                                                                 csrLength,
-                                                                 &payloadSize ) == false )
-        {
-            IotLogError( "Unable to create PUBLISH payload: Failed to calculate size of payload: "
-                         "Operation={%s}", CREATE_CERT_FROM_CSR_OPERATION_LOG );
-            status = AWS_IOT_PROVISIONING_INTERNAL_FAILURE;
-=======
         status = _AwsIotProvisioning_CalculateCertFromCsrPayloadSize( pCertificateSigningRequest,
                                                                       csrLength,
                                                                       &payloadSize );
@@ -784,7 +738,6 @@
         {
             IotLogError( "Unable to create PUBLISH payload: Failed to calculate size of payload: "
                          "Operation={%s}", CREATE_CERT_FROM_CSR_OPERATION_LOG );
->>>>>>> 4e73c0c5
         }
     }
 
@@ -807,27 +760,16 @@
     if( status == AWS_IOT_PROVISIONING_SUCCESS )
     {
         /* Actual serialization in payload buffer. */
-<<<<<<< HEAD
-        if( _AwsIotProvisioning_SerializeCreateCertFromCsrRequestPayload( pCertificateSigningRequest,
-                                                                          csrLength,
-                                                                          pPayloadBuffer,
-                                                                          payloadSize ) == false )
-=======
         status = _AwsIotProvisioning_SerializeCreateCertificateFromCsrRequestPayload( pCertificateSigningRequest,
                                                                                       csrLength,
                                                                                       pPayloadBuffer,
                                                                                       &payloadSize );
 
         if( status != AWS_IOT_PROVISIONING_SUCCESS )
->>>>>>> 4e73c0c5
         {
             IotLogError( "Unable to PUBLISH to request topic: Failed to serialize PUBLISH payload in buffer: "
                          "Operation={%s}",
                          CREATE_CERT_FROM_CSR_OPERATION_LOG );
-<<<<<<< HEAD
-            status = AWS_IOT_PROVISIONING_INTERNAL_FAILURE;
-=======
->>>>>>> 4e73c0c5
         }
     }
 
@@ -870,12 +812,8 @@
                      CREATE_CERT_FROM_CSR_OPERATION_LOG );
 
         /* Wait for response from server using the given timeout period. */
-<<<<<<< HEAD
-        status = _timedWaitForServerResponse( timeoutMs );
-=======
         status = _timedWaitForServerResponse( _createCertFromCsrOperationIndex,
                                               timeoutMs );
->>>>>>> 4e73c0c5
 
         if( status == AWS_IOT_PROVISIONING_TIMEOUT )
         {
@@ -893,12 +831,6 @@
     IotLogInfo( "Operation is complete: Operation={%s}",
                 CREATE_CERT_FROM_CSR_OPERATION_LOG );
 
-<<<<<<< HEAD
-    /* Reset the active operation */
-    _resetActiveOperationData();
-
-=======
->>>>>>> 4e73c0c5
     return status;
 }
 
