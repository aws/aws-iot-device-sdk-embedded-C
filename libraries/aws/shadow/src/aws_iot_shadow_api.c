/*
 * AWS IoT Shadow V2.1.0
 * Copyright (C) 2018 Amazon.com, Inc. or its affiliates.  All Rights Reserved.
 *
 * Permission is hereby granted, free of charge, to any person obtaining a copy of
 * this software and associated documentation files (the "Software"), to deal in
 * the Software without restriction, including without limitation the rights to
 * use, copy, modify, merge, publish, distribute, sublicense, and/or sell copies of
 * the Software, and to permit persons to whom the Software is furnished to do so,
 * subject to the following conditions:
 *
 * The above copyright notice and this permission notice shall be included in all
 * copies or substantial portions of the Software.
 *
 * THE SOFTWARE IS PROVIDED "AS IS", WITHOUT WARRANTY OF ANY KIND, EXPRESS OR
 * IMPLIED, INCLUDING BUT NOT LIMITED TO THE WARRANTIES OF MERCHANTABILITY, FITNESS
 * FOR A PARTICULAR PURPOSE AND NONINFRINGEMENT. IN NO EVENT SHALL THE AUTHORS OR
 * COPYRIGHT HOLDERS BE LIABLE FOR ANY CLAIM, DAMAGES OR OTHER LIABILITY, WHETHER
 * IN AN ACTION OF CONTRACT, TORT OR OTHERWISE, ARISING FROM, OUT OF OR IN
 * CONNECTION WITH THE SOFTWARE OR THE USE OR OTHER DEALINGS IN THE SOFTWARE.
 */

/**
 * @file aws_iot_shadow_api.c
 * @brief Implements the user-facing functions of the Shadow library.
 */

/* The config header is always included first. */
#include "iot_config.h"

/* Standard includes. */
#include <string.h>

/* Shadow internal include. */
#include "private/aws_iot_shadow_internal.h"

/* Platform layer includes. */
#include "platform/iot_threads.h"

/* MQTT include. */
#include "iot_mqtt.h"

/* Validate Shadow configuration settings. */
#if AWS_IOT_SHADOW_ENABLE_ASSERTS != 0 && AWS_IOT_SHADOW_ENABLE_ASSERTS != 1
    #error "AWS_IOT_SHADOW_ENABLE_ASSERTS must be 0 or 1."
#endif
#if AWS_IOT_SHADOW_DEFAULT_MQTT_TIMEOUT_MS <= 0
    #error "AWS_IOT_SHADOW_DEFAULT_MQTT_TIMEOUT_MS cannot be 0 or negative."
#endif

/*-----------------------------------------------------------*/

/**
 * @brief Check if the library is initialized.
 *
 * @return `true` if AwsIotShadow_Init was called; `false` otherwise.
 */
static bool _checkInit( void );

/**
 * @brief Checks Thing Name and flags parameters passed to Shadow API functions.
 *
 * @param[in] type The Shadow API function type.
 * @param[in] pThingName Thing Name passed to Shadow API function.
 * @param[in] thingNameLength Length of `pThingName`.
 * @param[in] flags Flags passed to Shadow API function.
 * @param[in] pCallbackInfo Callback info passed to Shadow API function.
 * @param[in] pOperation Operation reference pointer passed to Shadow API function.
 *
 * @return #AWS_IOT_SHADOW_SUCCESS or #AWS_IOT_SHADOW_BAD_PARAMETER.
 */
static AwsIotShadowError_t _validateThingNameFlags( _shadowOperationType_t type,
                                                    const char * pThingName,
                                                    size_t thingNameLength,
                                                    uint32_t flags,
                                                    const AwsIotShadowCallbackInfo_t * pCallbackInfo,
                                                    const AwsIotShadowOperation_t * pOperation );

/**
 * @brief Checks document info parameter passed to Shadow API functions.
 *
 * @param[in] type The Shadow API function type.
 * @param[in] flags Flags passed to Shadow API function.
 * @param[in] pDocumentInfo Document info passed to Shadow API function.
 *
 * @return #AWS_IOT_SHADOW_SUCCESS or #AWS_IOT_SHADOW_BAD_PARAMETER.
 */
static AwsIotShadowError_t _validateDocumentInfo( _shadowOperationType_t type,
                                                  uint32_t flags,
                                                  const AwsIotShadowDocumentInfo_t * pDocumentInfo );

/**
 * @brief Common function for setting Shadow callbacks.
 *
 * @param[in] mqttConnection The MQTT connection to use.
 * @param[in] type Type of Shadow callback.
 * @param[in] pThingName Thing Name for Shadow callback.
 * @param[in] thingNameLength Length of `pThingName`.
 * @param[in] pCallbackInfo Callback information to set.
 *
 * @return #AWS_IOT_SHADOW_SUCCESS, #AWS_IOT_SHADOW_BAD_PARAMETER,
 * #AWS_IOT_SHADOW_NO_MEMORY, or #AWS_IOT_SHADOW_MQTT_ERROR.
 */
static AwsIotShadowError_t _setCallbackCommon( IotMqttConnection_t mqttConnection,
                                               _shadowCallbackType_t type,
                                               const char * pThingName,
                                               size_t thingNameLength,
                                               const AwsIotShadowCallbackInfo_t * pCallbackInfo );

/**
 * @brief Change the subscriptions for Shadow callbacks, either by subscribing
 * or unsubscribing.
 *
 * @param[in] mqttConnection The MQTT connection to use.
 * @param[in] type Type of Shadow callback.
 * @param[in] pSubscription Shadow subscriptions object for callback.
 * @param[in] mqttOperation Either @ref mqtt_function_subscribesync or
 * @ref mqtt_function_unsubscribesync.
 *
 * @return #AWS_IOT_SHADOW_SUCCESS, #AWS_IOT_SHADOW_NO_MEMORY, or
 * #AWS_IOT_SHADOW_MQTT_ERROR.
 */
static AwsIotShadowError_t _modifyCallbackSubscriptions( IotMqttConnection_t mqttConnection,
                                                         _shadowCallbackType_t type,
                                                         _shadowSubscription_t * pSubscription,
                                                         AwsIotMqttFunction_t mqttOperation );

/**
 * @brief Common function for incoming Shadow callbacks.
 *
 * @param[in] type Shadow callback type.
 * @param[in] pMessage The received Shadow callback document (as an MQTT PUBLISH
 * message).
 */
static void _callbackWrapperCommon( _shadowCallbackType_t type,
                                    IotMqttCallbackParam_t * pMessage );

/**
 * @brief Invoked when a document is received on the Shadow DELTA callback.
 *
 * @param[in] pArgument Ignored.
 * @param[in] pMessage The received DELTA document (as an MQTT PUBLISH message).
 */
static void _deltaCallbackWrapper( void * pArgument,
                                   IotMqttCallbackParam_t * pMessage );

/**
 * @brief Invoked when a document is received on the Shadow UPDATED callback.
 *
 * @param[in] pArgument Ignored.
 * @param[in] pMessage The received UPDATED document (as an MQTT PUBLISH message).
 */
static void _updatedCallbackWrapper( void * pArgument,
                                     IotMqttCallbackParam_t * pMessage );

/*-----------------------------------------------------------*/

/**
 * @brief Tracks whether @ref shadow_function_init has been called.
 *
 * API functions will fail if @ref shadow_function_init was not called.
 */
static uint32_t _initCalled = 0U;

/**
 * @brief Timeout used for MQTT operations.
 */
uint32_t _AwsIotShadowMqttTimeoutMs = AWS_IOT_SHADOW_DEFAULT_MQTT_TIMEOUT_MS;

#if LIBRARY_LOG_LEVEL > IOT_LOG_NONE

/**
 * @brief Printable names for the Shadow callbacks.
 */
    const char * const _pAwsIotShadowCallbackNames[] =
    {
        "DELTA",
        "UPDATED"
    };
#endif

/*-----------------------------------------------------------*/

static bool _checkInit( void )
{
    bool status = true;

    if( _initCalled == 0U )
    {
        IotLogError( "AwsIotShadow_Init was not called." );

        status = false;
    }

    return status;
}

/*-----------------------------------------------------------*/

static AwsIotShadowError_t _validateThingNameFlags( _shadowOperationType_t type,
                                                    const char * pThingName,
                                                    size_t thingNameLength,
                                                    uint32_t flags,
                                                    const AwsIotShadowCallbackInfo_t * pCallbackInfo,
                                                    const AwsIotShadowOperation_t * pOperation )
{
    AwsIotShadowError_t status = AWS_IOT_SHADOW_SUCCESS;

    /* Type is not used when logging is disabled. */
    ( void ) type;

    /* Check Thing Name. */
    if( AwsIot_ValidateThingName( pThingName, thingNameLength ) == true )
    {
        /* Check the waitable operation flag. */
        if( ( flags & AWS_IOT_SHADOW_FLAG_WAITABLE ) == AWS_IOT_SHADOW_FLAG_WAITABLE )
        {
            /* Check that a reference pointer is provided for a waitable operation. */
            if( pOperation != NULL )
            {
                /* A callback should not be set for a waitable operation. */
                if( pCallbackInfo != NULL )
                {
                    IotLogError( "Callback should not be set for a waitable Shadow %s.",
                                 _pAwsIotShadowOperationNames[ type ] );
                    status = AWS_IOT_SHADOW_BAD_PARAMETER;
                }
            }
            else
            {
                IotLogError( "Reference must be set for a waitable Shadow %s.",
                             _pAwsIotShadowOperationNames[ type ] );
                status = AWS_IOT_SHADOW_BAD_PARAMETER;
            }
        }

        if( status == AWS_IOT_SHADOW_SUCCESS )
        {
            /* A callback info must be passed to a non-waitable GET. */
            if( ( type == SHADOW_GET ) &&
                ( ( flags & AWS_IOT_SHADOW_FLAG_WAITABLE ) == 0U ) &&
                ( pCallbackInfo == NULL ) )
            {
                IotLogError( "Callback info must be provided for non-waitable Shadow GET." );

                status = AWS_IOT_SHADOW_BAD_PARAMETER;
            }
            else
            {
                /* Check that a callback function is set. */
                if( ( pCallbackInfo != NULL ) &&
                    ( pCallbackInfo->function == NULL ) )
                {
                    IotLogError( "Callback function must be set for Shadow %s callback.",
                                 _pAwsIotShadowOperationNames[ type ] );

                    status = AWS_IOT_SHADOW_BAD_PARAMETER;
                }
            }
        }
    }
<<<<<<< HEAD

    /* A callback info must be passed to a non-waitable GET. */
    if( ( type == SHADOW_GET ) &&
        ( ( flags & AWS_IOT_SHADOW_FLAG_WAITABLE ) == 0U ) &&
        ( pCallbackInfo == NULL ) )
    {
        IotLogError( "Callback info must be provided for non-waitable Shadow GET." );

        IOT_SET_AND_GOTO_CLEANUP( AWS_IOT_SHADOW_BAD_PARAMETER );
    }

    /* Check that a callback function is set. */
    if( ( pCallbackInfo != NULL ) &&
        ( pCallbackInfo->function == NULL ) )
=======
    else
>>>>>>> 5b246cc2
    {
        IotLogError( "Thing Name for Shadow %s is not valid.",
                     _pAwsIotShadowOperationNames[ type ] );
        status = AWS_IOT_SHADOW_BAD_PARAMETER;
    }

    return status;
}

/*-----------------------------------------------------------*/

static AwsIotShadowError_t _validateDocumentInfo( _shadowOperationType_t type,
                                                  uint32_t flags,
                                                  const AwsIotShadowDocumentInfo_t * pDocumentInfo )
{
    AwsIotShadowError_t status = AWS_IOT_SHADOW_SUCCESS;

    /* This function should only be called for Shadow GET or UPDATE. */
    AwsIotShadow_Assert( ( type == SHADOW_GET ) || ( type == SHADOW_UPDATE ) );

    /* Check QoS. */
    if( ( pDocumentInfo->qos != IOT_MQTT_QOS_0 ) && ( pDocumentInfo->qos != IOT_MQTT_QOS_1 ) )
    {
        IotLogError( "QoS for Shadow %d must be 0 or 1.",
                     _pAwsIotShadowOperationNames[ type ] );
        status = AWS_IOT_SHADOW_BAD_PARAMETER;
    }
    /* Check the retry parameters. */
<<<<<<< HEAD
    if( pDocumentInfo->retryLimit > 0U )
    {
        if( pDocumentInfo->retryMs == 0U )
        {
            IotLogError( "Retry time of Shadow %s must be positive.",
                         _pAwsIotShadowOperationNames[ type ] );

            IOT_SET_AND_GOTO_CLEANUP( AWS_IOT_SHADOW_BAD_PARAMETER );
        }
=======
    else if( ( pDocumentInfo->retryLimit > 0U ) && ( pDocumentInfo->retryMs == 0U ) )
    {
        IotLogError( "Retry time of Shadow %s must be positive.",
                     _pAwsIotShadowOperationNames[ type ] );
        status = AWS_IOT_SHADOW_BAD_PARAMETER;
>>>>>>> 5b246cc2
    }
    else
    {
        /* Check members relevant to a Shadow GET. */
        if( type == SHADOW_GET )
        {
            /* Check memory allocation function for waitable GET. */
            if( ( ( flags & AWS_IOT_SHADOW_FLAG_WAITABLE ) == AWS_IOT_SHADOW_FLAG_WAITABLE ) &&
                ( pDocumentInfo->u.get.mallocDocument == NULL ) )
            {
                IotLogError( "Memory allocation function must be set for waitable Shadow GET." );
                status = AWS_IOT_SHADOW_BAD_PARAMETER;
            }
        }
<<<<<<< HEAD
    }
    /* Check members relevant to a Shadow UPDATE. */
    else
    {
        /* Check UPDATE document pointer and length. */
        if( ( pDocumentInfo->u.update.pUpdateDocument == NULL ) ||
            ( pDocumentInfo->u.update.updateDocumentLength == 0U ) )
=======
        /* Check members relevant to a Shadow UPDATE. */
        else
>>>>>>> 5b246cc2
        {
            /* Check UPDATE document pointer and length. */
            if( ( pDocumentInfo->u.update.pUpdateDocument == NULL ) ||
                ( pDocumentInfo->u.update.updateDocumentLength == 0U ) )
            {
                IotLogError( "Shadow document for Shadow UPDATE cannot be NULL or"
                             " have length 0." );
                status = AWS_IOT_SHADOW_BAD_PARAMETER;
            }
        }
    }

    return status;
}

/*-----------------------------------------------------------*/

static AwsIotShadowError_t _setCallbackCommon( IotMqttConnection_t mqttConnection,
                                               _shadowCallbackType_t type,
                                               const char * pThingName,
                                               size_t thingNameLength,
                                               const AwsIotShadowCallbackInfo_t * pCallbackInfo )
{
    AwsIotShadowError_t status = AWS_IOT_SHADOW_SUCCESS;
    bool subscriptionMutexLocked = false;
    _shadowSubscription_t * pSubscription = NULL;

    /* Check that AwsIotShadow_Init was called. */
    if( _checkInit() == true )
    {
        /* Check parameters. */
        status = _validateThingNameFlags( _AwsIotShadow_IntToShadowOperationType( ( ( int32_t ) type ) + SHADOW_OPERATION_COUNT ),
                                          pThingName,
                                          thingNameLength,
                                          0,
                                          pCallbackInfo,
                                          NULL );
    }
<<<<<<< HEAD

    /* Check parameters. */
    status = _validateThingNameFlags( _AwsIotShadow_IntToShadowOperationType( ( ( uint32_t ) type ) + SHADOW_OPERATION_COUNT ),
                                      pThingName,
                                      thingNameLength,
                                      0,
                                      pCallbackInfo,
                                      NULL );

    if( status != AWS_IOT_SHADOW_SUCCESS )
=======
    else
>>>>>>> 5b246cc2
    {
        status = AWS_IOT_SHADOW_NOT_INITIALIZED;
    }

    if( status == AWS_IOT_SHADOW_SUCCESS )
    {
        IotLogInfo( "(%.*s) Modifying Shadow %s callback.",
                    thingNameLength,
                    pThingName,
                    _pAwsIotShadowCallbackNames[ type ] );

        /* Lock the subscription list mutex to check for an existing subscription
         * object. */
        IotMutex_Lock( &( _AwsIotShadowSubscriptionsMutex ) );
        subscriptionMutexLocked = true;

        /* Check for an existing subscription. This function will attempt to allocate
         * a new subscription if not found. */
        pSubscription = _AwsIotShadow_FindSubscription( pThingName,
                                                        thingNameLength,
                                                        true );

        if( pSubscription == NULL )
        {
            /* No existing subscription was found, and no new subscription could be
             * allocated. */
            status = AWS_IOT_SHADOW_NO_MEMORY;
        }
    }

    if( status == AWS_IOT_SHADOW_SUCCESS )
    {
        /* Check for an existing callback. */
        if( pSubscription->callbacks[ type ].function != NULL )
        {
            /* Replace existing callback. */
            if( pCallbackInfo != NULL )
            {
                IotLogInfo( "(%.*s) Found existing %s callback. Replacing callback.",
                            thingNameLength,
                            pThingName,
                            _pAwsIotShadowCallbackNames[ type ] );

                pSubscription->callbacks[ type ] = *pCallbackInfo;
            }
            /* Remove existing callback. */
            else
            {
                IotLogInfo( "(%.*s) Removing existing %s callback.",
                            thingNameLength,
                            pThingName,
                            _pAwsIotShadowCallbackNames[ type ] );

                /* Unsubscribe, then clear the callback information. */
                ( void ) _modifyCallbackSubscriptions( mqttConnection,
                                                       type,
                                                       pSubscription,
                                                       IotMqtt_UnsubscribeSync );
                ( void ) memset( &( pSubscription->callbacks[ type ] ),
                                 0x00,
                                 sizeof( AwsIotShadowCallbackInfo_t ) );

                /* Check if this subscription object can be removed. */
                _AwsIotShadow_RemoveSubscription( pSubscription, NULL );
            }
        }
        /* No existing callback. */
        else
        {
            /* Add new callback. */
            if( pCallbackInfo != NULL )
            {
                IotLogInfo( "(%.*s) Adding new %s callback.",
                            thingNameLength,
                            pThingName,
                            _pAwsIotShadowCallbackNames[ type ] );

                status = _modifyCallbackSubscriptions( mqttConnection,
                                                       type,
                                                       pSubscription,
                                                       IotMqtt_SubscribeSync );

                if( status == AWS_IOT_SHADOW_SUCCESS )
                {
                    pSubscription->callbacks[ type ] = *pCallbackInfo;
                }
                else
                {
                    /* On failure, check if this subscription can be removed. */
                    _AwsIotShadow_RemoveSubscription( pSubscription, NULL );
                }
            }
        }
    }

    if( subscriptionMutexLocked == true )
    {
        IotMutex_Unlock( &( _AwsIotShadowSubscriptionsMutex ) );
    }

    IotLogInfo( "(%.*s) Shadow %s callback operation complete with result %s.",
                thingNameLength,
                pThingName,
                _pAwsIotShadowCallbackNames[ type ],
                AwsIotShadow_strerror( status ) );

    return status;
}

/*-----------------------------------------------------------*/

static AwsIotShadowError_t _modifyCallbackSubscriptions( IotMqttConnection_t mqttConnection,
                                                         _shadowCallbackType_t type,
                                                         _shadowSubscription_t * pSubscription,
                                                         AwsIotMqttFunction_t mqttOperation )
{
    AwsIotShadowError_t status = AWS_IOT_SHADOW_SUCCESS;
    IotMqttError_t mqttStatus = IOT_MQTT_STATUS_PENDING;
    IotMqttSubscription_t subscription = IOT_MQTT_SUBSCRIPTION_INITIALIZER;
    char * pTopicFilter = NULL;
    uint16_t operationTopicLength = 0;

    /* Lookup table for Shadow callback suffixes. */
    const char * const pCallbackSuffix[ SHADOW_CALLBACK_COUNT ] =
    {
        SHADOW_DELTA_SUFFIX,  /* Delta callback. */
        SHADOW_UPDATED_SUFFIX /* Updated callback. */
    };

    /* Lookup table for Shadow callback suffix lengths. */
    const uint16_t pCallbackSuffixLength[ SHADOW_CALLBACK_COUNT ] =
    {
        SHADOW_DELTA_SUFFIX_LENGTH,  /* Delta callback. */
        SHADOW_UPDATED_SUFFIX_LENGTH /* Updated callback. */
    };

    /* Lookup table for Shadow callback function wrappers. */
    const AwsIotMqttCallbackFunction_t pCallbackWrapper[ SHADOW_CALLBACK_COUNT ] =
    {
        _deltaCallbackWrapper,   /* Delta callback. */
        _updatedCallbackWrapper, /* Updated callback. */
    };

    /* MQTT operation may only be subscribe or unsubscribe. */
    AwsIotShadow_Assert( ( mqttOperation == IotMqtt_SubscribeSync ) ||
                         ( mqttOperation == IotMqtt_UnsubscribeSync ) );

    /* Use the subscription's topic buffer if available. */
    if( pSubscription->pTopicBuffer != NULL )
    {
        pTopicFilter = pSubscription->pTopicBuffer;
    }

    /* Generate the prefix portion of the Shadow callback topic filter. Both
     * callbacks share the same callback as the Shadow Update operation. */
    status = _AwsIotShadow_GenerateShadowTopic( SHADOW_UPDATE,
                                                pSubscription->pThingName,
                                                pSubscription->thingNameLength,
                                                &pTopicFilter,
                                                &operationTopicLength );

    if( status == AWS_IOT_SHADOW_SUCCESS )
    {
        /* Place the callback suffix in the topic filter. */
        ( void ) memcpy( pTopicFilter + operationTopicLength,
                         pCallbackSuffix[ type ],
                         pCallbackSuffixLength[ type ] );

        IotLogDebug( "%s subscription for %.*s",
                     mqttOperation == IotMqtt_SubscribeSync ? "Adding" : "Removing",
                     operationTopicLength + pCallbackSuffixLength[ type ],
                     pTopicFilter );

        /* Set the members of the MQTT subscription. */
        subscription.qos = IOT_MQTT_QOS_1;
        subscription.pTopicFilter = pTopicFilter;
        subscription.topicFilterLength = ( uint16_t ) ( operationTopicLength + pCallbackSuffixLength[ type ] );
        subscription.callback.pCallbackContext = NULL;
        subscription.callback.function = pCallbackWrapper[ type ];

        /* Call the MQTT operation function. */
        mqttStatus = mqttOperation( mqttConnection,
                                    &subscription,
                                    1,
                                    0,
                                    _AwsIotShadowMqttTimeoutMs );

        /* Check the result of the MQTT operation. */
        if( mqttStatus == IOT_MQTT_SUCCESS )
        {
            IotLogDebug( "Successfully %s %.*s Shadow %s callback.",
                         mqttOperation == IotMqtt_SubscribeSync ? "subscribed to" : "unsubscribed from",
                         pSubscription->thingNameLength,
                         pSubscription->pThingName,
                         _pAwsIotShadowCallbackNames[ type ] );
        }
        else
        {
            IotLogError( "Failed to %s callback for %.*s %s callback, error %s.",
                         mqttOperation == IotMqtt_SubscribeSync ? "subscribe to" : "unsubscribe from",
                         pSubscription->thingNameLength,
                         pSubscription->pThingName,
                         _pAwsIotShadowCallbackNames[ type ],
                         IotMqtt_strerror( mqttStatus ) );

            /* Convert the MQTT "NO MEMORY" error to a Shadow "NO MEMORY" error. */
            status = SHADOW_CONVERT_STATUS_CODE_MQTT_TO_SHADOW( mqttStatus );
        }
    }

    /* MQTT subscribe should check the subscription topic buffer. */
    if( mqttOperation == IotMqtt_SubscribeSync )
    {
        /* If the current subscription has no topic buffer, assign it the current
         * topic buffer. */
        if( pSubscription->pTopicBuffer == NULL )
        {
            pSubscription->pTopicBuffer = pTopicFilter;
        }
    }

    return status;
}

/*-----------------------------------------------------------*/

static void _callbackWrapperCommon( _shadowCallbackType_t type,
                                    IotMqttCallbackParam_t * pMessage )
{
    AwsIotShadowCallbackInfo_t callbackInfo = AWS_IOT_SHADOW_CALLBACK_INFO_INITIALIZER;
    AwsIotShadowCallbackParam_t callbackParam = { .callbackType = AWS_IOT_SHADOW_DELETE_COMPLETE };
    _shadowSubscription_t * pSubscription = NULL;
    const char * pThingName = NULL;
    size_t thingNameLength = 0;

    /* Parse the Thing Name from the topic. */
    if( AwsIot_ParseThingName( pMessage->u.message.info.pTopicName,
                               pMessage->u.message.info.topicNameLength,
                               &pThingName,
                               &thingNameLength ) == true )
    {
        /* Search for a matching subscription. */
        IotMutex_Lock( &_AwsIotShadowSubscriptionsMutex );

        pSubscription = _AwsIotShadow_FindSubscription( pThingName,
                                                        thingNameLength,
                                                        false );

        if( pSubscription == NULL )
        {
            /* No subscription found. */
            IotMutex_Unlock( &_AwsIotShadowSubscriptionsMutex );
        }
        else
        {
            /* Ensure that a callback function is set. */
            AwsIotShadow_Assert( pSubscription->callbacks[ type ].function != NULL );

            /* Copy the subscription callback info, as the subscription may be modified
             * when the subscriptions mutex is released. */
            callbackInfo = pSubscription->callbacks[ type ];

<<<<<<< HEAD
    /* Set the callback type. Shadow callbacks are enumerated after the operations. */
    callbackParam.callbackType = _AwsIotShadow_IntToShadowCallbackType( ( ( uint32_t ) type ) + SHADOW_OPERATION_COUNT );
=======
            IotMutex_Unlock( &_AwsIotShadowSubscriptionsMutex );
>>>>>>> 5b246cc2

            /* Set the callback type. Shadow callbacks are enumerated after the operations. */
            callbackParam.callbackType = _AwsIotShadow_IntToShadowCallbackType( ( ( int32_t ) type ) + SHADOW_OPERATION_COUNT );

            /* Set the remaining members of the callback param. */
            callbackParam.mqttConnection = pMessage->mqttConnection;
            callbackParam.pThingName = pThingName;
            callbackParam.thingNameLength = thingNameLength;
            callbackParam.u.callback.pDocument = pMessage->u.message.info.pPayload;
            callbackParam.u.callback.documentLength = pMessage->u.message.info.payloadLength;

            /* Invoke the callback function. */
            callbackInfo.function( callbackInfo.pCallbackContext,
                                   &callbackParam );
        }
    }
}

/*-----------------------------------------------------------*/

static void _deltaCallbackWrapper( void * pArgument,
                                   IotMqttCallbackParam_t * pMessage )
{
    /* Silence warnings about unused parameters. */
    ( void ) pArgument;

    _callbackWrapperCommon( DELTA_CALLBACK, pMessage );
}

/*-----------------------------------------------------------*/

static void _updatedCallbackWrapper( void * pArgument,
                                     IotMqttCallbackParam_t * pMessage )
{
    /* Silence warnings about unused parameters. */
    ( void ) pArgument;

    _callbackWrapperCommon( UPDATED_CALLBACK, pMessage );
}

/*-----------------------------------------------------------*/

AwsIotShadowError_t AwsIotShadow_Init( uint32_t mqttTimeoutMs )
{
    AwsIotShadowError_t status = AWS_IOT_SHADOW_SUCCESS;
    bool listInitStatus = false;

    if( _initCalled == 0U )
    {
        /* Initialize Shadow lists and mutexes. */
        listInitStatus = AwsIot_InitLists( &_AwsIotShadowPendingOperations,
                                           &_AwsIotShadowSubscriptions,
                                           &_AwsIotShadowPendingOperationsMutex,
                                           &_AwsIotShadowSubscriptionsMutex );

        if( listInitStatus == false )
        {
            IotLogInfo( "Failed to create Shadow lists." );

            status = AWS_IOT_SHADOW_INIT_FAILED;
        }
        else
        {
            /* Save the MQTT timeout option. */
            if( mqttTimeoutMs != 0U )
            {
                _AwsIotShadowMqttTimeoutMs = mqttTimeoutMs;
            }

            /* Set the flag that specifies initialization is complete. */
            _initCalled = 1U;

            IotLogInfo( "Shadow library successfully initialized." );
        }
    }
    else
    {
        IotLogWarn( "AwsIotShadow_Init called with library already initialized." );
    }

    return status;
}

/*-----------------------------------------------------------*/

void AwsIotShadow_Cleanup( void )
{
    if( _initCalled == 1U )
    {
        _initCalled = 0U;

        /* Remove and free all items in the Shadow pending operation list. */
        IotMutex_Lock( &( _AwsIotShadowPendingOperationsMutex ) );
        IotListDouble_RemoveAll( &( _AwsIotShadowPendingOperations ),
                                 _AwsIotShadow_DestroyOperation,
                                 offsetof( _shadowOperation_t, link ) );
        IotMutex_Unlock( &( _AwsIotShadowPendingOperationsMutex ) );

        /* Remove and free all items in the Shadow subscription list. */
        IotMutex_Lock( &( _AwsIotShadowSubscriptionsMutex ) );
        IotListDouble_RemoveAll( &( _AwsIotShadowSubscriptions ),
                                 _AwsIotShadow_DestroySubscription,
                                 offsetof( _shadowSubscription_t, link ) );
        IotMutex_Unlock( &( _AwsIotShadowSubscriptionsMutex ) );

        /* Destroy Shadow library mutexes. */
        IotMutex_Destroy( &( _AwsIotShadowPendingOperationsMutex ) );
        IotMutex_Destroy( &( _AwsIotShadowSubscriptionsMutex ) );

        /* Restore the default MQTT timeout. */
        _AwsIotShadowMqttTimeoutMs = AWS_IOT_SHADOW_DEFAULT_MQTT_TIMEOUT_MS;

        IotLogInfo( "Shadow library cleanup done." );
    }
    else
    {
        IotLogWarn( "AwsIotShadow_Init was not called before AwsIotShadow_Cleanup." );
    }
}

/*-----------------------------------------------------------*/

AwsIotShadowError_t AwsIotShadow_DeleteAsync( IotMqttConnection_t mqttConnection,
                                              const char * pThingName,
                                              size_t thingNameLength,
                                              uint32_t flags,
                                              const AwsIotShadowCallbackInfo_t * pCallbackInfo,
                                              AwsIotShadowOperation_t * const pDeleteOperation )
{
    AwsIotShadowError_t status = AWS_IOT_SHADOW_SUCCESS;
    _shadowOperation_t * pOperation = NULL;

    /* Check that AwsIotShadow_Init was called. */
    if( _checkInit() == true )
    {
        /* Validate the Thing Name and flags for Shadow DELETE. */
        status = _validateThingNameFlags( SHADOW_DELETE,
                                          pThingName,
                                          thingNameLength,
                                          flags,
                                          pCallbackInfo,
                                          pDeleteOperation );

        if( status == AWS_IOT_SHADOW_SUCCESS )
        {
            /* Allocate a new Shadow operation for DELETE. */
            status = _AwsIotShadow_CreateOperation( &pOperation,
                                                    SHADOW_DELETE,
                                                    flags,
                                                    pCallbackInfo );
        }

        if( status == AWS_IOT_SHADOW_SUCCESS )
        {
            /* Check the members set by Shadow operation creation. */
            AwsIotShadow_Assert( pOperation != NULL );
            AwsIotShadow_Assert( pOperation->type == SHADOW_DELETE );
            AwsIotShadow_Assert( pOperation->flags == flags );
            AwsIotShadow_Assert( pOperation->status == AWS_IOT_SHADOW_STATUS_PENDING );

            /* Set the reference if provided. This must be done before the Shadow operation
             * is processed. */
            if( pDeleteOperation != NULL )
            {
                *pDeleteOperation = pOperation;
            }

            /* Process the Shadow operation. This subscribes to any required topics and
             * sends the MQTT message for the Shadow operation. */
            status = _AwsIotShadow_ProcessOperation( mqttConnection,
                                                     pThingName,
                                                     thingNameLength,
                                                     pOperation,
                                                     NULL );

            /* If the Shadow operation failed, clear the now invalid reference. */
            if( ( status != AWS_IOT_SHADOW_STATUS_PENDING ) && ( pDeleteOperation != NULL ) )
            {
                *pDeleteOperation = AWS_IOT_SHADOW_OPERATION_INITIALIZER;
            }
        }
    }
    else
    {
        status = AWS_IOT_SHADOW_NOT_INITIALIZED;
    }

    return status;
}

/*-----------------------------------------------------------*/

AwsIotShadowError_t AwsIotShadow_DeleteSync( IotMqttConnection_t mqttConnection,
                                             const char * pThingName,
                                             size_t thingNameLength,
                                             uint32_t flags,
                                             uint32_t timeoutMs )
{
    AwsIotShadowError_t status = AWS_IOT_SHADOW_STATUS_PENDING;
    AwsIotShadowOperation_t deleteOperation = AWS_IOT_SHADOW_OPERATION_INITIALIZER;

    /* Set the waitable flag. */
    flags |= AWS_IOT_SHADOW_FLAG_WAITABLE;

    /* Call the asynchronous Shadow delete function. */
    status = AwsIotShadow_DeleteAsync( mqttConnection,
                                       pThingName,
                                       thingNameLength,
                                       flags,
                                       NULL,
                                       &deleteOperation );

    /* Wait for the Shadow delete operation to complete. */
    if( status == AWS_IOT_SHADOW_STATUS_PENDING )
    {
        status = AwsIotShadow_Wait( deleteOperation, timeoutMs, NULL, NULL );
    }

    /* Ensure that a status was set. */
    AwsIotShadow_Assert( status != AWS_IOT_SHADOW_STATUS_PENDING );

    return status;
}

/*-----------------------------------------------------------*/

AwsIotShadowError_t AwsIotShadow_GetAsync( IotMqttConnection_t mqttConnection,
                                           const AwsIotShadowDocumentInfo_t * pGetInfo,
                                           uint32_t flags,
                                           const AwsIotShadowCallbackInfo_t * pCallbackInfo,
                                           AwsIotShadowOperation_t * const pGetOperation )
{
    AwsIotShadowError_t status = AWS_IOT_SHADOW_SUCCESS;
    _shadowOperation_t * pOperation = NULL;

    /* Check that AwsIotShadow_Init was called. */
    if( _checkInit() == false )
    {
        status = AWS_IOT_SHADOW_NOT_INITIALIZED;
    }

    if( status == AWS_IOT_SHADOW_SUCCESS )
    {
        /* Validate the Thing Name and flags for Shadow GET. */
        status = _validateThingNameFlags( SHADOW_GET,
                                          pGetInfo->pThingName,
                                          pGetInfo->thingNameLength,
                                          flags,
                                          pCallbackInfo,
                                          pGetOperation );
    }

    if( status == AWS_IOT_SHADOW_SUCCESS )
    {
        /* Validate the document info for Shadow GET. */
        status = _validateDocumentInfo( SHADOW_GET,
                                        flags,
                                        pGetInfo );
    }

    if( status == AWS_IOT_SHADOW_SUCCESS )
    {
        /* Allocate a new Shadow operation for GET. */
        status = _AwsIotShadow_CreateOperation( &pOperation,
                                                SHADOW_GET,
                                                flags,
                                                pCallbackInfo );
    }

    if( status == AWS_IOT_SHADOW_SUCCESS )
    {
        /* Check the members set by Shadow operation creation. */
        AwsIotShadow_Assert( pOperation != NULL );
        AwsIotShadow_Assert( pOperation->type == SHADOW_GET );
        AwsIotShadow_Assert( pOperation->flags == flags );
        AwsIotShadow_Assert( pOperation->status == AWS_IOT_SHADOW_STATUS_PENDING );

        /* Copy the memory allocation function. */
        pOperation->u.get.mallocDocument = pGetInfo->u.get.mallocDocument;

        /* Set the reference if provided. This must be done before the Shadow operation
         * is processed. */
        if( pGetOperation != NULL )
        {
            *pGetOperation = pOperation;
        }

        /* Process the Shadow operation. This subscribes to any required topics and
         * sends the MQTT message for the Shadow operation. */
        status = _AwsIotShadow_ProcessOperation( mqttConnection,
                                                 pGetInfo->pThingName,
                                                 pGetInfo->thingNameLength,
                                                 pOperation,
                                                 pGetInfo );

        /* If the Shadow operation failed, clear the now invalid reference. */
        if( ( status != AWS_IOT_SHADOW_STATUS_PENDING ) && ( pGetOperation != NULL ) )
        {
            *pGetOperation = AWS_IOT_SHADOW_OPERATION_INITIALIZER;
        }
    }

    return status;
}

/*-----------------------------------------------------------*/

AwsIotShadowError_t AwsIotShadow_GetSync( IotMqttConnection_t mqttConnection,
                                          const AwsIotShadowDocumentInfo_t * pGetInfo,
                                          uint32_t flags,
                                          uint32_t timeoutMs,
                                          const char ** const pShadowDocument,
                                          size_t * const pShadowDocumentLength )
{
    AwsIotShadowError_t status = AWS_IOT_SHADOW_STATUS_PENDING;
    AwsIotShadowOperation_t getOperation = AWS_IOT_SHADOW_OPERATION_INITIALIZER;

    /* Set the waitable flag. */
    flags |= AWS_IOT_SHADOW_FLAG_WAITABLE;

    /* Call the asynchronous Shadow get function. */
    status = AwsIotShadow_GetAsync( mqttConnection,
                                    pGetInfo,
                                    flags,
                                    NULL,
                                    &getOperation );

    /* Wait for the Shadow get operation to complete. */
    if( status == AWS_IOT_SHADOW_STATUS_PENDING )
    {
        status = AwsIotShadow_Wait( getOperation,
                                    timeoutMs,
                                    pShadowDocument,
                                    pShadowDocumentLength );
    }

    /* Ensure that a status was set. */
    AwsIotShadow_Assert( status != AWS_IOT_SHADOW_STATUS_PENDING );

    return status;
}

/*-----------------------------------------------------------*/

AwsIotShadowError_t AwsIotShadow_UpdateAsync( IotMqttConnection_t mqttConnection,
                                              const AwsIotShadowDocumentInfo_t * pUpdateInfo,
                                              uint32_t flags,
                                              const AwsIotShadowCallbackInfo_t * pCallbackInfo,
                                              AwsIotShadowOperation_t * const pUpdateOperation )
{
    AwsIotShadowError_t status = AWS_IOT_SHADOW_SUCCESS;
    _shadowOperation_t * pOperation = NULL;
    const char * pClientToken = NULL;
    size_t clientTokenLength = 0;

    /* Check that AwsIotShadow_Init was called. */
    if( _checkInit() == false )
    {
        status = AWS_IOT_SHADOW_NOT_INITIALIZED;
    }

    if( status == AWS_IOT_SHADOW_SUCCESS )
    {
        /* Validate the Thing Name and flags for Shadow UPDATE. */
        status = _validateThingNameFlags( SHADOW_UPDATE,
                                          pUpdateInfo->pThingName,
                                          pUpdateInfo->thingNameLength,
                                          flags,
                                          pCallbackInfo,
                                          pUpdateOperation );
    }

    if( status == AWS_IOT_SHADOW_SUCCESS )
    {
        /* Validate the document info for Shadow UPDATE. */
        status = _validateDocumentInfo( SHADOW_UPDATE,
                                        flags,
                                        pUpdateInfo );
    }

    if( status == AWS_IOT_SHADOW_SUCCESS )
    {
        /* Check UPDATE document for a client token. */
        if( AwsIot_GetClientToken( pUpdateInfo->u.update.pUpdateDocument,
                                   pUpdateInfo->u.update.updateDocumentLength,
                                   &pClientToken,
                                   &clientTokenLength ) == false )
        {
            IotLogError( "Shadow document for Shadow UPDATE does not contain a valid client token." );

            status = AWS_IOT_SHADOW_BAD_PARAMETER;
        }
    }

    if( status == AWS_IOT_SHADOW_SUCCESS )
    {
        /* Allocate a new Shadow operation for UPDATE. */
        status = _AwsIotShadow_CreateOperation( &pOperation,
                                                SHADOW_UPDATE,
                                                flags,
                                                pCallbackInfo );
    }

    if( status == AWS_IOT_SHADOW_SUCCESS )
    {
        /* Check the members set by Shadow operation creation. */
        AwsIotShadow_Assert( pOperation != NULL );
        AwsIotShadow_Assert( pOperation->type == SHADOW_UPDATE );
        AwsIotShadow_Assert( pOperation->flags == flags );
        AwsIotShadow_Assert( pOperation->status == AWS_IOT_SHADOW_STATUS_PENDING );

        /* Allocate memory for the client token. */
        pOperation->u.update.pClientToken = AwsIotShadow_MallocString( clientTokenLength );

        if( pOperation->u.update.pClientToken == NULL )
        {
            IotLogError( "Failed to allocate memory for Shadow update client token." );
            _AwsIotShadow_DestroyOperation( pOperation );

            status = AWS_IOT_SHADOW_NO_MEMORY;
        }
    }

    if( status == AWS_IOT_SHADOW_SUCCESS )
    {
        /* Copy the client token. The client token must be copied in case the application
         * frees the buffer containing it. */
        ( void ) memcpy( ( void * ) pOperation->u.update.pClientToken,
                         pClientToken,
                         clientTokenLength );
        pOperation->u.update.clientTokenLength = clientTokenLength;

        /* Set the reference if provided. This must be done before the Shadow operation
         * is processed. */
        if( pUpdateOperation != NULL )
        {
            *pUpdateOperation = pOperation;
        }

        /* Process the Shadow operation. This subscribes to any required topics and
         * sends the MQTT message for the Shadow operation. */
        status = _AwsIotShadow_ProcessOperation( mqttConnection,
                                                 pUpdateInfo->pThingName,
                                                 pUpdateInfo->thingNameLength,
                                                 pOperation,
                                                 pUpdateInfo );

        /* If the Shadow operation failed, clear the now invalid reference. */
        if( ( status != AWS_IOT_SHADOW_STATUS_PENDING ) && ( pUpdateOperation != NULL ) )
        {
            *pUpdateOperation = AWS_IOT_SHADOW_OPERATION_INITIALIZER;
        }
    }

    return status;
}

/*-----------------------------------------------------------*/

AwsIotShadowError_t AwsIotShadow_UpdateSync( IotMqttConnection_t mqttConnection,
                                             const AwsIotShadowDocumentInfo_t * pUpdateInfo,
                                             uint32_t flags,
                                             uint32_t timeoutMs )
{
    AwsIotShadowError_t status = AWS_IOT_SHADOW_STATUS_PENDING;
    AwsIotShadowOperation_t updateOperation = AWS_IOT_SHADOW_OPERATION_INITIALIZER;

    /* Set the waitable flag. */
    flags |= AWS_IOT_SHADOW_FLAG_WAITABLE;

    /* Call the asynchronous Shadow update function. */
    status = AwsIotShadow_UpdateAsync( mqttConnection,
                                       pUpdateInfo,
                                       flags,
                                       NULL,
                                       &updateOperation );

    /* Wait for the Shadow update operation to complete. */
    if( status == AWS_IOT_SHADOW_STATUS_PENDING )
    {
        status = AwsIotShadow_Wait( updateOperation, timeoutMs, NULL, NULL );
    }

    /* Ensure that a status was set. */
    AwsIotShadow_Assert( status != AWS_IOT_SHADOW_STATUS_PENDING );

    return status;
}

/*-----------------------------------------------------------*/

AwsIotShadowError_t AwsIotShadow_Wait( AwsIotShadowOperation_t operation,
                                       uint32_t timeoutMs,
                                       const char ** const pShadowDocument,
                                       size_t * const pShadowDocumentLength )
{
    AwsIotShadowError_t status = AWS_IOT_SHADOW_SUCCESS;

    /* Check that AwsIotShadow_Init was called. */
    if( _checkInit() == false )
    {
        status = AWS_IOT_SHADOW_NOT_INITIALIZED;
    }
    /* Check that reference is set. */
    else if( operation == NULL )
    {
        IotLogError( "Operation reference cannot be NULL." );

        status = AWS_IOT_SHADOW_BAD_PARAMETER;
    }
    /* Check that reference is waitable. */
<<<<<<< HEAD
    if( ( operation->flags & AWS_IOT_SHADOW_FLAG_WAITABLE ) == 0U )
=======
    else if( ( operation->flags & AWS_IOT_SHADOW_FLAG_WAITABLE ) == 0U )
>>>>>>> 5b246cc2
    {
        IotLogError( "Operation is not waitable." );

        status = AWS_IOT_SHADOW_BAD_PARAMETER;
    }
    /* Check that output parameters are set for a Shadow GET. */
    else if( ( operation->type == SHADOW_GET ) && ( ( pShadowDocument == NULL ) || ( pShadowDocumentLength == NULL ) ) )
    {
        IotLogError( "Output buffer and size pointer must be set for Shadow GET." );

        status = AWS_IOT_SHADOW_BAD_PARAMETER;
    }
    else
    {
        /* Wait for a response to the Shadow operation. */
        if( IotSemaphore_TimedWait( &( operation->notify.waitSemaphore ),
                                    timeoutMs ) == true )
        {
            status = operation->status;
        }
        else
        {
            status = AWS_IOT_SHADOW_TIMEOUT;
        }

        /* Remove the completed operation from the pending operation list. */
        IotMutex_Lock( &( _AwsIotShadowPendingOperationsMutex ) );
        IotListDouble_Remove( &( operation->link ) );
        IotMutex_Unlock( &( _AwsIotShadowPendingOperationsMutex ) );

        /* Decrement the reference count. This also removes subscriptions if the
         * count reaches 0. */
        IotMutex_Lock( &_AwsIotShadowSubscriptionsMutex );
        _AwsIotShadow_DecrementReferences( operation,
                                           operation->pSubscription->pTopicBuffer,
                                           NULL );
        IotMutex_Unlock( &_AwsIotShadowSubscriptionsMutex );

        /* Set the output parameters for Shadow GET. */
        if( ( operation->type == SHADOW_GET ) &&
            ( status == AWS_IOT_SHADOW_SUCCESS ) )
        {
            *pShadowDocument = operation->u.get.pDocument;
            *pShadowDocumentLength = operation->u.get.documentLength;
        }

        /* Destroy the Shadow operation. */
        _AwsIotShadow_DestroyOperation( operation );
    }

    return status;
}

/*-----------------------------------------------------------*/

AwsIotShadowError_t AwsIotShadow_SetDeltaCallback( IotMqttConnection_t mqttConnection,
                                                   const char * pThingName,
                                                   size_t thingNameLength,
                                                   uint32_t flags,
                                                   const AwsIotShadowCallbackInfo_t * pDeltaCallback )
{
    /* Flags are currently not used by this function. */
    ( void ) flags;

    return _setCallbackCommon( mqttConnection,
                               DELTA_CALLBACK,
                               pThingName,
                               thingNameLength,
                               pDeltaCallback );
}

/*-----------------------------------------------------------*/

AwsIotShadowError_t AwsIotShadow_SetUpdatedCallback( IotMqttConnection_t mqttConnection,
                                                     const char * pThingName,
                                                     size_t thingNameLength,
                                                     uint32_t flags,
                                                     const AwsIotShadowCallbackInfo_t * pUpdatedCallback )
{
    /* Flags are currently not used by this function. */
    ( void ) flags;

    return _setCallbackCommon( mqttConnection,
                               UPDATED_CALLBACK,
                               pThingName,
                               thingNameLength,
                               pUpdatedCallback );
}

/*-----------------------------------------------------------*/

const char * AwsIotShadow_strerror( AwsIotShadowError_t status )
{
    const char * pMessage = NULL;

    switch( status )
    {
        case AWS_IOT_SHADOW_SUCCESS:
            pMessage = "SUCCESS";
            break;

        case AWS_IOT_SHADOW_STATUS_PENDING:
            pMessage = "STATUS PENDING";
            break;

        case AWS_IOT_SHADOW_INIT_FAILED:
            pMessage = "INITIALIZATION FAILED";
            break;

        case AWS_IOT_SHADOW_BAD_PARAMETER:
            pMessage = "BAD PARAMETER";
            break;

        case AWS_IOT_SHADOW_NO_MEMORY:
            pMessage = "NO MEMORY";
            break;

        case AWS_IOT_SHADOW_MQTT_ERROR:
            pMessage = "MQTT LIBRARY ERROR";
            break;

        case AWS_IOT_SHADOW_BAD_RESPONSE:
            pMessage = "BAD RESPONSE RECEIVED";
            break;

        case AWS_IOT_SHADOW_TIMEOUT:
            pMessage = "TIMEOUT";
            break;

        case AWS_IOT_SHADOW_NOT_INITIALIZED:
            pMessage = "NOT INITIALIZED";
            break;

        case AWS_IOT_SHADOW_BAD_REQUEST:
            pMessage = "REJECTED: 400 BAD REQUEST";
            break;

        case AWS_IOT_SHADOW_UNAUTHORIZED:
            pMessage = "REJECTED: 401 UNAUTHORIZED";
            break;

        case AWS_IOT_SHADOW_FORBIDDEN:
            pMessage = "REJECTED: 403 FORBIDDEN";
            break;

        case AWS_IOT_SHADOW_NOT_FOUND:
            pMessage = "REJECTED: 404 NOT FOUND";
            break;

        case AWS_IOT_SHADOW_CONFLICT:
            pMessage = "REJECTED: 409 VERSION CONFLICT";
            break;

        case AWS_IOT_SHADOW_TOO_LARGE:
            pMessage = "REJECTED: 413 PAYLOAD TOO LARGE";
            break;

        case AWS_IOT_SHADOW_UNSUPPORTED:
            pMessage = "REJECTED: 415 UNSUPPORTED ENCODING";
            break;

        case AWS_IOT_SHADOW_TOO_MANY_REQUESTS:
            pMessage = "REJECTED: 429 TOO MANY REQUESTS";
            break;

        case AWS_IOT_SHADOW_SERVER_ERROR:
            pMessage = "500 SERVER ERROR";
            break;

        default:
            pMessage = "INVALID STATUS";
            break;
    }

    return pMessage;
}

/*-----------------------------------------------------------*/<|MERGE_RESOLUTION|>--- conflicted
+++ resolved
@@ -259,24 +259,7 @@
             }
         }
     }
-<<<<<<< HEAD
-
-    /* A callback info must be passed to a non-waitable GET. */
-    if( ( type == SHADOW_GET ) &&
-        ( ( flags & AWS_IOT_SHADOW_FLAG_WAITABLE ) == 0U ) &&
-        ( pCallbackInfo == NULL ) )
-    {
-        IotLogError( "Callback info must be provided for non-waitable Shadow GET." );
-
-        IOT_SET_AND_GOTO_CLEANUP( AWS_IOT_SHADOW_BAD_PARAMETER );
-    }
-
-    /* Check that a callback function is set. */
-    if( ( pCallbackInfo != NULL ) &&
-        ( pCallbackInfo->function == NULL ) )
-=======
     else
->>>>>>> 5b246cc2
     {
         IotLogError( "Thing Name for Shadow %s is not valid.",
                      _pAwsIotShadowOperationNames[ type ] );
@@ -305,23 +288,11 @@
         status = AWS_IOT_SHADOW_BAD_PARAMETER;
     }
     /* Check the retry parameters. */
-<<<<<<< HEAD
-    if( pDocumentInfo->retryLimit > 0U )
-    {
-        if( pDocumentInfo->retryMs == 0U )
-        {
-            IotLogError( "Retry time of Shadow %s must be positive.",
-                         _pAwsIotShadowOperationNames[ type ] );
-
-            IOT_SET_AND_GOTO_CLEANUP( AWS_IOT_SHADOW_BAD_PARAMETER );
-        }
-=======
     else if( ( pDocumentInfo->retryLimit > 0U ) && ( pDocumentInfo->retryMs == 0U ) )
     {
         IotLogError( "Retry time of Shadow %s must be positive.",
                      _pAwsIotShadowOperationNames[ type ] );
         status = AWS_IOT_SHADOW_BAD_PARAMETER;
->>>>>>> 5b246cc2
     }
     else
     {
@@ -336,18 +307,8 @@
                 status = AWS_IOT_SHADOW_BAD_PARAMETER;
             }
         }
-<<<<<<< HEAD
-    }
-    /* Check members relevant to a Shadow UPDATE. */
-    else
-    {
-        /* Check UPDATE document pointer and length. */
-        if( ( pDocumentInfo->u.update.pUpdateDocument == NULL ) ||
-            ( pDocumentInfo->u.update.updateDocumentLength == 0U ) )
-=======
         /* Check members relevant to a Shadow UPDATE. */
         else
->>>>>>> 5b246cc2
         {
             /* Check UPDATE document pointer and length. */
             if( ( pDocumentInfo->u.update.pUpdateDocument == NULL ) ||
@@ -386,20 +347,7 @@
                                           pCallbackInfo,
                                           NULL );
     }
-<<<<<<< HEAD
-
-    /* Check parameters. */
-    status = _validateThingNameFlags( _AwsIotShadow_IntToShadowOperationType( ( ( uint32_t ) type ) + SHADOW_OPERATION_COUNT ),
-                                      pThingName,
-                                      thingNameLength,
-                                      0,
-                                      pCallbackInfo,
-                                      NULL );
-
-    if( status != AWS_IOT_SHADOW_SUCCESS )
-=======
     else
->>>>>>> 5b246cc2
     {
         status = AWS_IOT_SHADOW_NOT_INITIALIZED;
     }
@@ -662,12 +610,7 @@
              * when the subscriptions mutex is released. */
             callbackInfo = pSubscription->callbacks[ type ];
 
-<<<<<<< HEAD
-    /* Set the callback type. Shadow callbacks are enumerated after the operations. */
-    callbackParam.callbackType = _AwsIotShadow_IntToShadowCallbackType( ( ( uint32_t ) type ) + SHADOW_OPERATION_COUNT );
-=======
             IotMutex_Unlock( &_AwsIotShadowSubscriptionsMutex );
->>>>>>> 5b246cc2
 
             /* Set the callback type. Shadow callbacks are enumerated after the operations. */
             callbackParam.callbackType = _AwsIotShadow_IntToShadowCallbackType( ( ( int32_t ) type ) + SHADOW_OPERATION_COUNT );
@@ -1179,11 +1122,7 @@
         status = AWS_IOT_SHADOW_BAD_PARAMETER;
     }
     /* Check that reference is waitable. */
-<<<<<<< HEAD
-    if( ( operation->flags & AWS_IOT_SHADOW_FLAG_WAITABLE ) == 0U )
-=======
     else if( ( operation->flags & AWS_IOT_SHADOW_FLAG_WAITABLE ) == 0U )
->>>>>>> 5b246cc2
     {
         IotLogError( "Operation is not waitable." );
 
