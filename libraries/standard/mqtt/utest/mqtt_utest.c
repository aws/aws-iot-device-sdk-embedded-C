--- conflicted
+++ resolved
@@ -2126,7 +2126,6 @@
 /* ========================================================================== */
 
 /**
-<<<<<<< HEAD
  * @brief Test MQTT_MatchTopic for invalid input parameters.
  */
 void test_MQTT_MatchTopic_InvalidInput( void )
@@ -2425,11 +2424,15 @@
                                                      strlen( pTopicFilter ),
                                                      &matchResult ) );
     TEST_ASSERT_EQUAL( false, matchResult );
-=======
- * @brief Tests that MQTT_GetSubAckPayload works as expected in parsing the
+}
+
+/* ========================================================================== */
+
+/**
+ * @brief Tests that MQTT_GetSubAckStatusCodes works as expected in parsing the
  * payload information of a SUBACK packet.
  */
-void test_MQTT_GetSubAckPayload( void )
+void test_MQTT_GetSubAckStatusCodes( void )
 {
     MQTTPacketInfo_t mqttPacketInfo;
     uint16_t payloadSize;
@@ -2485,7 +2488,6 @@
     mqttPacketInfo.type = MQTT_PACKET_TYPE_SUBACK;
     status = MQTT_GetSubAckStatusCodes( &mqttPacketInfo, &pPayloadStart, &payloadSize );
     TEST_ASSERT_EQUAL_INT( MQTTBadParameter, status );
->>>>>>> f6024952
 }
 
 /* ========================================================================== */
