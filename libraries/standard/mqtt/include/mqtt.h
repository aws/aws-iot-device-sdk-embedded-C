/*
 * Copyright (C) 2020 Amazon.com, Inc. or its affiliates.  All Rights Reserved.
 *
 * Permission is hereby granted, free of charge, to any person obtaining a copy of
 * this software and associated documentation files (the "Software"), to deal in
 * the Software without restriction, including without limitation the rights to
 * use, copy, modify, merge, publish, distribute, sublicense, and/or sell copies of
 * the Software, and to permit persons to whom the Software is furnished to do so,
 * subject to the following conditions:
 *
 * The above copyright notice and this permission notice shall be included in all
 * copies or substantial portions of the Software.
 *
 * THE SOFTWARE IS PROVIDED "AS IS", WITHOUT WARRANTY OF ANY KIND, EXPRESS OR
 * IMPLIED, INCLUDING BUT NOT LIMITED TO THE WARRANTIES OF MERCHANTABILITY, FITNESS
 * FOR A PARTICULAR PURPOSE AND NONINFRINGEMENT. IN NO EVENT SHALL THE AUTHORS OR
 * COPYRIGHT HOLDERS BE LIABLE FOR ANY CLAIM, DAMAGES OR OTHER LIABILITY, WHETHER
 * IN AN ACTION OF CONTRACT, TORT OR OTHERWISE, ARISING FROM, OUT OF OR IN
 * CONNECTION WITH THE SOFTWARE OR THE USE OR OTHER DEALINGS IN THE SOFTWARE.
 */

#ifndef MQTT_H
#define MQTT_H

/* Include config file before other headers. */
#include "mqtt_config.h"
#include "mqtt_lightweight.h"

#include "transport_interface.h"

/**
 * @brief Invalid packet identifier.
 *
 * Zero is an invalid packet identifier as per MQTT v3.1.1 spec.
 */
#define MQTT_PACKET_ID_INVALID    ( ( uint16_t ) 0U )

struct MQTTPubAckInfo;
typedef struct MQTTPubAckInfo         MQTTPubAckInfo_t;

struct MQTTContext;
typedef struct MQTTContext            MQTTContext_t;

struct MQTTDeserializedInfo;
typedef struct MQTTDeserializedInfo   MQTTDeserializedInfo_t;

/**
 * @brief Application provided callback to retrieve the current time in
 * milliseconds.
 *
 * @return The current time in milliseconds.
 */
typedef uint32_t (* MQTTGetCurrentTimeFunc_t )( void );

/**
 * @brief Application callback for receiving incoming publishes and incoming
 * acks.
 *
 * @note This callback will be called only if packets are deserialized with a
 * result of #MQTTSuccess or #MQTTServerRefused. The latter can be obtained
 * when deserializing a SUBACK, indicating a broker's rejection of a subscribe.
 *
 * @param[in] pContext Initialized MQTT context.
 * @param[in] pPacketInfo Information on the type of incoming MQTT packet.
 * @param[in] pDeserializedInfo Deserialized information from incoming packet.
 */
typedef void (* MQTTEventCallback_t )( MQTTContext_t * pContext,
                                       MQTTPacketInfo_t * pPacketInfo,
                                       MQTTDeserializedInfo_t * pDeserializedInfo );

/**
 * @brief Values indicating if an MQTT connection exists.
 */
typedef enum MQTTConnectionStatus
{
    MQTTNotConnected, /**< @brief MQTT Connection is inactive. */
    MQTTConnected     /**< @brief MQTT Connection is active. */
} MQTTConnectionStatus_t;

/**
 * @brief The state of QoS 1 or QoS 2 MQTT publishes, used in the state engine.
 */
typedef enum MQTTPublishState
{
    MQTTStateNull = 0,  /**< @brief An empty state with no corresponding PUBLISH. */
    MQTTPublishSend,    /**< @brief The library will send an outgoing PUBLISH packet. */
    MQTTPubAckSend,     /**< @brief The library will send a PUBACK for a received PUBLISH. */
    MQTTPubRecSend,     /**< @brief The library will send a PUBREC for a received PUBLISH. */
    MQTTPubRelSend,     /**< @brief The library will send a PUBREL for a received PUBREC. */
    MQTTPubCompSend,    /**< @brief The library will send a PUBCOMP for a received PUBREL. */
    MQTTPubAckPending,  /**< @brief The library is awaiting a PUBACK for an outgoing PUBLISH. */
    MQTTPubRecPending,  /**< @brief The library is awaiting a PUBREC for an outgoing PUBLISH. */
    MQTTPubRelPending,  /**< @brief The library is awaiting a PUBREL for an incoming PUBLISH. */
    MQTTPubCompPending, /**< @brief The library is awaiting a PUBCOMP for an outgoing PUBLISH. */
    MQTTPublishDone     /**< @brief The PUBLISH has been completed. */
} MQTTPublishState_t;

/**
 * @brief Packet types used in acknowledging QoS 1 or QoS 2 publishes.
 */
typedef enum MQTTPubAckType
{
    MQTTPuback, /**< @brief PUBACKs are sent in response to a QoS 1 PUBLISH. */
    MQTTPubrec, /**< @brief PUBRECs are sent in response to a QoS 2 PUBLISH. */
    MQTTPubrel, /**< @brief PUBRELs are sent in response to a PUBREC. */
    MQTTPubcomp /**< @brief PUBCOMPs are sent in response to a PUBREL. */
} MQTTPubAckType_t;

/**
 * @brief An element of the state engine records for QoS 1/2 publishes.
 */
struct MQTTPubAckInfo
{
    uint16_t packetId;               /**< @brief The packet ID of the original PUBLISH. */
    MQTTQoS_t qos;                   /**< @brief The QoS of the original PUBLISH. */
    MQTTPublishState_t publishState; /**< @brief The current state of the publish process. */
};

/**
 * @brief The status codes in the SUBACK response to a subscription request.
 */
typedef enum MQTTSubAckStatus
{
    MQTTSubAckSuccessQos0 = 0x00, /**< @brief Success with a maximum delivery at QoS 0 . */
    MQTTSubAckSuccessQos1 = 0x01, /**< @brief Success with a maximum delivery at QoS 1. */
    MQTTSubAckSuccessQos2 = 0x02, /**< @brief Success with a maximum delivery at QoS 2. */
    MQTTSubAckFailure = 0x80      /**< @brief Failure. */
} MQTTSubAckStatus_t;

/**
 * @brief A struct representing an MQTT connection.
 */
struct MQTTContext
{
    /**
     * @brief State engine records for outgoing publishes.
     */
    MQTTPubAckInfo_t outgoingPublishRecords[ MQTT_STATE_ARRAY_MAX_COUNT ];

    /**
     * @brief State engine records for incoming publishes.
     */
    MQTTPubAckInfo_t incomingPublishRecords[ MQTT_STATE_ARRAY_MAX_COUNT ];

    /**
     * @brief The transport interface used by the MQTT connection.
     */
    TransportInterface_t transportInterface;

    /**
     * @brief The buffer used in sending and receiving packets from the network.
     */
    MQTTFixedBuffer_t networkBuffer;

    /**
     * @brief The next available ID for outgoing MQTT packets.
     */
    uint16_t nextPacketId;

    /**
     * @brief Whether the context currently has a connection to the broker.
     */
    MQTTConnectionStatus_t connectStatus;

    /**
     * @brief Function used to get millisecond timestamps.
     */
    MQTTGetCurrentTimeFunc_t getTime;

    /**
     * @brief Callback function used to give deserialized MQTT packets to the application.
     */
    MQTTEventCallback_t appCallback;

    /**
     * @brief Timestamp of the last packet sent by the library.
     */
    uint32_t lastPacketTime;

    /**
     * @brief Whether the library sent a packet during a call of #MQTT_ProcessLoop or
     * #MQTT_ReceiveLoop.
     */
    bool controlPacketSent;

    /* Keep alive members. */
    uint16_t keepAliveIntervalSec; /**< @brief Keep Alive interval. */
    uint32_t pingReqSendTimeMs;    /**< @brief Timestamp of the last sent PINGREQ. */
    uint32_t pingRespTimeoutMs;    /**< @brief Timeout for waiting for a PINGRESP. */
    bool waitingForPingResp;       /**< @brief If the library is currently awaiting a PINGRESP. */
};

/**
 * @brief Struct to hold deserialized packet information for an #MQTTEventCallback_t
 * callback.
 */
struct MQTTDeserializedInfo
{
    uint16_t packetIdentifier;          /**< @brief Packet ID of deserialized packet. */
    MQTTPublishInfo_t * pPublishInfo;   /**< @brief Pointer to deserialized publish info. */
    MQTTStatus_t deserializationResult; /**< @brief Return code of deserialization. */
};

/**
 * @brief Initialize an MQTT context.
 *
 * This function must be called on an MQTT context before any other function.
 *
 * @note The getTime callback function must be defined. If there is no time
 * implementation, it is the responsibility of the application to provide a
 * dummy function to always return 0, and provide 0 timeouts for functions. This
 * will ensure all time based functions will run for a single iteration.
 *
 * @brief param[in] pContext The context to initialize.
 * @brief param[in] pTransportInterface The transport interface to use with the context.
 * @brief param[in] getTimeFunction The time utility function to use with the context.
 * @brief param[in] userCallback The user callback to use with the context to notify about
 * incoming packet events.
 * @brief param[in] pNetworkBuffer Network buffer provided for the context.
 *
 * @return #MQTTBadParameter if invalid parameters are passed;
 * #MQTTSuccess otherwise.
 */
MQTTStatus_t MQTT_Init( MQTTContext_t * pContext,
                        const TransportInterface_t * pTransportInterface,
                        MQTTGetCurrentTimeFunc_t getTimeFunction,
                        MQTTEventCallback_t userCallback,
                        const MQTTFixedBuffer_t * pNetworkBuffer );

/**
 * @brief Establish an MQTT session.
 *
 * This function will send MQTT CONNECT packet and receive a CONNACK packet. The
 * send and receive from the network is done through the transport interface.
 *
 * The maximum time this function waits for a CONNACK is decided in one of the
 * following ways:
 * 1. If #timeoutMs is greater than 0:
 *    #getTime is used to ensure that the function does not wait more than #timeoutMs
 *    for CONNACK.
 * 2. If #timeoutMs is 0:
 *    The network receive for CONNACK is retried up to the number of times configured
 *    by #MQTT_MAX_CONNACK_RECEIVE_RETRY_COUNT.
 *
 * @param[in] pContext Initialized MQTT context.
 * @param[in] pConnectInfo MQTT CONNECT packet information.
 * @param[in] pWillInfo Last Will and Testament. Pass NULL if Last Will and
 * Testament is not used.
 * @param[in] timeoutMs Maximum time in milliseconds to wait for a CONNACK packet.
 * A zero timeout makes use of the retries for receiving CONNACK as configured with
 * #MQTT_MAX_CONNACK_RECEIVE_RETRY_COUNT.
 * @param[out] pSessionPresent Whether a previous session was present.
 * Only relevant if not establishing a clean session.
 *
 * @return #MQTTNoMemory if the #MQTTContext_t.networkBuffer is too small to
 * hold the MQTT packet;
 * #MQTTBadParameter if invalid parameters are passed;
 * #MQTTSendFailed if transport send failed;
 * #MQTTRecvFailed if transport receive failed for CONNACK;
 * #MQTTNoDataAvailable if no data available to receive in transport until
 * the #timeoutMs for CONNACK;
 * #MQTTSuccess otherwise.
 *
 * @note This API may spend more time than provided in the timeoutMS parameters in
 * certain conditions as listed below:
 *
 * 1. Timeouts are incorrectly configured - If the timeoutMS is less than the
 *    transport receive timeout and if a CONNACK packet is not received within
 *    the transport receive timeout, the API will spend the transport receive
 *    timeout (which is more time than the timeoutMs). It is the case of incorrect
 *    timeout configuration as the timeoutMs parameter passed to this API must be
 *    greater than the transport receive timeout. Please refer to the transport
 *    interface documentation for more details about timeout configurations.
 *
 * 2. Partial CONNACK packet is received right before the expiry of the timeout - It
 *    is possible that first two bytes of CONNACK packet (packet type and remaining
 *    length) are received right before the expiry of the timeoutMS. In that case,
 *    the API makes one more network receive call in an attempt to receive the remaining
 *    2 bytes. In the worst case, it can happen that the remaining 2 bytes are never
 *    received and this API will end up spending timeoutMs + transport receive timeout.
 */
MQTTStatus_t MQTT_Connect( MQTTContext_t * pContext,
                           const MQTTConnectInfo_t * pConnectInfo,
                           const MQTTPublishInfo_t * pWillInfo,
                           uint32_t timeoutMs,
                           bool * pSessionPresent );

/**
 * @brief Sends MQTT SUBSCRIBE for the given list of topic filters to
 * the broker.
 *
 * @param[in] pContext Initialized MQTT context.
 * @param[in] pSubscriptionList List of MQTT subscription info.
 * @param[in] subscriptionCount The number of elements in pSubscriptionList.
 * @param[in] packetId packet ID generated by #MQTT_GetPacketId.
 *
 * @return #MQTTNoMemory if the #MQTTContext_t.networkBuffer is too small to
 * hold the MQTT packet;
 * #MQTTBadParameter if invalid parameters are passed;
 * #MQTTSendFailed if transport write failed;
 * #MQTTSuccess otherwise.
 */
MQTTStatus_t MQTT_Subscribe( MQTTContext_t * pContext,
                             const MQTTSubscribeInfo_t * pSubscriptionList,
                             size_t subscriptionCount,
                             uint16_t packetId );

/**
 * @brief Publishes a message to the given topic name.
 *
 * @brief param[in] pContext Initialized MQTT context.
 * @brief param[in] pPublishInfo MQTT PUBLISH packet parameters.
 * @brief param[in] packetId packet ID generated by #MQTT_GetPacketId.
 *
 * @return #MQTTNoMemory if pBuffer is too small to hold the MQTT packet;
 * #MQTTBadParameter if invalid parameters are passed;
 * #MQTTSendFailed if transport write failed;
 * #MQTTSuccess otherwise.
 */
MQTTStatus_t MQTT_Publish( MQTTContext_t * pContext,
                           const MQTTPublishInfo_t * pPublishInfo,
                           uint16_t packetId );

/**
 * @brief Sends an MQTT PINGREQ to broker.
 *
 * @param[in] pContext Initialized and connected MQTT context.
 *
 * @return #MQTTNoMemory if pBuffer is too small to hold the MQTT packet;
 * #MQTTBadParameter if invalid parameters are passed;
 * #MQTTSendFailed if transport write failed;
 * #MQTTSuccess otherwise.
 */
MQTTStatus_t MQTT_Ping( MQTTContext_t * pContext );

/**
 * @brief Sends MQTT UNSUBSCRIBE for the given list of topic filters to
 * the broker.
 *
 * @param[in] pContext Initialized MQTT context.
 * @param[in] pSubscriptionList List of MQTT subscription info.
 * @param[in] subscriptionCount The number of elements in pSubscriptionList.
 * @param[in] packetId packet ID generated by #MQTT_GetPacketId.
 *
 * @return #MQTTNoMemory if the #MQTTContext_t.networkBuffer is too small to
 * hold the MQTT packet;
 * #MQTTBadParameter if invalid parameters are passed;
 * #MQTTSendFailed if transport write failed;
 * #MQTTSuccess otherwise.
 */
MQTTStatus_t MQTT_Unsubscribe( MQTTContext_t * pContext,
                               const MQTTSubscribeInfo_t * pSubscriptionList,
                               size_t subscriptionCount,
                               uint16_t packetId );

/**
 * @brief Disconnect an MQTT session.
 *
 * @param[in] pContext Initialized and connected MQTT context.
 *
 * @return #MQTTNoMemory if the #MQTTContext_t.networkBuffer is too small to
 * hold the MQTT packet;
 * #MQTTBadParameter if invalid parameters are passed;
 * #MQTTSendFailed if transport send failed;
 * #MQTTSuccess otherwise.
 */
MQTTStatus_t MQTT_Disconnect( MQTTContext_t * pContext );

/**
 * @brief Loop to receive packets from the transport interface. Handles keep
 * alive.
 *
 * @param[in] pContext Initialized and connected MQTT context.
 * @param[in] timeoutMs Minimum time in milliseconds that the receive loop will
 * run, unless an error occurs.
 *
 * @return #MQTTBadParameter if context is NULL;
 * #MQTTRecvFailed if a network error occurs during reception;
 * #MQTTSendFailed if a network error occurs while sending an ACK or PINGREQ;
 * #MQTTBadResponse if an invalid packet is received;
 * #MQTTKeepAliveTimeout if the server has not sent a PINGRESP before
 * pContext->pingRespTimeoutMs milliseconds;
 * #MQTTIllegalState if an incoming QoS 1/2 publish or ack causes an
 * invalid transition for the internal state machine;
 * #MQTTSuccess on success.
 */
MQTTStatus_t MQTT_ProcessLoop( MQTTContext_t * pContext,
                               uint32_t timeoutMs );

/**
 * @brief Loop to receive packets from the transport interface. Does not handle
 * keep alive.
 *
 * @note Passing a timeout value of 0 will run the loop for a single iteration.
 *
 * @param[in] pContext Initialized and connected MQTT context.
 * @param[in] timeoutMs Minimum time in milliseconds that the receive loop will
 * run, unless an error occurs.
 *
 * @return #MQTTBadParameter if context is NULL;
 * #MQTTRecvFailed if a network error occurs during reception;
 * #MQTTSendFailed if a network error occurs while sending an ACK or PINGREQ;
 * #MQTTBadResponse if an invalid packet is received;
 * #MQTTIllegalState if an incoming QoS 1/2 publish or ack causes an
 * invalid transition for the internal state machine;
 * #MQTTSuccess on success.
 */
MQTTStatus_t MQTT_ReceiveLoop( MQTTContext_t * pContext,
                               uint32_t timeoutMs );

/**
 * @brief Get a packet ID that is valid according to the MQTT 3.1.1 spec.
 *
 * @param[in] pContext Initialized MQTT context.
 *
 * @return A non-zero number.
 */
uint16_t MQTT_GetPacketId( MQTTContext_t * pContext );

/**
<<<<<<< HEAD
=======
 * @brief A utility function that determines whether the passed topic filter and
 * topic name match according to the MQTT 3.1.1 protocol specification.
 *
 * @param[in] pTopicName The topic name to check.
 * @param[in] topicNameLength Length of the topic name.
 * @param[in] pTopicFilter The topic filter to check.
 * @param[in] topicFilterLength Length of topic filter.
 * @param[out] pIsMatch This is filled with the whether there
 * exists a match or not.
 *
 * @return Returns one of the following:
 * - #MQTTBadParameter, if any of the input parameters is invalid.
 * - #MQTTSuccess, if the matching operation was performed.
 */
MQTTStatus_t MQTT_MatchTopic( const char * pTopicName,
                              const uint16_t topicNameLength,
                              const char * pTopicFilter,
                              const uint16_t topicFilterLength,
                              bool * pIsMatch );

/**
>>>>>>> 6384b5ea
 * @brief Parses the payload of an MQTT SUBACK packet that contains status codes
 * corresponding to topic filter subscription requests from the original
 * subscribe packet.
 *
 * Each return code in the SUBACK packet corresponds to a topic filter in the
 * SUBSCRIBE Packet being acknowledged.
 * The status codes can be one of the following:
 *  - 0x00 - Success - Maximum QoS 0
 *  - 0x01 - Success - Maximum QoS 1
 *  - 0x02 - Success - Maximum QoS 2
 *  - 0x80 - Failure
 * Refer to @ref MQTTSubAckStatus for the status codes.
 *
 * @param[in] pSubackPacket The SUBACK packet whose payload is to be parsed.
 * @param[out] pPayloadStart This is populated with the starting address
 * of the payload (or return codes for topic filters) in the SUBACK packet.
 * @param[out] pPayloadSize This is populated with the size of the payload
 * in the SUBACK packet. It represents the number of topic filters whose
 * SUBACK status is present in the packet.
 *
 * @return Returns one of the following:
 * - #MQTTBadParameter if the input SUBACK packet is invalid.
 * - #MQTTSuccess if parsing the payload was successful.
 */
MQTTStatus_t MQTT_GetSubAckStatusCodes( const MQTTPacketInfo_t * pSubackPacket,
                                        uint8_t ** pPayloadStart,
                                        uint16_t * pPayloadSize );

/**
 * @brief Error code to string conversion for MQTT statuses.
 *
 * @param[in] status The status to convert to a string.
 *
 * @return The string representation of the status.
 */
const char * MQTT_Status_strerror( MQTTStatus_t status );

#endif /* ifndef MQTT_H */<|MERGE_RESOLUTION|>--- conflicted
+++ resolved
@@ -418,8 +418,6 @@
 uint16_t MQTT_GetPacketId( MQTTContext_t * pContext );
 
 /**
-<<<<<<< HEAD
-=======
  * @brief A utility function that determines whether the passed topic filter and
  * topic name match according to the MQTT 3.1.1 protocol specification.
  *
@@ -441,7 +439,6 @@
                               bool * pIsMatch );
 
 /**
->>>>>>> 6384b5ea
  * @brief Parses the payload of an MQTT SUBACK packet that contains status codes
  * corresponding to topic filter subscription requests from the original
  * subscribe packet.
