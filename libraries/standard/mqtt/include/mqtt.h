--- conflicted
+++ resolved
@@ -220,10 +220,6 @@
  * notify about incoming packet events.
  * @brief param[in] pNetworkBuffer Network buffer provided for the context.
  *
-<<<<<<< HEAD
- * @return #MQTTBadParameter if invalid parameters are passed; #MQTTSuccess
- * otherwise.
-=======
  * @return #MQTTBadParameter if invalid parameters are passed;
  * #MQTTSuccess otherwise.
  *
@@ -268,7 +264,6 @@
  *      // copied into the context, so the original structs do not need to stay in scope.
  * }
  * @endcode
->>>>>>> 792032cf
  */
 MQTTStatus_t MQTT_Init( MQTTContext_t * pContext,
                         const TransportInterface_t * pTransportInterface,
