--- conflicted
+++ resolved
@@ -318,49 +318,29 @@
                                            uint16_t packetId );
 
 /**
-<<<<<<< HEAD
- * @brief Handle special corner cases for wildcards at the end of topic
- * filters, as documented by the MQTT protocol spec.
- *
- * It concludes a match between the topic name and topic filter for the
- * following special cases:
-=======
- * topic filter, this function handles the following 2 cases:
->>>>>>> a9aa9881
+ * @brief Performs matching for special cases of topic filter ending with
+ * wildcard character.
+ *
+ * When the topic name has been consumed but there are remaining characters to
+ * to match in topic filter, this function handles the following 2 cases:
  * - When the topic filter ends with "/+" or "/#" characters, but the topic
  * name only ends with '/'.
  * - When the topic filter ends with "/#" characters, but the topic name
  * ends at the parent level.
  *
-<<<<<<< HEAD
+ * @note This function ASSUMES that the topic name been consumed in linear
+ * matching with the topic filer, but the topic filter has remaining characters
+ * to be matched.
+ *
  * @param[in] pTopicFilter The topic filter containing the wildcard.
  * @param[in] topicFilterLength Length of the topic filter being examined.
  * @param[in] filterIndex Index of the topic filter being examined.
- * @param[in] topicNameLength Length of the topic name being examined.
- * @param[in] nameIndex Index of the topic name being examined.
- *
- * @return Returns whether the topic filter and the topic name match.
- */
-static bool matchWildcardsSpecialCases( const char * pTopicFilter,
-                                        uint16_t topicFilterLength,
-                                        uint16_t filterIndex,
-                                        uint16_t topicNameLength,
-                                        uint16_t nameIndex );
-=======
- * @note This function ASSUMES that the topic name been consumed in linear
- * matching with the topic filer, but the topic filter has remaining characters
- * to be matched.
- *
- * @param[in] pTopicFilter The topic filter containing the wildcard.
- * @param[in] topicFilterLength Length of the topic filter being examined.
- * @param[in] filterIndex Index of the topic filter being examined.
  *
  * @return Returns whether the topic filter and the topic name match.
  */
 static bool matchEndWildcardsSpecialCases( const char * pTopicFilter,
                                            uint16_t topicFilterLength,
                                            uint16_t filterIndex );
->>>>>>> a9aa9881
 
 /**
  * @brief Attempt to match topic name with a topic filter starting with a wildcard.
@@ -370,26 +350,6 @@
  * If the topic filter starts with a '#' (multi-level) wildcard, the function
  * concludes that both the topic name and topic filter match.
  *
-<<<<<<< HEAD
- * @param[in] pTopicFilter The topic filter containing the wildcard.
- * @param[in] topicFilterLength Length of the topic filter.
- * @param[in] filterIndex Index of the wildcard in the topic filter.
- * @param[in] pTopicName The topic name to check.
- * @param[in] topicNameLength Length of the topic name.
- * @param[in,out] pNameIndex Index of character in topic name. This variable is
- * advanced for `+` wildcards.
- * @param[out] pMatch Whether the topic filter and topic name match.
- *
- * @return `true` if the caller of this function should exit; `false` if the caller
- * should continue parsing the topics.
- */
-static bool matchWildcards( const char * pTopicFilter,
-                            uint16_t topicFilterLength,
-                            uint16_t filterIndex,
-                            const char * pTopicName,
-                            uint16_t topicNameLength,
-                            uint16_t * pNameIndex,
-=======
  * @param[in] pTopicName The topic name to match.
  * @param[in] topicNameLength Length of the topic name.
  * @param[in] pTopicFilter The topic filter to match.
@@ -408,7 +368,6 @@
                             uint16_t topicFilterLength,
                             uint16_t * pNameIndex,
                             uint16_t filterIndex,
->>>>>>> a9aa9881
                             bool * pMatch );
 
 /**
@@ -428,52 +387,13 @@
 
 /*-----------------------------------------------------------*/
 
-<<<<<<< HEAD
-static bool matchWildcardsSpecialCases( const char * pTopicFilter,
-                                        uint16_t topicFilterLength,
-                                        uint16_t filterIndex,
-                                        uint16_t topicNameLength,
-                                        uint16_t nameIndex )
-=======
 static bool matchEndWildcardsSpecialCases( const char * pTopicFilter,
                                            uint16_t topicFilterLength,
                                            uint16_t filterIndex )
->>>>>>> a9aa9881
 {
     bool matchFound = false;
 
     assert( pTopicFilter != NULL );
-<<<<<<< HEAD
-
-    /* Determine if the last character is reached for the topic name, and the
-     * third to last character is reached for the topic filter. */
-    if( ( nameIndex == ( topicNameLength - 1U ) ) &&
-        ( filterIndex == ( topicFilterLength - 3U ) ) )
-    {
-        /* Determine if the topic filter contains "/#" as the last 2 characters.
-         * The '#' wildcard represents the parent and any number of child levels
-         * in the topic name. For example, the filter "sport/#" matches "sport"
-         * as well as "sport/tennis" topics. */
-        matchFound = ( ( pTopicFilter[ filterIndex + 1U ] == '/' ) &&
-                       ( pTopicFilter[ filterIndex + 2U ] == '#' ) ) ? true : false;
-    }
-    else
-    {
-        /* Determine if the last character is reached for the topic name and,
-         * the second to last character for the topic filter. */
-        if( ( nameIndex == ( topicNameLength - 1U ) ) &&
-            ( filterIndex == ( topicFilterLength - 2U ) ) )
-        {
-            /* Determine if the topic filter contains "/+" or "/#" as the last 2 characters.
-             * This covers the special case of topic matching when the topic name
-             * ends with '/' but the topic filter ends with "/+" or "/#".
-             * Thus, for example, topic filter "sport/+" matches the "sport/" but not "sport",
-             * and topic filter "sport/#" matches both "sport/" and "sport". */
-            matchFound = ( ( pTopicFilter[ filterIndex ] == '/' ) &&
-                           ( ( pTopicFilter[ filterIndex + 1U ] == '+' ) ||
-                             ( pTopicFilter[ filterIndex + 1U ] == '#' ) ) ) ? true : false;
-        }
-=======
     assert( topicFilterLength != 0 );
 
     /* Check if the topic filter has 2 remaining characters and it ends in
@@ -500,7 +420,6 @@
         /* Check that the last character is a wildcard. */
         matchFound = ( ( pTopicFilter[ filterIndex + 1U ] == '+' ) ||
                        ( pTopicFilter[ filterIndex + 1U ] == '#' ) ) ? true : false;
->>>>>>> a9aa9881
     }
 
     return matchFound;
@@ -508,63 +427,6 @@
 
 /*-----------------------------------------------------------*/
 
-<<<<<<< HEAD
-static bool matchWildcards( const char * pTopicFilter,
-                            uint16_t topicFilterLength,
-                            uint16_t filterIndex,
-                            const char * pTopicName,
-                            uint16_t topicNameLength,
-                            uint16_t * pNameIndex,
-                            bool * pMatch )
-{
-    bool shouldStopMatching = false;
-    bool locationIsValidForWildcard = ( ( filterIndex == 0u ) ||
-                                        ( pTopicFilter[ filterIndex - 1U ] == '/' ) ) ? true : false;
-
-    assert( pTopicFilter != NULL );
-    assert( pTopicName != NULL );
-    assert( pNameIndex != NULL );
-    assert( pMatch != NULL );
-
-    /* Check for '+' wildcard character and verify that it is either at the starting position
-     * or is preceded by a '/'. */
-    if( ( pTopicFilter[ filterIndex ] == '+' ) && ( locationIsValidForWildcard == true ) )
-    {
-        /* Move topic name index to the end of the current level.
-         * This is identified by '/'. */
-        while( ( *pNameIndex < topicNameLength ) && ( pTopicName[ *pNameIndex ] != '/' ) )
-        {
-            ( *pNameIndex )++;
-        }
-
-        /* Decrement the topic name index for 2 different cases:
-         * - If the break condition is ( *pNameIndex < topicNameLength ), then
-         * we have reached the end of the topic name.
-         * - If the break condition is ( pTopicName[ *pNameIndex ] != '/' ),
-         * we move back the index on the '/' character to be at the last
-         * position in the current topic level. */
-        ( *pNameIndex )--;
-    }
-
-    /* Check for '#' wildcard character and that the topic filter has the valid
-    * format for the '#' character.
-    * Note: '#' should be the last character in a topic filter. If the
-    * topic filter has multiple level, "/#" should be the last 2 characters. */
-    else if( ( pTopicFilter[ filterIndex ] == '#' ) &&
-             /* '#' should be the last character in the filter. */
-             ( filterIndex == ( topicFilterLength - 1U ) ) &&
-             ( locationIsValidForWildcard == true ) )
-    {
-        /* Subsequent characters don't need to be checked for the
-         * multi-level wildcard. */
-        *pMatch = true;
-        shouldStopMatching = true;
-    }
-    else
-    {
-        /* Any character mismatch other than '+' or '#' means the topic
-         * name does not match the topic filter. */
-=======
 static bool matchWildcards( const char * pTopicName,
                             uint16_t topicNameLength,
                             const char * pTopicFilter,
@@ -631,7 +493,6 @@
     {
         /* If the location is not valid for a wildcard, the topic name does not
          * match the topic filter. */
->>>>>>> a9aa9881
         *pMatch = false;
         shouldStopMatching = true;
     }
@@ -660,15 +521,6 @@
          * character in the topic filter string. */
         if( pTopicName[ nameIndex ] == pTopicFilter[ filterIndex ] )
         {
-<<<<<<< HEAD
-            /* Handle special corner cases regarding wildcards at the end of
-             * topic filters, as documented by the MQTT protocol spec. */
-            matchFound = matchWildcardsSpecialCases( pTopicFilter,
-                                                     topicFilterLength,
-                                                     filterIndex,
-                                                     topicNameLength,
-                                                     nameIndex );
-=======
             /* If the topic name has been consumed but the topic filter has not
              * been consumed, match for special cases when the topic filter ends
              * with wildcard character. */
@@ -678,26 +530,16 @@
                                                             topicFilterLength,
                                                             filterIndex );
             }
->>>>>>> a9aa9881
         }
         else
         {
             /* Check for matching wildcards. */
-<<<<<<< HEAD
-            shouldStopMatching = matchWildcards( pTopicFilter,
-                                                 topicFilterLength,
-                                                 filterIndex,
-                                                 pTopicName,
-                                                 topicNameLength,
-                                                 &nameIndex,
-=======
             shouldStopMatching = matchWildcards( pTopicName,
                                                  topicNameLength,
                                                  pTopicFilter,
                                                  topicFilterLength,
                                                  &nameIndex,
                                                  filterIndex,
->>>>>>> a9aa9881
                                                  &matchFound );
         }
 
@@ -2437,11 +2279,7 @@
                                               ( pTopicFilter[ 0 ] == '#' ) ) ? true : false;
 
             /* Note: According to the MQTT 3.1.1 specification, incoming PUBLISH topic names
-<<<<<<< HEAD
-             * starting the "$" character cannot be matched against topic filter starting with
-=======
              * starting with "$" character cannot be matched against topic filter starting with
->>>>>>> a9aa9881
              * a wildcard, i.e. for example, "$SYS/sport" cannot be matched with "#" or
              * "+/sport" topic filters. */
             if( !( ( pTopicName[ 0 ] == '$' ) && ( topicFilterStartsWithWildcard == true ) ) )
