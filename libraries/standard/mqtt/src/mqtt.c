/*
 * Copyright (C) 2020 Amazon.com, Inc. or its affiliates.  All Rights Reserved.
 *
 * Permission is hereby granted, free of charge, to any person obtaining a copy of
 * this software and associated documentation files (the "Software"), to deal in
 * the Software without restriction, including without limitation the rights to
 * use, copy, modify, merge, publish, distribute, sublicense, and/or sell copies of
 * the Software, and to permit persons to whom the Software is furnished to do so,
 * subject to the following conditions:
 *
 * The above copyright notice and this permission notice shall be included in all
 * copies or substantial portions of the Software.
 *
 * THE SOFTWARE IS PROVIDED "AS IS", WITHOUT WARRANTY OF ANY KIND, EXPRESS OR
 * IMPLIED, INCLUDING BUT NOT LIMITED TO THE WARRANTIES OF MERCHANTABILITY, FITNESS
 * FOR A PARTICULAR PURPOSE AND NONINFRINGEMENT. IN NO EVENT SHALL THE AUTHORS OR
 * COPYRIGHT HOLDERS BE LIABLE FOR ANY CLAIM, DAMAGES OR OTHER LIABILITY, WHETHER
 * IN AN ACTION OF CONTRACT, TORT OR OTHERWISE, ARISING FROM, OUT OF OR IN
 * CONNECTION WITH THE SOFTWARE OR THE USE OR OTHER DEALINGS IN THE SOFTWARE.
 */

#include <string.h>
#include <assert.h>

#include "mqtt.h"
#include "mqtt_state.h"
#include "private/mqtt_internal.h"


/**
 * @brief The number of retries for receiving CONNACK.
 *
 * The MQTT_MAX_CONNACK_RECEIVE_RETRY_COUNT will be used only when the
 * timeoutMs parameter of #MQTT_Connect() is passed as 0 . The transport
 * receive for CONNACK will be retried MQTT_MAX_CONNACK_RECEIVE_RETRY_COUNT
 * times before timing out. A value of 0 for this config will cause the
 * transport receive for CONNACK  to be invoked only once.
 */
#ifndef MQTT_MAX_CONNACK_RECEIVE_RETRY_COUNT
    /* Default value for the CONNACK receive retries. */
    #define MQTT_MAX_CONNACK_RECEIVE_RETRY_COUNT    ( 5U )
#endif

/*-----------------------------------------------------------*/

/**
 * @brief Sends provided buffer to network using transport send.
 *
 * @brief param[in] pContext Initialized MQTT context.
 * @brief param[in] pBufferToSend Buffer to be sent to network.
 * @brief param[in] bytesToSend Number of bytes to be sent.
 *
 * @return Total number of bytes sent, or negative number on network error.
 */
static int32_t sendPacket( MQTTContext_t * pContext,
                           const uint8_t * pBufferToSend,
                           size_t bytesToSend );

/**
 * @brief Calculate the interval between two millisecond timestamps, including
 * when the later value has overflowed.
 *
 * @note In C, the operands are promoted to signed integers in subtraction.
 * Using this function avoids the need to cast the result of subtractions back
 * to uint32_t.
 *
 * @param[in] later The later time stamp, in milliseconds.
 * @param[in] start The earlier time stamp, in milliseconds.
 *
 * @return later - start.
 */
static uint32_t calculateElapsedTime( uint32_t later,
                                      uint32_t start );

/**
 * @brief Convert a byte indicating a publish ack type to an #MQTTPubAckType_t.
 *
 * @param[in] packetType First byte of fixed header.
 *
 * @return Type of ack.
 */
static MQTTPubAckType_t getAckFromPacketType( uint8_t packetType );

/**
 * @brief Receive bytes into the network buffer, with a timeout.
 *
 * @param[in] pContext Initialized MQTT Context.
 * @param[in] bytesToRecv Number of bytes to receive.
 * @param[in] timeoutMs Time remaining to receive the packet.
 *
 * @return Number of bytes received, or negative number on network error.
 */
static int32_t recvExact( const MQTTContext_t * pContext,
                          size_t bytesToRecv,
                          uint32_t timeoutMs );

/**
 * @brief Discard a packet from the transport interface.
 *
 * @param[in] PContext MQTT Connection context.
 * @param[in] remainingLength Remaining length of the packet to dump.
 * @param[in] timeoutMs Time remaining to discard the packet.
 *
 * @return #MQTTRecvFailed or #MQTTNoDataAvailable.
 */
static MQTTStatus_t discardPacket( const MQTTContext_t * pContext,
                                   size_t remainingLength,
                                   uint32_t timeoutMs );

/**
 * @brief Receive a packet from the transport interface.
 *
 * @param[in] pContext MQTT Connection context.
 * @param[in] incomingPacket packet struct with remaining length.
 * @param[in] remainingTimeMs Time remaining to receive the packet.
 *
 * @return #MQTTSuccess or #MQTTRecvFailed.
 */
static MQTTStatus_t receivePacket( const MQTTContext_t * pContext,
                                   MQTTPacketInfo_t incomingPacket,
                                   uint32_t remainingTimeMs );

/**
 * @brief Get the correct ack type to send.
 *
 * @param[in] state Current state of publish.
 *
 * @return Packet Type byte of PUBACK, PUBREC, PUBREL, or PUBCOMP if one of
 * those should be sent, else 0.
 */
static uint8_t getAckTypeToSend( MQTTPublishState_t state );

/**
 * @brief Send acks for received QoS 1/2 publishes.
 *
 * @param[in] pContext MQTT Connection context.
 * @param[in] packetId packet ID of original PUBLISH.
 * @param[in] publishState Current publish state in record.
 *
 * @return #MQTTSuccess, #MQTTIllegalState or #MQTTSendFailed.
 */
static MQTTStatus_t sendPublishAcks( MQTTContext_t * pContext,
                                     uint16_t packetId,
                                     MQTTPublishState_t publishState );

/**
 * @brief Send a keep alive PINGREQ if the keep alive interval has elapsed.
 *
 * @param[in] pContext Initialized MQTT Context.
 *
 * @return #MQTTKeepAliveTimeout if a PINGRESP is not received in time,
 * #MQTTSendFailed if the PINGREQ cannot be sent, or #MQTTSuccess.
 */
static MQTTStatus_t handleKeepAlive( MQTTContext_t * pContext );

/**
 * @brief Handle received MQTT PUBLISH packet.
 *
 * @param[in] pContext MQTT Connection context.
 * @param[in] pIncomingPacket Incoming packet.
 *
 * @return MQTTSuccess, MQTTIllegalState or deserialization error.
 */
static MQTTStatus_t handleIncomingPublish( MQTTContext_t * pContext,
                                           MQTTPacketInfo_t * pIncomingPacket );

/**
 * @brief Handle received MQTT publish acks.
 *
 * @param[in] pContext MQTT Connection context.
 * @param[in] pIncomingPacket Incoming packet.
 *
 * @return MQTTSuccess, MQTTIllegalState, or deserialization error.
 */
static MQTTStatus_t handlePublishAcks( MQTTContext_t * pContext,
                                       MQTTPacketInfo_t * pIncomingPacket );

/**
 * @brief Handle received MQTT ack.
 *
 * @param[in] pContext MQTT Connection context.
 * @param[in] pIncomingPacket Incoming packet.
 * @param[in] manageKeepAlive Flag indicating if PINGRESPs should not be given
 * to the application
 *
 * @return MQTTSuccess, MQTTIllegalState, or deserialization error.
 */
static MQTTStatus_t handleIncomingAck( MQTTContext_t * pContext,
                                       MQTTPacketInfo_t * pIncomingPacket,
                                       bool manageKeepAlive );

/**
 * @brief Run a single iteration of the receive loop.
 *
 * @param[in] pContext MQTT Connection context.
 * @param[in] remainingTimeMs Remaining time for the loop in milliseconds.
 * @param[in] manageKeepAlive Flag indicating if keep alive should be handled.
 *
 * @return #MQTTRecvFailed if a network error occurs during reception;
 * #MQTTSendFailed if a network error occurs while sending an ACK or PINGREQ;
 * #MQTTBadResponse if an invalid packet is received;
 * #MQTTKeepAliveTimeout if the server has not sent a PINGRESP before
 * pContext->pingRespTimeoutMs milliseconds;
 * #MQTTIllegalState if an incoming QoS 1/2 publish or ack causes an
 * invalid transition for the internal state machine;
 * #MQTTSuccess on success.
 */
static MQTTStatus_t receiveSingleIteration( MQTTContext_t * pContext,
                                            uint32_t remainingTimeMs,
                                            bool manageKeepAlive );

/**
 * @brief Validates parameters of #MQTT_Subscribe or #MQTT_Unsubscribe.
 *
 * @param[in] pContext Initialized MQTT context.
 * @param[in] pSubscriptionList List of MQTT subscription info.
 * @param[in] subscriptionCount The number of elements in pSubscriptionList.
 * @param[in] packetId Packet identifier.
 *
 * @return #MQTTBadParameter if invalid parameters are passed;
 * #MQTTSuccess otherwise.
 */
static MQTTStatus_t validateSubscribeUnsubscribeParams( const MQTTContext_t * pContext,
                                                        const MQTTSubscribeInfo_t * pSubscriptionList,
                                                        size_t subscriptionCount,
                                                        uint16_t packetId );

/**
 * @brief Send serialized publish packet using transport send.
 *
 * @brief param[in] pContext Initialized MQTT context.
 * @brief param[in] pPublishInfo MQTT PUBLISH packet parameters.
 * @brief param[in] headerSize Header size of the PUBLISH packet.
 *
 * @return #MQTTSendFailed if transport write failed;
 * #MQTTSuccess otherwise.
 */
static MQTTStatus_t sendPublish( MQTTContext_t * pContext,
                                 const MQTTPublishInfo_t * pPublishInfo,
                                 size_t headerSize );

/**
 * @brief Receives a CONNACK MQTT packet.
 *
 * @param[in] pContext Initialized MQTT context.
 * @param[in] timeoutMs Timeout for waiting for CONNACK packet.
 * @param[in] cleanSession Clean session flag set by application.
 * @param[out] pIncomingPacket List of MQTT subscription info.
 * @param[out] pSessionPresent Whether a previous session was present.
 * Only relevant if not establishing a clean session.
 *
 * @return #MQTTBadResponse if a bad response is received;
 * #MQTTNoDataAvailable if no data available for transport recv;
 * ##MQTTRecvFailed if transport recv failed;
 * #MQTTSuccess otherwise.
 */
static MQTTStatus_t receiveConnack( const MQTTContext_t * pContext,
                                    uint32_t timeoutMs,
                                    bool cleanSession,
                                    MQTTPacketInfo_t * pIncomingPacket,
                                    bool * pSessionPresent );

/**
 * @brief Resends pending acks for a re-established MQTT session.
 *
 * @param[in] pContext Initialized MQTT context.
 *
 * @return #MQTTSendFailed if transport send failed;
 * #MQTTSuccess otherwise.
 */
static MQTTStatus_t resendPendingAcks( MQTTContext_t * pContext );

/**
 * @brief Serializes a PUBLISH message.
 *
 * @brief param[in] pContext Initialized MQTT context.
 * @brief param[in] pPublishInfo MQTT PUBLISH packet parameters.
 * @brief param[in] packetId Packet Id of the publish packet.
 * @brief param[out] pHeaderSize Size of the serialized PUBLISH header.
 *
 * @return #MQTTNoMemory if pBuffer is too small to hold the MQTT packet;
 * #MQTTBadParameter if invalid parameters are passed;
 * #MQTTSuccess otherwise.
 */
static MQTTStatus_t serializePublish( const MQTTContext_t * pContext,
                                      const MQTTPublishInfo_t * pPublishInfo,
                                      uint16_t packetId,
                                      size_t * const pHeaderSize );

/**
 * @brief Function to validate #MQTT_Publish parameters.
 *
 * @brief param[in] pContext Initialized MQTT context.
 * @brief param[in] pPublishInfo MQTT PUBLISH packet parameters.
 * @brief param[in] packetId Packet Id for the MQTT PUBLISH packet.
 *
 * @return #MQTTBadParameter if invalid parameters are passed;
 * #MQTTSuccess otherwise.
 */
static MQTTStatus_t validatePublishParams( const MQTTContext_t * pContext,
                                           const MQTTPublishInfo_t * pPublishInfo,
                                           uint16_t packetId );

/**
 * @brief Handle special corner cases for wildcards at the end of topic
 * filters, as documented by the MQTT protocol spec.
 *
 * It concludes a match between the topic name and topic filter for the
 * following special cases:
 * - When the topic filter ends with "/+" or "/#" characters, but the topic
 * name only ends with '/'.
 * - When the topic filter ends with "/#" characters, but the topic name
 * ends at the parent level.
 *
 * @param[in] pTopicFilter The topic filter containing the wildcard.
 * @param[in] topicFilterLength Length of the topic filter being examined.
 * @param[in] filterIndex Index of the topic filter being examined.
 * @param[in] topicNameLength Length of the topic name being examined.
 * @param[in] nameIndex Index of the topic name being examined.
 *
 * @return Returns whether the topic filter and the topic name match.
 */
static bool matchWildcardsSpecialCases( const char * pTopicFilter,
                                        uint16_t topicFilterLength,
                                        uint16_t filterIndex,
                                        uint16_t topicNameLength,
                                        uint16_t nameIndex );

/**
 * @brief Attempt to match topic name with a topic filter starting with a wildcard.
 *
 * If the topic filter starts with a '+' (single-level) wildcard, the function
 * advances the @a pNameIndex by a level in the topic name.
 * If the topic filter starts with a '#' (multi-level) wildcard, the function
 * concludes that both the topic name and topic filter match.
 *
 * @param[in] pTopicFilter The topic filter containing the wildcard.
 * @param[in] topicFilterLength Length of the topic filter.
 * @param[in] filterIndex Index of the wildcard in the topic filter.
 * @param[in] pTopicName The topic name to check.
 * @param[in] topicNameLength Length of the topic name.
 * @param[in,out] pNameIndex Index of character in topic name. This variable is
 * advanced for `+` wildcards.
 * @param[out] pMatch Whether the topic filter and topic name match.
 *
 * @return `true` if the caller of this function should exit; `false` if the caller
 * should continue parsing the topics.
 */
static bool matchWildcards( const char * pTopicFilter,
                            uint16_t topicFilterLength,
                            uint16_t filterIndex,
                            const char * pTopicName,
                            uint16_t topicNameLength,
                            uint16_t * pNameIndex,
                            bool * pMatch );

/**
 * @brief Match a topic name and topic filter allowing the use of wildcards.
 *
 * @param[in] pTopicName The topic name to check.
 * @param[in] topicNameLength Length of the topic name.
 * @param[in] pTopicFilter The topic filter to check.
 * @param[in] topicFilterLength Length of topic filter.
 *
 * @return `true` if the topic name and topic filter match; `false` otherwise.
 */
static bool matchTopicFilter( const char * pTopicName,
                              uint16_t topicNameLength,
                              const char * pTopicFilter,
                              uint16_t topicFilterLength );

/*-----------------------------------------------------------*/

static bool matchWildcardsSpecialCases( const char * pTopicFilter,
                                        uint16_t topicFilterLength,
                                        uint16_t filterIndex,
                                        uint16_t topicNameLength,
                                        uint16_t nameIndex )
{
    bool matchFound = false;

    assert( pTopicFilter != NULL );

    /* Determine if the last character is reached for the topic name, and the
     * third to last character is reached for the topic filter. */
    if( ( nameIndex == ( topicNameLength - 1U ) ) &&
        ( filterIndex == ( topicFilterLength - 3U ) ) )
    {
        /* Determine if the topic filter contains "/#" as the last 2 characters.
         * The '#' wildcard represents the parent and any number of child levels
         * in the topic name. For example, the filter "sport/#" matches "sport"
         * as well as "sport/tennis" topics. */
        matchFound = ( ( pTopicFilter[ filterIndex + 1U ] == '/' ) &&
                       ( pTopicFilter[ filterIndex + 2U ] == '#' ) ) ? true : false;
    }
    else
    {
        /* Determine if the last character is reached for the topic name and,
         * the second to last character for the topic filter. */
        if( ( nameIndex == ( topicNameLength - 1U ) ) &&
            ( filterIndex == ( topicFilterLength - 2U ) ) )
        {
            /* Determine if the topic filter contains "/+" or "/#" as the last 2 characters.
             * This covers the special case of topic matching when the topic name
             * ends with '/' but the topic filter ends with "/+" or "/#".
             * Thus, for example, topic filter "sport/+" matches the "sport/" but not "sport",
             * and topic filter "sport/#" matches both "sport/" and "sport". */
            matchFound = ( ( pTopicFilter[ filterIndex ] == '/' ) &&
                           ( ( pTopicFilter[ filterIndex + 1U ] == '+' ) ||
                             ( pTopicFilter[ filterIndex + 1U ] == '#' ) ) ) ? true : false;
        }
    }

    return matchFound;
}

/*-----------------------------------------------------------*/

static bool matchWildcards( const char * pTopicFilter,
                            uint16_t topicFilterLength,
                            uint16_t filterIndex,
                            const char * pTopicName,
                            uint16_t topicNameLength,
                            uint16_t * pNameIndex,
                            bool * pMatch )
{
    bool shouldStopMatching = false;
    bool locationIsValidForWildcard = ( ( filterIndex == 0u ) ||
                                        ( pTopicFilter[ filterIndex - 1U ] == '/' ) ) ? true : false;

    assert( pTopicFilter != NULL );
    assert( pTopicName != NULL );
    assert( pNameIndex != NULL );
    assert( pMatch != NULL );

    /* Check for '+' wildcard character and verify that it is either at the starting position
     * or is preceded by a '/'. */
    if( ( pTopicFilter[ filterIndex ] == '+' ) && ( locationIsValidForWildcard == true ) )
    {
        /* Move topic name index to the end of the current level.
         * This is identified by '/'. */
        while( ( *pNameIndex < topicNameLength ) && ( pTopicName[ *pNameIndex ] != '/' ) )
        {
            ( *pNameIndex )++;
        }

        /* Decrement the topic name index for 2 different cases:
         * - If the break condition is ( *pNameIndex < topicNameLength ), then
         * we have reached the end of the topic name.
         * - If the break condition is ( pTopicName[ *pNameIndex ] != '/' ),
         * we move back the index on the '/' character to be at the last
         * position in the current topic level. */
        ( *pNameIndex )--;
    }

    /* Check for '#' wildcard character and that the topic filter has the valid
    * format for the '#' character.
    * Note: '#' should be the last character in a topic filter. If the
    * topic filter has multiple level, "/#" should be the last 2 characters. */
    else if( ( pTopicFilter[ filterIndex ] == '#' ) &&
             /* '#' should be the last character in the filter. */
             ( filterIndex == ( topicFilterLength - 1U ) ) &&
             ( locationIsValidForWildcard == true ) )
    {
        /* Subsequent characters don't need to be checked for the
         * multi-level wildcard. */
        *pMatch = true;
        shouldStopMatching = true;
    }
    else
    {
        /* Any character mismatch other than '+' or '#' means the topic
         * name does not match the topic filter. */
        *pMatch = false;
        shouldStopMatching = true;
    }

    return shouldStopMatching;
}

/*-----------------------------------------------------------*/

static bool matchTopicFilter( const char * pTopicName,
                              uint16_t topicNameLength,
                              const char * pTopicFilter,
                              uint16_t topicFilterLength )
{
    bool matchFound = false, shouldStopMatching = false;
    uint16_t nameIndex = 0, filterIndex = 0;

    assert( pTopicName != NULL );
    assert( topicNameLength != 0 );
    assert( pTopicFilter != NULL );
    assert( topicFilterLength != 0 );

    while( ( nameIndex < topicNameLength ) && ( filterIndex < topicFilterLength ) )
    {
        /* Check if the character in the topic name matches the corresponding
         * character in the topic filter string. */
        if( pTopicName[ nameIndex ] == pTopicFilter[ filterIndex ] )
        {
            /* Handle special corner cases regarding wildcards at the end of
             * topic filters, as documented by the MQTT protocol spec. */
            matchFound = matchWildcardsSpecialCases( pTopicFilter,
                                                     topicFilterLength,
                                                     filterIndex,
                                                     topicNameLength,
                                                     nameIndex );
        }
        else
        {
            /* Check for matching wildcards. */
            shouldStopMatching = matchWildcards( pTopicFilter,
                                                 topicFilterLength,
                                                 filterIndex,
                                                 pTopicName,
                                                 topicNameLength,
                                                 &nameIndex,
                                                 &matchFound );
        }

        if( ( matchFound == true ) || ( shouldStopMatching == true ) )
        {
            break;
        }

        /* Increment indexes. */
        nameIndex++;
        filterIndex++;
    }

    if( matchFound == false )
    {
        /* If the end of both strings has been reached, they match. This represents the
         * case when the topic filter contains the '+' wildcard at a non-starting position.
         * For example, when matching either of "sport/+/player" OR "sport/hockey/+" topic
         * filters with "sport/hockey/player" topic name. */
        matchFound = ( ( nameIndex == topicNameLength ) &&
                       ( filterIndex == topicFilterLength ) ) ? true : false;
    }

    return matchFound;
}

/*-----------------------------------------------------------*/

static int32_t sendPacket( MQTTContext_t * pContext,
                           const uint8_t * pBufferToSend,
                           size_t bytesToSend )
{
    const uint8_t * pIndex = pBufferToSend;
    size_t bytesRemaining = bytesToSend;
    int32_t totalBytesSent = 0, bytesSent;
    uint32_t sendTime = 0U;
    bool sendError = false;

    assert( pContext != NULL );
    assert( pContext->getTime != NULL );
    assert( pContext->transportInterface.send != NULL );
    assert( pIndex != NULL );

    bytesRemaining = bytesToSend;

    /* Record the time of transmission. */
    sendTime = pContext->getTime();

    /* Loop until the entire packet is sent. */
    while( ( bytesRemaining > 0UL ) && ( sendError == false ) )
    {
        bytesSent = pContext->transportInterface.send( pContext->transportInterface.pNetworkContext,
                                                       pIndex,
                                                       bytesRemaining );

        if( bytesSent < 0 )
        {
            LogError( ( "Transport send failed. Error code=%d.", bytesSent ) );
            totalBytesSent = bytesSent;
            sendError = true;
        }
        else
        {
            /* It is a bug in the application's transport send implementation if
             * more bytes than expected are sent. To avoid a possible overflow
             * in converting bytesRemaining from unsigned to signed, this assert
             * must exist after the check for bytesSent being negative. */
            assert( ( size_t ) bytesSent <= bytesRemaining );

            bytesRemaining -= ( size_t ) bytesSent;
            totalBytesSent += bytesSent;
            pIndex += bytesSent;
            LogDebug( ( "BytesSent=%d, BytesRemaining=%lu,"
                        " TotalBytesSent=%d.",
                        bytesSent,
                        ( unsigned long ) bytesRemaining,
                        totalBytesSent ) );
        }
    }

    /* Update time of last transmission if the entire packet is successfully sent. */
    if( totalBytesSent > 0 )
    {
        pContext->lastPacketTime = sendTime;
        LogDebug( ( "Successfully sent packet at time %u.",
                    sendTime ) );
    }

    return totalBytesSent;
}

/*-----------------------------------------------------------*/

static uint32_t calculateElapsedTime( uint32_t later,
                                      uint32_t start )
{
    return later - start;
}

/*-----------------------------------------------------------*/

static MQTTPubAckType_t getAckFromPacketType( uint8_t packetType )
{
    MQTTPubAckType_t ackType = MQTTPuback;

    switch( packetType )
    {
        case MQTT_PACKET_TYPE_PUBACK:
            ackType = MQTTPuback;
            break;

        case MQTT_PACKET_TYPE_PUBREC:
            ackType = MQTTPubrec;
            break;

        case MQTT_PACKET_TYPE_PUBREL:
            ackType = MQTTPubrel;
            break;

        case MQTT_PACKET_TYPE_PUBCOMP:
        default:

            /* This function is only called after checking the type is one of
             * the above four values, so packet type must be PUBCOMP here. */
            assert( packetType == MQTT_PACKET_TYPE_PUBCOMP );
            ackType = MQTTPubcomp;
            break;
    }

    return ackType;
}

/*-----------------------------------------------------------*/

static int32_t recvExact( const MQTTContext_t * pContext,
                          size_t bytesToRecv,
                          uint32_t timeoutMs )
{
    uint8_t * pIndex = NULL;
    size_t bytesRemaining = bytesToRecv;
    int32_t totalBytesRecvd = 0, bytesRecvd;
    uint32_t entryTimeMs = 0U, elapsedTimeMs = 0U;
    TransportRecv_t recvFunc = NULL;
    MQTTGetCurrentTimeFunc_t getTimeStampMs = NULL;
    bool receiveError = false;

    assert( pContext != NULL );
    assert( bytesToRecv <= pContext->networkBuffer.size );
    assert( pContext->getTime != NULL );
    assert( pContext->transportInterface.recv != NULL );
    assert( pContext->networkBuffer.pBuffer != NULL );

    pIndex = pContext->networkBuffer.pBuffer;
    recvFunc = pContext->transportInterface.recv;
    getTimeStampMs = pContext->getTime;

    entryTimeMs = getTimeStampMs();

    while( ( bytesRemaining > 0U ) && ( receiveError == false ) )
    {
        bytesRecvd = recvFunc( pContext->transportInterface.pNetworkContext,
                               pIndex,
                               bytesRemaining );

        if( bytesRecvd < 0 )
        {
            LogError( ( "Network error while receiving packet: ReturnCode=%d.",
                        bytesRecvd ) );
            totalBytesRecvd = bytesRecvd;
            receiveError = true;
        }
        else
        {
            /* It is a bug in the application's transport receive implementation
             * if more bytes than expected are received. To avoid a possible
             * overflow in converting bytesRemaining from unsigned to signed,
             * this assert must exist after the check for bytesRecvd being
             * negative. */
            assert( ( size_t ) bytesRecvd <= bytesRemaining );

            bytesRemaining -= ( size_t ) bytesRecvd;
            totalBytesRecvd += ( int32_t ) bytesRecvd;
            pIndex += bytesRecvd;
            LogDebug( ( "BytesReceived=%d, BytesRemaining=%lu, "
                        "TotalBytesReceived=%d.",
                        bytesRecvd,
                        ( unsigned long ) bytesRemaining,
                        totalBytesRecvd ) );
        }

        elapsedTimeMs = calculateElapsedTime( getTimeStampMs(), entryTimeMs );

        if( ( bytesRemaining > 0U ) && ( elapsedTimeMs >= timeoutMs ) )
        {
            LogError( ( "Time expired while receiving packet." ) );
            receiveError = true;
        }
    }

    return totalBytesRecvd;
}

/*-----------------------------------------------------------*/

static MQTTStatus_t discardPacket( const MQTTContext_t * pContext,
                                   size_t remainingLength,
                                   uint32_t timeoutMs )
{
    MQTTStatus_t status = MQTTRecvFailed;
    int32_t bytesReceived = 0;
    size_t bytesToReceive = 0U;
    uint32_t totalBytesReceived = 0U, entryTimeMs = 0U, elapsedTimeMs = 0U;
    uint32_t remainingTimeMs = timeoutMs;
    MQTTGetCurrentTimeFunc_t getTimeStampMs = NULL;
    bool receiveError = false;

    assert( pContext != NULL );
    assert( pContext->getTime != NULL );

    bytesToReceive = pContext->networkBuffer.size;
    getTimeStampMs = pContext->getTime;

    entryTimeMs = getTimeStampMs();

    while( ( totalBytesReceived < remainingLength ) && ( receiveError == false ) )
    {
        if( ( remainingLength - totalBytesReceived ) < bytesToReceive )
        {
            bytesToReceive = remainingLength - totalBytesReceived;
        }

        bytesReceived = recvExact( pContext, bytesToReceive, remainingTimeMs );

        if( bytesReceived != ( int32_t ) bytesToReceive )
        {
            LogError( ( "Receive error while discarding packet."
                        "ReceivedBytes=%d, ExpectedBytes=%lu.",
                        bytesReceived,
                        ( unsigned long ) bytesToReceive ) );
            receiveError = true;
        }
        else
        {
            totalBytesReceived += ( uint32_t ) bytesReceived;

            elapsedTimeMs = calculateElapsedTime( getTimeStampMs(), entryTimeMs );

            /* Update remaining time and check for timeout. */
            if( elapsedTimeMs < timeoutMs )
            {
                remainingTimeMs = timeoutMs - elapsedTimeMs;
            }
            else
            {
                LogError( ( "Time expired while discarding packet." ) );
                receiveError = true;
            }
        }
    }

    if( totalBytesReceived == remainingLength )
    {
        LogError( ( "Dumped packet. DumpedBytes=%d.",
                    totalBytesReceived ) );
        /* Packet dumped, so no data is available. */
        status = MQTTNoDataAvailable;
    }

    return status;
}

/*-----------------------------------------------------------*/

static MQTTStatus_t receivePacket( const MQTTContext_t * pContext,
                                   MQTTPacketInfo_t incomingPacket,
                                   uint32_t remainingTimeMs )
{
    MQTTStatus_t status = MQTTSuccess;
    int32_t bytesReceived = 0;
    size_t bytesToReceive = 0U;

    assert( pContext != NULL );
    assert( pContext->networkBuffer.pBuffer != NULL );

    if( incomingPacket.remainingLength > pContext->networkBuffer.size )
    {
        LogError( ( "Incoming packet will be dumped: "
                    "Packet length exceeds network buffer size."
                    "PacketSize=%lu, NetworkBufferSize=%lu.",
                    ( unsigned long ) incomingPacket.remainingLength,
                    ( unsigned long ) pContext->networkBuffer.size ) );
        status = discardPacket( pContext,
                                incomingPacket.remainingLength,
                                remainingTimeMs );
    }
    else
    {
        bytesToReceive = incomingPacket.remainingLength;
        bytesReceived = recvExact( pContext, bytesToReceive, remainingTimeMs );

        if( bytesReceived == ( int32_t ) bytesToReceive )
        {
            /* Receive successful, bytesReceived == bytesToReceive. */
            LogInfo( ( "Packet received. ReceivedBytes=%d.",
                       bytesReceived ) );
        }
        else
        {
            LogError( ( "Packet reception failed. ReceivedBytes=%d, "
                        "ExpectedBytes=%lu.",
                        bytesReceived,
                        ( unsigned long ) bytesToReceive ) );
            status = MQTTRecvFailed;
        }
    }

    return status;
}

/*-----------------------------------------------------------*/

static uint8_t getAckTypeToSend( MQTTPublishState_t state )
{
    uint8_t packetTypeByte = 0U;

    switch( state )
    {
        case MQTTPubAckSend:
            packetTypeByte = MQTT_PACKET_TYPE_PUBACK;
            break;

        case MQTTPubRecSend:
            packetTypeByte = MQTT_PACKET_TYPE_PUBREC;
            break;

        case MQTTPubRelSend:
            packetTypeByte = MQTT_PACKET_TYPE_PUBREL;
            break;

        case MQTTPubCompSend:
            packetTypeByte = MQTT_PACKET_TYPE_PUBCOMP;
            break;

        default:
            /* Take no action for states that do not require sending an ack. */
            break;
    }

    return packetTypeByte;
}

/*-----------------------------------------------------------*/

static MQTTStatus_t sendPublishAcks( MQTTContext_t * pContext,
                                     uint16_t packetId,
                                     MQTTPublishState_t publishState )
{
    MQTTStatus_t status = MQTTSuccess;
    MQTTPublishState_t newState = MQTTStateNull;
    int32_t bytesSent = 0;
    uint8_t packetTypeByte = 0U;
    MQTTPubAckType_t packetType;

    assert( pContext != NULL );

    packetTypeByte = getAckTypeToSend( publishState );

    if( packetTypeByte != 0U )
    {
        packetType = getAckFromPacketType( packetTypeByte );

        status = MQTT_SerializeAck( &( pContext->networkBuffer ),
                                    packetTypeByte,
                                    packetId );

        if( status == MQTTSuccess )
        {
            bytesSent = sendPacket( pContext,
                                    pContext->networkBuffer.pBuffer,
                                    MQTT_PUBLISH_ACK_PACKET_SIZE );
        }

        if( bytesSent == ( int32_t ) MQTT_PUBLISH_ACK_PACKET_SIZE )
        {
            pContext->controlPacketSent = true;
            status = MQTT_UpdateStateAck( pContext,
                                          packetId,
                                          packetType,
                                          MQTT_SEND,
                                          &newState );

            if( status != MQTTSuccess )
            {
                LogError( ( "Failed to update state of publish %u.", packetId ) );
            }
        }
        else
        {
            LogError( ( "Failed to send ACK packet: PacketType=%02x, "
                        "SentBytes=%d, "
                        "PacketSize=%lu.",
                        packetTypeByte,
                        bytesSent,
                        MQTT_PUBLISH_ACK_PACKET_SIZE ) );
            status = MQTTSendFailed;
        }
    }

    return status;
}

/*-----------------------------------------------------------*/

static MQTTStatus_t handleKeepAlive( MQTTContext_t * pContext )
{
    MQTTStatus_t status = MQTTSuccess;
    uint32_t now = 0U, keepAliveMs = 0U;

    assert( pContext != NULL );
    assert( pContext->getTime != NULL );

    now = pContext->getTime();
    keepAliveMs = 1000U * ( uint32_t ) pContext->keepAliveIntervalSec;

    /* If keep alive interval is 0, it is disabled. */
    if( ( keepAliveMs != 0U ) &&
        ( calculateElapsedTime( now, pContext->lastPacketTime ) > keepAliveMs ) )
    {
        if( pContext->waitingForPingResp == true )
        {
            /* Has time expired? */
            if( calculateElapsedTime( now, pContext->pingReqSendTimeMs ) >
                pContext->pingRespTimeoutMs )
            {
                status = MQTTKeepAliveTimeout;
            }
        }
        else
        {
            status = MQTT_Ping( pContext );
        }
    }

    return status;
}

/*-----------------------------------------------------------*/

static MQTTStatus_t handleIncomingPublish( MQTTContext_t * pContext,
                                           MQTTPacketInfo_t * pIncomingPacket )
{
    MQTTStatus_t status = MQTTBadParameter;
    MQTTPublishState_t publishRecordState = MQTTStateNull;
    uint16_t packetIdentifier = 0U;
    MQTTPublishInfo_t publishInfo;
    MQTTDeserializedInfo_t deserializedInfo;
    bool duplicatePublish = false;

    assert( pContext != NULL );
    assert( pIncomingPacket != NULL );
    assert( pContext->appCallback != NULL );

    status = MQTT_DeserializePublish( pIncomingPacket, &packetIdentifier, &publishInfo );
    LogInfo( ( "De-serialized incoming PUBLISH packet: DeserializerResult=%s.",
               MQTT_Status_strerror( status ) ) );

    if( status == MQTTSuccess )
    {
        status = MQTT_UpdateStatePublish( pContext,
                                          packetIdentifier,
                                          MQTT_RECEIVE,
                                          publishInfo.qos,
                                          &publishRecordState );

        if( status == MQTTSuccess )
        {
            LogInfo( ( "State record updated. New state=%s.",
                       MQTT_State_strerror( publishRecordState ) ) );
        }

        /* Different cases in which an incoming publish with duplicate flag is
         * handled are as listed below.
         * 1. No collision - This is the first instance of the incoming publish
         *    packet received or an earlier received packet state is lost. This
         *    will be handled as a new incoming publish for both QoS1 and QoS2
         *    publishes.
         * 2. Collision - The incoming packet was received before and a state
         *    record is present in the state engine. For QoS1 and QoS2 publishes
         *    this case can happen at 2 different cases and handling is
         *    different.
         *    a. QoS1 - If a PUBACK is not successfully sent for the incoming
         *       publish due to a connection issue, it can result in broker
         *       sending out a duplicate publish with dup flag set, when a
         *       session is reestablished. It can result in a collision in
         *       state engine. This will be handled by processing the incoming
         *       publish as a new publish ignoring the
         *       #MQTTStateCollision status from the state engine. The publish
         *       data is not passed to the application.
         *    b. QoS2 - If a PUBREC is not successfully sent for the incoming
         *       publish or the PUBREC sent is not successfully received by the
         *       broker due to a connection issue, it can result in broker
         *       sending out a duplicate publish with dup flag set, when a
         *       session is reestablished. It can result in a collision in
         *       state engine. This will be handled by ignoring the
         *       #MQTTStateCollision status from the state engine. The publish
         *       data is not passed to the application. */
        else if( ( status == MQTTStateCollision ) && ( publishInfo.dup == true ) )
        {
            status = MQTTSuccess;
            duplicatePublish = true;

            /* Calculate the state for the ack packet that needs to be sent out
             * for the duplicate incoming publish. */
            publishRecordState = MQTT_CalculateStatePublish( MQTT_RECEIVE,
                                                             publishInfo.qos );
            LogDebug( ( "Incoming publish packet with packet id %u already exists.",
                        packetIdentifier ) );
        }
        else
        {
            LogError( ( "Error in updating publish state for incoming publish with packet id %u."
                        " Error is %s",
                        packetIdentifier,
                        MQTT_Status_strerror( status ) ) );
        }
    }

    if( status == MQTTSuccess )
    {
        /* Set fields of deserialized struct. */
        deserializedInfo.packetIdentifier = packetIdentifier;
        deserializedInfo.pPublishInfo = &publishInfo;
        deserializedInfo.deserializationResult = status;

        /* Invoke application callback to hand the buffer over to application
         * before sending acks.
         * Application callback will be invoked for all publishes, except for
         * duplicate incoming publishes. */
        if( duplicatePublish == false )
        {
            pContext->appCallback( pContext,
                                   pIncomingPacket,
                                   &deserializedInfo );
        }

        /* Send PUBACK or PUBREC if necessary. */
        status = sendPublishAcks( pContext,
                                  packetIdentifier,
                                  publishRecordState );
    }

    return status;
}

/*-----------------------------------------------------------*/

static MQTTStatus_t handlePublishAcks( MQTTContext_t * pContext,
                                       MQTTPacketInfo_t * pIncomingPacket )
{
    MQTTStatus_t status = MQTTBadResponse;
    MQTTPublishState_t publishRecordState = MQTTStateNull;
    uint16_t packetIdentifier;
    MQTTPubAckType_t ackType;
    MQTTEventCallback_t appCallback;
    MQTTDeserializedInfo_t deserializedInfo;

    assert( pContext != NULL );
    assert( pIncomingPacket != NULL );
    assert( pContext->appCallback != NULL );

    appCallback = pContext->appCallback;

    ackType = getAckFromPacketType( pIncomingPacket->type );
    status = MQTT_DeserializeAck( pIncomingPacket, &packetIdentifier, NULL );
    LogInfo( ( "Ack packet deserialized with result: %s.",
               MQTT_Status_strerror( status ) ) );

    if( status == MQTTSuccess )
    {
        status = MQTT_UpdateStateAck( pContext,
                                      packetIdentifier,
                                      ackType,
                                      MQTT_RECEIVE,
                                      &publishRecordState );

        if( status == MQTTSuccess )
        {
            LogInfo( ( "State record updated. New state=%s.",
                       MQTT_State_strerror( publishRecordState ) ) );
        }
        else
        {
            LogError( ( "Updating the state engine for packet id %u"
                        " failed with error %s.",
                        packetIdentifier,
                        MQTT_Status_strerror( status ) ) );
        }
    }

    if( status == MQTTSuccess )
    {
        /* Set fields of deserialized struct. */
        deserializedInfo.packetIdentifier = packetIdentifier;
        deserializedInfo.deserializationResult = status;
        deserializedInfo.pPublishInfo = NULL;

        /* Invoke application callback to hand the buffer over to application
         * before sending acks. */
        appCallback( pContext, pIncomingPacket, &deserializedInfo );

        /* Send PUBREL or PUBCOMP if necessary. */
        status = sendPublishAcks( pContext,
                                  packetIdentifier,
                                  publishRecordState );
    }

    return status;
}

/*-----------------------------------------------------------*/

static MQTTStatus_t handleIncomingAck( MQTTContext_t * pContext,
                                       MQTTPacketInfo_t * pIncomingPacket,
                                       bool manageKeepAlive )
{
    MQTTStatus_t status = MQTTBadResponse;
    uint16_t packetIdentifier = MQTT_PACKET_ID_INVALID;
    MQTTDeserializedInfo_t deserializedInfo;

    /* We should always invoke the app callback unless we receive a PINGRESP
     * and are managing keep alive, or if we receive an unknown packet. We
     * initialize this to false since the callback must be invoked before
     * sending any PUBREL or PUBCOMP. However, for other cases, we invoke it
     * at the end to reduce the complexity of this function. */
    bool invokeAppCallback = false;
    MQTTEventCallback_t appCallback = NULL;

    assert( pContext != NULL );
    assert( pIncomingPacket != NULL );
    assert( pContext->appCallback != NULL );

    appCallback = pContext->appCallback;

    switch( pIncomingPacket->type )
    {
        case MQTT_PACKET_TYPE_PUBACK:
        case MQTT_PACKET_TYPE_PUBREC:
        case MQTT_PACKET_TYPE_PUBREL:
        case MQTT_PACKET_TYPE_PUBCOMP:

            /* Handle all the publish acks. The app callback is invoked here. */
            status = handlePublishAcks( pContext, pIncomingPacket );

            break;

        case MQTT_PACKET_TYPE_PINGRESP:
            status = MQTT_DeserializeAck( pIncomingPacket, &packetIdentifier, NULL );
            invokeAppCallback = ( ( status == MQTTSuccess ) && ( manageKeepAlive == false ) ) ? true : false;

            if( ( status == MQTTSuccess ) && ( manageKeepAlive == true ) )
            {
                pContext->waitingForPingResp = false;
            }

            break;

        case MQTT_PACKET_TYPE_SUBACK:
        case MQTT_PACKET_TYPE_UNSUBACK:
            /* Deserialize and give these to the app provided callback. */
            status = MQTT_DeserializeAck( pIncomingPacket, &packetIdentifier, NULL );
            invokeAppCallback = ( ( status == MQTTSuccess ) || ( status == MQTTServerRefused ) ) ? true : false;
            break;

        default:
            /* Bad response from the server. */
            LogError( ( "Unexpected packet type from server: PacketType=%02x.",
                        pIncomingPacket->type ) );
            status = MQTTBadResponse;
            break;
    }

    if( invokeAppCallback == true )
    {
        /* Set fields of deserialized struct. */
        deserializedInfo.packetIdentifier = packetIdentifier;
        deserializedInfo.deserializationResult = status;
        deserializedInfo.pPublishInfo = NULL;
        appCallback( pContext, pIncomingPacket, &deserializedInfo );
        /* In case a SUBACK indicated refusal, reset the status to continue the loop. */
        status = MQTTSuccess;
    }

    return status;
}

/*-----------------------------------------------------------*/

static MQTTStatus_t receiveSingleIteration( MQTTContext_t * pContext,
                                            uint32_t remainingTimeMs,
                                            bool manageKeepAlive )
{
    MQTTStatus_t status = MQTTSuccess;
    MQTTPacketInfo_t incomingPacket;

    assert( pContext != NULL );
    assert( pContext->networkBuffer.pBuffer != NULL );

    status = MQTT_GetIncomingPacketTypeAndLength( pContext->transportInterface.recv,
                                                  pContext->transportInterface.pNetworkContext,
                                                  &incomingPacket );

    if( status == MQTTNoDataAvailable )
    {
        if( manageKeepAlive == true )
        {
            /* Assign status so an error can be bubbled up to application,
             * but reset it on success. */
            status = handleKeepAlive( pContext );
        }

        if( status == MQTTSuccess )
        {
            /* Reset the status to indicate that we should not try to read
             * a packet from the transport interface. */
            status = MQTTNoDataAvailable;
        }
    }
    else if( status != MQTTSuccess )
    {
        LogError( ( "Receiving incoming packet length failed. Status=%s",
                    MQTT_Status_strerror( status ) ) );
    }
    else
    {
        /* Receive packet. Remaining time is recalculated before calling this
         * function. */
        status = receivePacket( pContext, incomingPacket, remainingTimeMs );
    }

    /* Handle received packet. If no data was read then this will not execute. */
    if( status == MQTTSuccess )
    {
        incomingPacket.pRemainingData = pContext->networkBuffer.pBuffer;

        /* PUBLISH packets allow flags in the lower four bits. For other
         * packet types, they are reserved. */
        if( ( incomingPacket.type & 0xF0U ) == MQTT_PACKET_TYPE_PUBLISH )
        {
            status = handleIncomingPublish( pContext, &incomingPacket );
        }
        else
        {
            status = handleIncomingAck( pContext, &incomingPacket, manageKeepAlive );
        }
    }

    if( status == MQTTNoDataAvailable )
    {
        /* No data available is not an error. Reset to MQTTSuccess so the
         * return code will indicate success. */
        status = MQTTSuccess;
    }

    return status;
}

/*-----------------------------------------------------------*/

static MQTTStatus_t validateSubscribeUnsubscribeParams( const MQTTContext_t * pContext,
                                                        const MQTTSubscribeInfo_t * pSubscriptionList,
                                                        size_t subscriptionCount,
                                                        uint16_t packetId )
{
    MQTTStatus_t status = MQTTSuccess;

    /* Validate all the parameters. */
    if( ( pContext == NULL ) || ( pSubscriptionList == NULL ) )
    {
        LogError( ( "Argument cannot be NULL: pContext=%p, "
                    "pSubscriptionList=%p.",
                    ( void * ) pContext,
                    ( void * ) pSubscriptionList ) );
        status = MQTTBadParameter;
    }
    else if( subscriptionCount == 0UL )
    {
        LogError( ( "Subscription count is 0." ) );
        status = MQTTBadParameter;
    }
    else if( packetId == 0U )
    {
        LogError( ( "Packet Id for subscription packet is 0." ) );
        status = MQTTBadParameter;
    }
    else
    {
        /* Empty else MISRA 15.7 */
    }

    return status;
}

/*-----------------------------------------------------------*/

static MQTTStatus_t sendPublish( MQTTContext_t * pContext,
                                 const MQTTPublishInfo_t * pPublishInfo,
                                 size_t headerSize )
{
    MQTTStatus_t status = MQTTSuccess;
    int32_t bytesSent = 0;

    assert( pContext != NULL );
    assert( pPublishInfo != NULL );
    assert( headerSize > 0 );
    assert( pContext->networkBuffer.pBuffer != NULL );
    assert( !( pPublishInfo->payloadLength > 0 ) || ( pPublishInfo->pPayload != NULL ) );

    /* Send header first. */
    bytesSent = sendPacket( pContext,
                            pContext->networkBuffer.pBuffer,
                            headerSize );

    if( bytesSent < 0 )
    {
        LogError( ( "Transport send failed for PUBLISH header." ) );
        status = MQTTSendFailed;
    }
    else
    {
        LogDebug( ( "Sent %d bytes of PUBLISH header.",
                    bytesSent ) );

        /* Send Payload if there is one to send. It is valid for a PUBLISH
         * Packet to contain a zero length payload.*/
        if( pPublishInfo->payloadLength > 0U )
        {
            bytesSent = sendPacket( pContext,
                                    pPublishInfo->pPayload,
                                    pPublishInfo->payloadLength );

            if( bytesSent < 0 )
            {
                LogError( ( "Transport send failed for PUBLISH payload." ) );
                status = MQTTSendFailed;
            }
            else
            {
                LogDebug( ( "Sent %d bytes of PUBLISH payload.",
                            bytesSent ) );
            }
        }
        else
        {
            LogDebug( ( "PUBLISH payload was not sent. Payload length was zero." ) );
        }
    }

    return status;
}

/*-----------------------------------------------------------*/

static MQTTStatus_t receiveConnack( const MQTTContext_t * pContext,
                                    uint32_t timeoutMs,
                                    bool cleanSession,
                                    MQTTPacketInfo_t * pIncomingPacket,
                                    bool * pSessionPresent )
{
    MQTTStatus_t status = MQTTSuccess;
    MQTTGetCurrentTimeFunc_t getTimeStamp = NULL;
    uint32_t entryTimeMs = 0U, remainingTimeMs = 0U, timeTakenMs = 0U;
    bool breakFromLoop = false;
    uint16_t loopCount = 0U;

    assert( pContext != NULL );
    assert( pIncomingPacket != NULL );
    assert( pContext->getTime != NULL );

    getTimeStamp = pContext->getTime;

    /* Get the entry time for the function. */
    entryTimeMs = getTimeStamp();

    do
    {
        /* Transport read for incoming CONNACK packet type and length.
         * MQTT_GetIncomingPacketTypeAndLength is a blocking call and it is
         * returned after a transport receive timeout, an error, or a successful
         * receive of packet type and length. */
        status = MQTT_GetIncomingPacketTypeAndLength( pContext->transportInterface.recv,
                                                      pContext->transportInterface.pNetworkContext,
                                                      pIncomingPacket );

        /* The loop times out based on 2 conditions.
         * 1. If timeoutMs is greater than 0:
         *    Loop times out based on the timeout calculated by getTime()
         *    function.
         * 2. If timeoutMs is 0:
         *    Loop times out based on the maximum number of retries config
         *    MQTT_MAX_CONNACK_RECEIVE_RETRY_COUNT. This config will control
         *    maximum the number of retry attempts to read the CONNACK packet.
         *    A value of 0 for the config will try once to read CONNACK. */
        if( timeoutMs > 0U )
        {
            breakFromLoop = ( calculateElapsedTime( getTimeStamp(), entryTimeMs ) >= timeoutMs ) ? true : false;
        }
        else
        {
            breakFromLoop = ( loopCount >= MQTT_MAX_CONNACK_RECEIVE_RETRY_COUNT ) ? true : false;
            loopCount++;
        }

        /* Loop until there is data to read or if we have exceeded the timeout/retries. */
    } while( ( status == MQTTNoDataAvailable ) && ( breakFromLoop == false ) );

    if( status == MQTTSuccess )
    {
        /* Time taken in this function so far. */
        timeTakenMs = calculateElapsedTime( getTimeStamp(), entryTimeMs );

        if( timeTakenMs < timeoutMs )
        {
            /* Calculate remaining time for receiving the remainder of
             * the packet. */
            remainingTimeMs = timeoutMs - timeTakenMs;
        }

        /* Reading the remainder of the packet by transport recv.
         * Attempt to read once even if the timeout has expired.
         * Invoking receivePacket with remainingTime as 0 would attempt to
         * recv from network once. If using retries, the remainder of the
         * CONNACK packet is tried to be read only once. Reading once would be
         * good as the packet type and remaining length was already read. Hence,
         * the probability of the remaining 2 bytes available to read is very high. */
        if( pIncomingPacket->type == MQTT_PACKET_TYPE_CONNACK )
        {
            status = receivePacket( pContext,
                                    *pIncomingPacket,
                                    remainingTimeMs );
        }
        else
        {
            LogError( ( "Incorrect packet type %X received while expecting"
                        " CONNACK(%X).",
                        pIncomingPacket->type,
                        MQTT_PACKET_TYPE_CONNACK ) );
            status = MQTTBadResponse;
        }
    }

    if( status == MQTTSuccess )
    {
        /* Update the packet info pointer to the buffer read. */
        pIncomingPacket->pRemainingData = pContext->networkBuffer.pBuffer;

        /* Deserialize CONNACK. */
        status = MQTT_DeserializeAck( pIncomingPacket, NULL, pSessionPresent );
    }

    /* If a clean session is requested, a session present should not be set by
     * broker. */
    if( status == MQTTSuccess )
    {
        if( ( cleanSession == true ) && ( *pSessionPresent == true ) )
        {
            LogError( ( "Unexpected session present flag in CONNACK response from broker."
                        " CONNECT request with clean session was made with broker." ) );
            status = MQTTBadResponse;
        }
    }

    if( status == MQTTSuccess )
    {
        LogInfo( ( "Received MQTT CONNACK successfully from broker." ) );
    }
    else
    {
        LogError( ( "CONNACK recv failed with status = %s.",
                    MQTT_Status_strerror( status ) ) );
    }

    return status;
}

/*-----------------------------------------------------------*/

static MQTTStatus_t resendPendingAcks( MQTTContext_t * pContext )
{
    MQTTStatus_t status = MQTTSuccess;
    MQTTStateCursor_t cursor = MQTT_STATE_CURSOR_INITIALIZER;
    uint16_t packetId = MQTT_PACKET_ID_INVALID;
    MQTTPublishState_t state = MQTTStateNull;

    assert( pContext != NULL );

    /* Get the next packet Id for which a PUBREL need to be resent. */
    packetId = MQTT_PubrelToResend( pContext, &cursor, &state );

    /* Resend all the PUBREL acks after session is reestablished. */
    while( ( packetId != MQTT_PACKET_ID_INVALID ) &&
           ( status == MQTTSuccess ) )
    {
        status = sendPublishAcks( pContext, packetId, state );

        packetId = MQTT_PubrelToResend( pContext, &cursor, &state );
    }

    return status;
}

/*-----------------------------------------------------------*/

static MQTTStatus_t serializePublish( const MQTTContext_t * pContext,
                                      const MQTTPublishInfo_t * pPublishInfo,
                                      uint16_t packetId,
                                      size_t * const pHeaderSize )
{
    MQTTStatus_t status = MQTTSuccess;
    size_t remainingLength = 0UL, packetSize = 0UL;

    assert( pContext != NULL );
    assert( pPublishInfo != NULL );
    assert( pHeaderSize != NULL );

    /* Get the remaining length and packet size.*/
    status = MQTT_GetPublishPacketSize( pPublishInfo,
                                        &remainingLength,
                                        &packetSize );
    LogDebug( ( "PUBLISH packet size is %lu and remaining length is %lu.",
                ( unsigned long ) packetSize,
                ( unsigned long ) remainingLength ) );

    if( status == MQTTSuccess )
    {
        status = MQTT_SerializePublishHeader( pPublishInfo,
                                              packetId,
                                              remainingLength,
                                              &( pContext->networkBuffer ),
                                              pHeaderSize );
        LogDebug( ( "Serialized PUBLISH header size is %lu.",
                    ( unsigned long ) *pHeaderSize ) );
    }

    return status;
}

/*-----------------------------------------------------------*/

static MQTTStatus_t validatePublishParams( const MQTTContext_t * pContext,
                                           const MQTTPublishInfo_t * pPublishInfo,
                                           uint16_t packetId )
{
    MQTTStatus_t status = MQTTSuccess;

    /* Validate arguments. */
    if( ( pContext == NULL ) || ( pPublishInfo == NULL ) )
    {
        LogError( ( "Argument cannot be NULL: pContext=%p, "
                    "pPublishInfo=%p.",
                    ( void * ) pContext,
                    ( void * ) pPublishInfo ) );
        status = MQTTBadParameter;
    }
    else if( ( pPublishInfo->qos != MQTTQoS0 ) && ( packetId == 0U ) )
    {
        LogError( ( "Packet Id is 0 for PUBLISH with QoS=%u.",
                    pPublishInfo->qos ) );
        status = MQTTBadParameter;
    }
    else if( ( pPublishInfo->payloadLength > 0U ) && ( pPublishInfo->pPayload == NULL ) )
    {
        LogError( ( "A nonzero payload length requires a non-NULL payload: "
                    "payloadLength=%lu, pPayload=%p.",
                    ( unsigned long ) pPublishInfo->payloadLength,
                    pPublishInfo->pPayload ) );
        status = MQTTBadParameter;
    }
    else
    {
        /* Empty else MISRA 15.7 */
    }

    return status;
}

/*-----------------------------------------------------------*/

MQTTStatus_t MQTT_Init( MQTTContext_t * pContext,
                        const TransportInterface_t * pTransportInterface,
                        MQTTGetCurrentTimeFunc_t getTimeFunction,
                        MQTTEventCallback_t userCallback,
                        const MQTTFixedBuffer_t * pNetworkBuffer )
{
    MQTTStatus_t status = MQTTSuccess;

    /* Validate arguments. */
    if( ( pContext == NULL ) || ( pTransportInterface == NULL ) ||
        ( pNetworkBuffer == NULL ) )
    {
        LogError( ( "Argument cannot be NULL: pContext=%p, "
                    "pTransportInterface=%p, "
                    "pNetworkBuffer=%p",
                    ( void * ) pContext,
                    ( void * ) pTransportInterface,
                    ( void * ) pNetworkBuffer ) );
        status = MQTTBadParameter;
    }
    else if( getTimeFunction == NULL )
    {
        LogError( ( "Invalid parameter: getTimeFunction is NULL" ) );
        status = MQTTBadParameter;
    }
    else if( userCallback == NULL )
    {
        LogError( ( "Invalid parameter: userCallback is NULL" ) );
        status = MQTTBadParameter;
    }
    else if( pTransportInterface->recv == NULL )
    {
        LogError( ( "Invalid parameter: pTransportInterface->recv is NULL" ) );
        status = MQTTBadParameter;
    }
    else if( pTransportInterface->send == NULL )
    {
        LogError( ( "Invalid parameter: pTransportInterface->send is NULL" ) );
        status = MQTTBadParameter;
    }
    else
    {
        ( void ) memset( pContext, 0x00, sizeof( MQTTContext_t ) );

        pContext->connectStatus = MQTTNotConnected;
        pContext->transportInterface = *pTransportInterface;
        pContext->getTime = getTimeFunction;
        pContext->appCallback = userCallback;
        pContext->networkBuffer = *pNetworkBuffer;

        /* Zero is not a valid packet ID per MQTT spec. Start from 1. */
        pContext->nextPacketId = 1;
    }

    return status;
}

/*-----------------------------------------------------------*/

MQTTStatus_t MQTT_Connect( MQTTContext_t * pContext,
                           const MQTTConnectInfo_t * pConnectInfo,
                           const MQTTPublishInfo_t * pWillInfo,
                           uint32_t timeoutMs,
                           bool * pSessionPresent )
{
    size_t remainingLength = 0UL, packetSize = 0UL;
    int32_t bytesSent;
    MQTTStatus_t status = MQTTSuccess;
    MQTTPacketInfo_t incomingPacket = { 0 };

    incomingPacket.type = ( uint8_t ) 0;

    if( ( pContext == NULL ) || ( pConnectInfo == NULL ) || ( pSessionPresent == NULL ) )
    {
        LogError( ( "Argument cannot be NULL: pContext=%p, "
                    "pConnectInfo=%p, pSessionPresent=%p.",
                    ( void * ) pContext,
                    ( void * ) pConnectInfo,
                    ( void * ) pSessionPresent ) );
        status = MQTTBadParameter;
    }

    if( status == MQTTSuccess )
    {
        /* Get MQTT connect packet size and remaining length. */
        status = MQTT_GetConnectPacketSize( pConnectInfo,
                                            pWillInfo,
                                            &remainingLength,
                                            &packetSize );
        LogDebug( ( "CONNECT packet size is %lu and remaining length is %lu.",
                    ( unsigned long ) packetSize,
                    ( unsigned long ) remainingLength ) );
    }

    if( status == MQTTSuccess )
    {
        status = MQTT_SerializeConnect( pConnectInfo,
                                        pWillInfo,
                                        remainingLength,
                                        &( pContext->networkBuffer ) );
    }

    if( status == MQTTSuccess )
    {
        bytesSent = sendPacket( pContext,
                                pContext->networkBuffer.pBuffer,
                                packetSize );

        if( bytesSent < 0 )
        {
            LogError( ( "Transport send failed for CONNECT packet." ) );
            status = MQTTSendFailed;
        }
        else
        {
            LogDebug( ( "Sent %d bytes of CONNECT packet.",
                        bytesSent ) );
        }
    }

    /* Read CONNACK from transport layer. */
    if( status == MQTTSuccess )
    {
        status = receiveConnack( pContext,
                                 timeoutMs,
                                 pConnectInfo->cleanSession,
                                 &incomingPacket,
                                 pSessionPresent );
    }

    /* Resend all the PUBREL when reestablishing a session. */
    if( ( status == MQTTSuccess ) && ( *pSessionPresent == true ) )
    {
        status = resendPendingAcks( pContext );
    }

    if( status == MQTTSuccess )
    {
        LogInfo( ( "MQTT connection established with the broker." ) );
        pContext->connectStatus = MQTTConnected;
        pContext->keepAliveIntervalSec = pConnectInfo->keepAliveSeconds;
    }
    else
    {
        LogError( ( "MQTT connection failed with status = %s.",
                    MQTT_Status_strerror( status ) ) );
    }

    return status;
}

/*-----------------------------------------------------------*/

MQTTStatus_t MQTT_Subscribe( MQTTContext_t * pContext,
                             const MQTTSubscribeInfo_t * pSubscriptionList,
                             size_t subscriptionCount,
                             uint16_t packetId )
{
    size_t remainingLength = 0UL, packetSize = 0UL;
    int32_t bytesSent = 0;

    /* Validate arguments. */
    MQTTStatus_t status = validateSubscribeUnsubscribeParams( pContext,
                                                              pSubscriptionList,
                                                              subscriptionCount,
                                                              packetId );

    if( status == MQTTSuccess )
    {
        /* Get the remaining length and packet size.*/
        status = MQTT_GetSubscribePacketSize( pSubscriptionList,
                                              subscriptionCount,
                                              &remainingLength,
                                              &packetSize );
        LogDebug( ( "SUBSCRIBE packet size is %lu and remaining length is %lu.",
                    ( unsigned long ) packetSize,
                    ( unsigned long ) remainingLength ) );
    }

    if( status == MQTTSuccess )
    {
        /* Serialize MQTT SUBSCRIBE packet. */
        status = MQTT_SerializeSubscribe( pSubscriptionList,
                                          subscriptionCount,
                                          packetId,
                                          remainingLength,
                                          &( pContext->networkBuffer ) );
    }

    if( status == MQTTSuccess )
    {
        /* Send serialized MQTT SUBSCRIBE packet to transport layer. */
        bytesSent = sendPacket( pContext,
                                pContext->networkBuffer.pBuffer,
                                packetSize );

        if( bytesSent < 0 )
        {
            LogError( ( "Transport send failed for SUBSCRIBE packet." ) );
            status = MQTTSendFailed;
        }
        else
        {
            LogDebug( ( "Sent %d bytes of SUBSCRIBE packet.",
                        bytesSent ) );
        }
    }

    return status;
}

/*-----------------------------------------------------------*/

MQTTStatus_t MQTT_Publish( MQTTContext_t * pContext,
                           const MQTTPublishInfo_t * pPublishInfo,
                           uint16_t packetId )
{
    size_t headerSize = 0UL;
    MQTTPublishState_t publishStatus = MQTTStateNull;

    /* Validate arguments. */
    MQTTStatus_t status = validatePublishParams( pContext, pPublishInfo, packetId );

    if( status == MQTTSuccess )
    {
        /* Serialize PUBLISH packet. */
        status = serializePublish( pContext,
                                   pPublishInfo,
                                   packetId,
                                   &headerSize );
    }

    if( ( status == MQTTSuccess ) && ( pPublishInfo->qos > MQTTQoS0 ) )
    {
        /* Reserve state for publish message. Only to be done for QoS1 or QoS2. */
        status = MQTT_ReserveState( pContext,
                                    packetId,
                                    pPublishInfo->qos );

        /* State already exists for a duplicate packet.
         * If a state doesn't exist, it will be handled as a new publish in
         * state engine. */
        if( ( status == MQTTStateCollision ) && ( pPublishInfo->dup == true ) )
        {
            status = MQTTSuccess;
        }
    }

    if( status == MQTTSuccess )
    {
        /* Sends the serialized publish packet over network. */
        status = sendPublish( pContext,
                              pPublishInfo,
                              headerSize );
    }

    if( ( status == MQTTSuccess ) && ( pPublishInfo->qos > MQTTQoS0 ) )
    {
        /* Update state machine after PUBLISH is sent.
         * Only to be done for QoS1 or QoS2. */
        status = MQTT_UpdateStatePublish( pContext,
                                          packetId,
                                          MQTT_SEND,
                                          pPublishInfo->qos,
                                          &publishStatus );

        if( status != MQTTSuccess )
        {
            LogError( ( "Update state for publish failed with status %s."
                        " However PUBLISH packet was sent to the broker."
                        " Any further handling of ACKs for the packet Id"
                        " will fail.",
                        MQTT_Status_strerror( status ) ) );
        }
    }

    if( status != MQTTSuccess )
    {
        LogError( ( "MQTT PUBLISH failed with status %s.",
                    MQTT_Status_strerror( status ) ) );
    }

    return status;
}

/*-----------------------------------------------------------*/

MQTTStatus_t MQTT_Ping( MQTTContext_t * pContext )
{
    int32_t bytesSent = 0;
    MQTTStatus_t status = MQTTSuccess;
    size_t packetSize = 0U;

    if( pContext == NULL )
    {
        LogError( ( "pContext is NULL." ) );
        status = MQTTBadParameter;
    }

    if( status == MQTTSuccess )
    {
        /* Get MQTT PINGREQ packet size. */
        status = MQTT_GetPingreqPacketSize( &packetSize );

        if( status == MQTTSuccess )
        {
            LogDebug( ( "MQTT PINGREQ packet size is %lu.",
                        ( unsigned long ) packetSize ) );
        }
        else
        {
            LogError( ( "Failed to get the PINGREQ packet size." ) );
        }
    }

    if( status == MQTTSuccess )
    {
        /* Serialize MQTT PINGREQ. */
        status = MQTT_SerializePingreq( &( pContext->networkBuffer ) );
    }

    if( status == MQTTSuccess )
    {
        /* Send the serialized PINGREQ packet to transport layer. */
        bytesSent = sendPacket( pContext,
                                pContext->networkBuffer.pBuffer,
                                packetSize );

        /* It is an error to not send the entire PINGREQ packet. */
        if( bytesSent < 0 )
        {
            LogError( ( "Transport send failed for PINGREQ packet." ) );
            status = MQTTSendFailed;
        }
        else
        {
            pContext->pingReqSendTimeMs = pContext->lastPacketTime;
            pContext->waitingForPingResp = true;
            LogDebug( ( "Sent %d bytes of PINGREQ packet.",
                        bytesSent ) );
        }
    }

    return status;
}

/*-----------------------------------------------------------*/

MQTTStatus_t MQTT_Unsubscribe( MQTTContext_t * pContext,
                               const MQTTSubscribeInfo_t * pSubscriptionList,
                               size_t subscriptionCount,
                               uint16_t packetId )
{
    size_t remainingLength = 0UL, packetSize = 0UL;
    int32_t bytesSent = 0;

    /* Validate arguments. */
    MQTTStatus_t status = validateSubscribeUnsubscribeParams( pContext,
                                                              pSubscriptionList,
                                                              subscriptionCount,
                                                              packetId );

    if( status == MQTTSuccess )
    {
        /* Get the remaining length and packet size.*/
        status = MQTT_GetUnsubscribePacketSize( pSubscriptionList,
                                                subscriptionCount,
                                                &remainingLength,
                                                &packetSize );
        LogDebug( ( "UNSUBSCRIBE packet size is %lu and remaining length is %lu.",
                    ( unsigned long ) packetSize,
                    ( unsigned long ) remainingLength ) );
    }

    if( status == MQTTSuccess )
    {
        /* Serialize MQTT UNSUBSCRIBE packet. */
        status = MQTT_SerializeUnsubscribe( pSubscriptionList,
                                            subscriptionCount,
                                            packetId,
                                            remainingLength,
                                            &( pContext->networkBuffer ) );
    }

    if( status == MQTTSuccess )
    {
        /* Send serialized MQTT UNSUBSCRIBE packet to transport layer. */
        bytesSent = sendPacket( pContext,
                                pContext->networkBuffer.pBuffer,
                                packetSize );

        if( bytesSent < 0 )
        {
            LogError( ( "Transport send failed for UNSUBSCRIBE packet." ) );
            status = MQTTSendFailed;
        }
        else
        {
            LogDebug( ( "Sent %d bytes of UNSUBSCRIBE packet.",
                        bytesSent ) );
        }
    }

    return status;
}

/*-----------------------------------------------------------*/

MQTTStatus_t MQTT_Disconnect( MQTTContext_t * pContext )
{
    size_t packetSize = 0U;
    int32_t bytesSent = 0;
    MQTTStatus_t status = MQTTSuccess;

    /* Validate arguments. */
    if( pContext == NULL )
    {
        LogError( ( "pContext cannot be NULL." ) );
        status = MQTTBadParameter;
    }

    if( status == MQTTSuccess )
    {
        /* Get MQTT DISCONNECT packet size. */
        status = MQTT_GetDisconnectPacketSize( &packetSize );
        LogDebug( ( "MQTT DISCONNECT packet size is %lu.",
                    ( unsigned long ) packetSize ) );
    }

    if( status == MQTTSuccess )
    {
        /* Serialize MQTT DISCONNECT packet. */
        status = MQTT_SerializeDisconnect( &( pContext->networkBuffer ) );
    }

    if( status == MQTTSuccess )
    {
        bytesSent = sendPacket( pContext,
                                pContext->networkBuffer.pBuffer,
                                packetSize );

        if( bytesSent < 0 )
        {
            LogError( ( "Transport send failed for DISCONNECT packet." ) );
            status = MQTTSendFailed;
        }
        else
        {
            LogDebug( ( "Sent %d bytes of DISCONNECT packet.",
                        bytesSent ) );
        }
    }

    if( status == MQTTSuccess )
    {
        LogInfo( ( "Disconnected from the broker." ) );
        pContext->connectStatus = MQTTNotConnected;
    }

    return status;
}

/*-----------------------------------------------------------*/

MQTTStatus_t MQTT_ProcessLoop( MQTTContext_t * pContext,
                               uint32_t timeoutMs )
{
    MQTTStatus_t status = MQTTBadParameter;
    uint32_t entryTimeMs = 0U, remainingTimeMs = timeoutMs, elapsedTimeMs = 0U;

    if( pContext == NULL )
    {
        LogError( ( "Invalid input parameter: MQTT Context cannot be NULL." ) );
    }
    else if( pContext->getTime == NULL )
    {
        LogError( ( "Invalid input parameter: MQTT Context must have valid getTime." ) );
    }
    else if( pContext->networkBuffer.pBuffer == NULL )
    {
        LogError( ( "Invalid input parameter: The MQTT context's networkBuffer must not be NULL." ) );
    }
    else
    {
        entryTimeMs = pContext->getTime();
        pContext->controlPacketSent = false;
        status = MQTTSuccess;
    }

    while( status == MQTTSuccess )
    {
        status = receiveSingleIteration( pContext, remainingTimeMs, true );

        /* We don't need to break here since the status is already checked in
         * the loop condition, and we do not want multiple breaks in a loop. */
        if( status != MQTTSuccess )
        {
            LogError( ( "Exiting process loop due to failure: ErrorStatus=%s",
                        MQTT_Status_strerror( status ) ) );
        }
        else
        {
            /* Recalculate remaining time and check if loop should exit. This is
             * done at the end so the loop will run at least a single iteration. */
            elapsedTimeMs = calculateElapsedTime( pContext->getTime(),
                                                  entryTimeMs );

            if( elapsedTimeMs > timeoutMs )
            {
                break;
            }

            remainingTimeMs = timeoutMs - elapsedTimeMs;
        }
    }

    return status;
}

/*-----------------------------------------------------------*/

MQTTStatus_t MQTT_ReceiveLoop( MQTTContext_t * pContext,
                               uint32_t timeoutMs )
{
    MQTTStatus_t status = MQTTBadParameter;
    uint32_t entryTimeMs = 0U, remainingTimeMs = timeoutMs, elapsedTimeMs = 0U;

    if( pContext == NULL )
    {
        LogError( ( "Invalid input parameter: MQTT Context cannot be NULL." ) );
    }
    else if( pContext->getTime == NULL )
    {
        LogError( ( "Invalid input parameter: MQTT Context must have a valid getTime function." ) );
    }
    else if( pContext->networkBuffer.pBuffer == NULL )
    {
        LogError( ( "Invalid input parameter: MQTT context's networkBuffer must not be NULL." ) );
    }
    else
    {
        entryTimeMs = pContext->getTime();
        status = MQTTSuccess;
    }

    while( status == MQTTSuccess )
    {
        status = receiveSingleIteration( pContext, remainingTimeMs, false );

        /* We don't need to break here since the status is already checked in
         * the loop condition, and we do not want multiple breaks in a loop. */
        if( status != MQTTSuccess )
        {
            LogError( ( "Exiting receive loop. Error status=%s",
                        MQTT_Status_strerror( status ) ) );
        }
        else
        {
            /* Recalculate remaining time and check if loop should exit. This is
             * done at the end so the loop will run at least a single iteration. */
            elapsedTimeMs = calculateElapsedTime( pContext->getTime(), entryTimeMs );

            if( elapsedTimeMs >= timeoutMs )
            {
                break;
            }

            remainingTimeMs = timeoutMs - elapsedTimeMs;
        }
    }

    return status;
}

/*-----------------------------------------------------------*/

uint16_t MQTT_GetPacketId( MQTTContext_t * pContext )
{
    uint16_t packetId = 0U;

    if( pContext != NULL )
    {
        packetId = pContext->nextPacketId;

        /* A packet ID of zero is not a valid packet ID. When the max ID
         * is reached the next one should start at 1. */
        if( pContext->nextPacketId == ( uint16_t ) UINT16_MAX )
        {
            pContext->nextPacketId = 1;
        }
        else
        {
            pContext->nextPacketId++;
        }
    }

    return packetId;
}

/*-----------------------------------------------------------*/

<<<<<<< HEAD
=======
MQTTStatus_t MQTT_MatchTopic( const char * pTopicName,
                              const uint16_t topicNameLength,
                              const char * pTopicFilter,
                              const uint16_t topicFilterLength,
                              bool * pIsMatch )
{
    MQTTStatus_t status = MQTTSuccess;
    bool topicFilterStartsWithWildcard = false;
    bool matchStatus = false;

    if( ( pTopicName == NULL ) || ( topicNameLength == 0u ) )
    {
        LogError( ( "Invalid paramater: Topic name should be non-NULL and its "
                    "length should be > 0: TopicName=%p, TopicNameLength=%u",
                    ( void * ) pTopicName,
                    topicNameLength ) );

        status = MQTTBadParameter;
    }
    else if( ( pTopicFilter == NULL ) || ( topicFilterLength == 0u ) )
    {
        LogError( ( "Invalid paramater: Topic filter should be non-NULL and "
                    "its length should be > 0: TopicName=%p, TopicFilterLength=%u",
                    ( void * ) pTopicFilter,
                    topicFilterLength ) );
        status = MQTTBadParameter;
    }
    else if( pIsMatch == NULL )
    {
        LogError( ( "Invalid paramater: Output parameter, pIsMatch, is NULL" ) );
        status = MQTTBadParameter;
    }
    else
    {
        /* Check for an exact match if the incoming topic name and the registered
         * topic filter length match. */
        if( topicNameLength == topicFilterLength )
        {
            matchStatus = ( strncmp( pTopicName, pTopicFilter, topicNameLength ) == 0 ) ? true : false;
        }

        if( matchStatus == false )
        {
            /* If an exact match was not found, match against wildcard characters in
             * topic filter.*/

            /* Determine if topic filter starts with a wildcard. */
            topicFilterStartsWithWildcard = ( ( pTopicFilter[ 0 ] == '+' ) ||
                                              ( pTopicFilter[ 0 ] == '#' ) ) ? true : false;

            /* Note: According to the MQTT 3.1.1 specification, incoming PUBLISH topic names
             * starting the "$" character cannot be matched against topic filter starting with
             * a wildcard, i.e. for example, "$SYS/sport" cannot be matched with "#" or
             * "+/sport" topic filters. */
            if( !( ( pTopicName[ 0 ] == '$' ) && ( topicFilterStartsWithWildcard == true ) ) )
            {
                matchStatus = matchTopicFilter( pTopicName, topicNameLength, pTopicFilter, topicFilterLength );
            }
        }

        /* Update the output parameter with the match result. */
        *pIsMatch = matchStatus;
    }

    return status;
}

/*-----------------------------------------------------------*/

>>>>>>> 6384b5ea
MQTTStatus_t MQTT_GetSubAckStatusCodes( const MQTTPacketInfo_t * pSubackPacket,
                                        uint8_t ** pPayloadStart,
                                        uint16_t * pPayloadSize )
{
    MQTTStatus_t status = MQTTSuccess;

    if( pSubackPacket == NULL )
    {
        LogError( ( "Invalid parameter: pSubackPacket is NULL." ) );
        status = MQTTBadParameter;
    }
    else if( pPayloadStart == NULL )
    {
        LogError( ( "Invalid parameter: pPayloadStart is NULL." ) );
        status = MQTTBadParameter;
    }
    else if( pPayloadSize == NULL )
    {
        LogError( ( "Invalid parameter: pPayloadSize is NULL." ) );
        status = MQTTBadParameter;
    }
    else if( pSubackPacket->type != MQTT_PACKET_TYPE_SUBACK )
    {
        LogError( ( "Invalid parameter: Input packet is not a SUBACK packet: "
                    "ExpectedType=%02x, InputType=%02x",
                    MQTT_PACKET_TYPE_SUBACK, pSubackPacket->type ) );
        status = MQTTBadParameter;
    }
    else if( pSubackPacket->pRemainingData == NULL )
    {
        LogError( ( "Invalid parameter: pSubackPacket->pRemainingData is NULL" ) );
        status = MQTTBadParameter;
    }

    /* A SUBACK must have a remaining length of at least 3 to accommodate the
     * packet identifier and at least 1 return code. */
    else if( pSubackPacket->remainingLength < 3U )
    {
        LogError( ( "Invalid parameter: Packet remaining length is invalid: "
<<<<<<< HEAD
                    "Should be greater than 2 for SUBACK packet: InputRemainingLength=%u",
=======
                    "Should be greater than 2 for SUBACK packet: InputRemainingLength=%lu",
>>>>>>> 6384b5ea
                    pSubackPacket->remainingLength ) );
        status = MQTTBadParameter;
    }
    else
    {
        /* According to the MQTT 3.1.1 protocol specification, the "Remaining Length" field is a
         * length of the variable header (2 bytes) plus the length of the payload.
         * Therefore, we add 2 positions for the starting address of the payload, and
         * subtract 2 bytes from the remaining length for the length of the payload.*/
        *pPayloadStart = pSubackPacket->pRemainingData + ( ( uint16_t ) sizeof( uint16_t ) );
<<<<<<< HEAD
        *pPayloadSize = pSubackPacket->remainingLength - ( ( uint16_t ) sizeof( uint16_t ) );
=======
        *pPayloadSize = ( uint16_t ) ( pSubackPacket->remainingLength - sizeof( uint16_t ) );
>>>>>>> 6384b5ea
    }

    return status;
}

/*-----------------------------------------------------------*/

const char * MQTT_Status_strerror( MQTTStatus_t status )
{
    const char * str = NULL;

    switch( status )
    {
        case MQTTSuccess:
            str = "MQTTSuccess";
            break;

        case MQTTBadParameter:
            str = "MQTTBadParameter";
            break;

        case MQTTNoMemory:
            str = "MQTTNoMemory";
            break;

        case MQTTSendFailed:
            str = "MQTTSendFailed";
            break;

        case MQTTRecvFailed:
            str = "MQTTRecvFailed";
            break;

        case MQTTBadResponse:
            str = "MQTTBadResponse";
            break;

        case MQTTServerRefused:
            str = "MQTTServerRefused";
            break;

        case MQTTNoDataAvailable:
            str = "MQTTNoDataAvailable";
            break;

        case MQTTIllegalState:
            str = "MQTTIllegalState";
            break;

        case MQTTStateCollision:
            str = "MQTTStateCollision";
            break;

        case MQTTKeepAliveTimeout:
            str = "MQTTKeepAliveTimeout";
            break;

        default:
            str = "Invalid MQTT Status code";
            break;
    }

    return str;
}

/*-----------------------------------------------------------*/<|MERGE_RESOLUTION|>--- conflicted
+++ resolved
@@ -2204,8 +2204,6 @@
 
 /*-----------------------------------------------------------*/
 
-<<<<<<< HEAD
-=======
 MQTTStatus_t MQTT_MatchTopic( const char * pTopicName,
                               const uint16_t topicNameLength,
                               const char * pTopicFilter,
@@ -2275,7 +2273,6 @@
 
 /*-----------------------------------------------------------*/
 
->>>>>>> 6384b5ea
 MQTTStatus_t MQTT_GetSubAckStatusCodes( const MQTTPacketInfo_t * pSubackPacket,
                                         uint8_t ** pPayloadStart,
                                         uint16_t * pPayloadSize )
@@ -2315,11 +2312,7 @@
     else if( pSubackPacket->remainingLength < 3U )
     {
         LogError( ( "Invalid parameter: Packet remaining length is invalid: "
-<<<<<<< HEAD
-                    "Should be greater than 2 for SUBACK packet: InputRemainingLength=%u",
-=======
                     "Should be greater than 2 for SUBACK packet: InputRemainingLength=%lu",
->>>>>>> 6384b5ea
                     pSubackPacket->remainingLength ) );
         status = MQTTBadParameter;
     }
@@ -2330,11 +2323,7 @@
          * Therefore, we add 2 positions for the starting address of the payload, and
          * subtract 2 bytes from the remaining length for the length of the payload.*/
         *pPayloadStart = pSubackPacket->pRemainingData + ( ( uint16_t ) sizeof( uint16_t ) );
-<<<<<<< HEAD
-        *pPayloadSize = pSubackPacket->remainingLength - ( ( uint16_t ) sizeof( uint16_t ) );
-=======
         *pPayloadSize = ( uint16_t ) ( pSubackPacket->remainingLength - sizeof( uint16_t ) );
->>>>>>> 6384b5ea
     }
 
     return status;
