--- conflicted
+++ resolved
@@ -1772,40 +1772,23 @@
     MQTTStatus_t status = MQTTBadParameter;
     uint32_t entryTimeMs = 0U, remainingTimeMs = timeoutMs, elapsedTimeMs = 0U;
 
-<<<<<<< HEAD
-    if( ( pContext != NULL ) && ( pContext->getTime != NULL ) )
+    if( pContext == NULL )
+    {
+        LogError( ( "Invalid input parameter: MQTT Context cannot be NULL." ) );
+    }
+    else if( pContext->getTime == NULL )
+    {
+        LogError( ( "Invalid input parameter: MQTT Context must have valid getTime." ) );
+    }
+    else if( pContext->networkBuffer.pBuffer == NULL )
+    {
+        LogError( ( "Invalid input parameter: The MQTT context's networkBuffer must not be NULL." ) );
+    }
+    else
     {
         entryTimeMs = pContext->getTime();
-        status = MQTTSuccess;
-        pContext->controlPacketSent = false;
-=======
-    if( pContext == NULL )
-    {
-        LogError( ( "MQTT Context cannot be NULL." ) );
->>>>>>> a3ae9a29
-    }
-    else if( pContext->callbacks.getTime == NULL )
-    {
-<<<<<<< HEAD
-        LogError( ( "Invalid input parameter: MQTT Context cannot be NULL." ) );
-    }
-    else
-    {
-        LogError( ( "Invalid input parameter: MQTT Context must have valid getTime." ) );
-=======
-        LogError( ( "MQTT Context must set callbacks.getTime." ) );
-    }
-    else if( pContext->networkBuffer.pBuffer == NULL )
-    {
-        LogError( ( "The MQTT context's networkBuffer must not be NULL." ) );
-    }
-    else
-    {
-        getTimeStampMs = pContext->callbacks.getTime;
-        entryTimeMs = getTimeStampMs();
         pContext->controlPacketSent = false;
         status = MQTTSuccess;
->>>>>>> a3ae9a29
     }
 
     while( status == MQTTSuccess )
@@ -1847,35 +1830,23 @@
     MQTTGetCurrentTimeFunc_t getTimeStampMs = NULL;
     uint32_t entryTimeMs = 0U, remainingTimeMs = timeoutMs, elapsedTimeMs = 0U;
 
-<<<<<<< HEAD
-    if( ( pContext != NULL ) && ( pContext->getTime != NULL ) )
+    if( pContext == NULL )
+    {
+        LogError( ( "Invalid input parameter: MQTT Context cannot be NULL." ) );
+    }
+    else if( pContext->getTime == NULL )
+    {
+        LogError( ( "Invalid input parameter: MQTT Context have valid getTime function." ) );
+    }
+    else if( pContext->networkBuffer.pBuffer == NULL )
+    {
+        LogError( ( "Invalid input parameter: MQTT context's networkBuffer must not be NULL." ) );
+    }
+    else
     {
         getTimeStampMs = pContext->getTime;
         entryTimeMs = getTimeStampMs();
         status = MQTTSuccess;
-=======
-    if( pContext == NULL )
-    {
-        LogError( ( "MQTT Context cannot be NULL." ) );
->>>>>>> a3ae9a29
-    }
-    else if( pContext->callbacks.getTime == NULL )
-    {
-        LogError( ( "MQTT Context must set callbacks.getTime." ) );
-    }
-    else if( pContext->networkBuffer.pBuffer == NULL )
-    {
-        LogError( ( "The MQTT context's networkBuffer must not be NULL." ) );
-    }
-    else
-    {
-<<<<<<< HEAD
-        LogError( ( "MQTT Context must have valid getTime." ) );
-=======
-        getTimeStampMs = pContext->callbacks.getTime;
-        entryTimeMs = getTimeStampMs();
-        status = MQTTSuccess;
->>>>>>> a3ae9a29
     }
 
     while( status == MQTTSuccess )
