/*
 * Copyright (C) 2020 Amazon.com, Inc. or its affiliates.  All Rights Reserved.
 *
 * Permission is hereby granted, free of charge, to any person obtaining a copy of
 * this software and associated documentation files (the "Software"), to deal in
 * the Software without restriction, including without limitation the rights to
 * use, copy, modify, merge, publish, distribute, sublicense, and/or sell copies of
 * the Software, and to permit persons to whom the Software is furnished to do so,
 * subject to the following conditions:
 *
 * The above copyright notice and this permission notice shall be included in all
 * copies or substantial portions of the Software.
 *
 * THE SOFTWARE IS PROVIDED "AS IS", WITHOUT WARRANTY OF ANY KIND, EXPRESS OR
 * IMPLIED, INCLUDING BUT NOT LIMITED TO THE WARRANTIES OF MERCHANTABILITY, FITNESS
 * FOR A PARTICULAR PURPOSE AND NONINFRINGEMENT. IN NO EVENT SHALL THE AUTHORS OR
 * COPYRIGHT HOLDERS BE LIABLE FOR ANY CLAIM, DAMAGES OR OTHER LIABILITY, WHETHER
 * IN AN ACTION OF CONTRACT, TORT OR OTHERWISE, ARISING FROM, OUT OF OR IN
 * CONNECTION WITH THE SOFTWARE OR THE USE OR OTHER DEALINGS IN THE SOFTWARE.
 */

#include <string.h>
#include <assert.h>

#include "mqtt.h"
#include "mqtt_state.h"
#include "private/mqtt_internal.h"

/*-----------------------------------------------------------*/

/**
 * @brief Sends provided buffer to network using transport send.
 *
 * @brief param[in] pContext Initialized MQTT context.
 * @brief param[in] pBufferToSend Buffer to be sent to network.
 * @brief param[in] bytesToSend Number of bytes to be sent.
 *
 * @return Total number of bytes sent; -1 if there is an error.
 */
static int32_t sendPacket( MQTTContext_t * pContext,
                           const uint8_t * pBufferToSend,
                           size_t bytesToSend );

/**
 * @brief Calculate the interval between two millisecond timestamps, including
 * when the later value has overflowed.
 *
 * @note In C, the operands are promoted to signed integers in subtraction.
 * Using this function avoids the need to cast the result of subtractions back
 * to uint32_t.
 *
 * @param[in] later The later time stamp, in milliseconds.
 * @param[in] start The earlier time stamp, in milliseconds.
 *
 * @return later - start.
 */
static uint32_t calculateElapsedTime( uint32_t later,
                                      uint32_t start );

/**
 * @brief Convert a byte indicating a publish ack type to an #MQTTPubAckType_t.
 *
 * @param[in] packetType First byte of fixed header.
 *
 * @return Type of ack.
 */
static MQTTPubAckType_t getAckFromPacketType( uint8_t packetType );

/**
 * @brief Receive bytes into the network buffer, with a timeout.
 *
 * @param[in] pContext Initialized MQTT Context.
 * @param[in] bytesToRecv Number of bytes to receive.
 * @param[in] timeoutMs Time remaining to receive the packet.
 *
 * @return Number of bytes received, or negative number on network error.
 */
static int32_t recvExact( const MQTTContext_t * const pContext,
                          size_t bytesToRecv,
                          uint32_t timeoutMs );

/**
 * @brief Discard a packet from the transport interface.
 *
 * @param[in] PContext MQTT Connection context.
 * @param[in] remainingLength Remaining length of the packet to dump.
 * @param[in] timeoutMs Time remaining to discard the packet.
 *
 * @return #MQTTRecvFailed or #MQTTNoDataAvailable.
 */
static MQTTStatus_t discardPacket( MQTTContext_t * const pContext,
                                   size_t remainingLength,
                                   uint32_t timeoutMs );

/**
 * @brief Receive a packet from the transport interface.
 *
 * @param[in] pContext MQTT Connection context.
 * @param[in] incomingPacket packet struct with remaining length.
 * @param[in] remainingTimeMs Time remaining to receive the packet.
 *
 * @return #MQTTSuccess or #MQTTRecvFailed.
 */
static MQTTStatus_t receivePacket( MQTTContext_t * const pContext,
                                   MQTTPacketInfo_t incomingPacket,
                                   uint32_t remainingTimeMs );

/**
 * @brief Send acks for received QoS 1/2 publishes.
 *
 * @param[in] pContext MQTT Connection context.
 * @param[in] packetId packet ID of original PUBLISH.
 * @param[in,out] pPublishState Current/updated publish state in record.
 *
 * @return #MQTTSuccess or #MQTTIllegalState.
 */
static MQTTStatus_t sendPublishAcks( MQTTContext_t * const pContext,
                                     uint16_t packetId,
                                     MQTTPublishState_t * pPublishState );

/**
 * @brief Send a keep alive PINGREQ if the keep alive interval has elapsed.
 *
 * @param[in] pContext Initialized MQTT Context.
 *
 * @return #MQTTKeepAliveTimeout if a PINGRESP is not received in time,
 * #MQTTSendFailed if the PINGREQ cannot be sent, or #MQTTSuccess.
 */
static MQTTStatus_t handleKeepAlive( MQTTContext_t * const pContext );

/**
 * @brief Handle received MQTT PUBLISH packet.
 *
 * @param[in] pContext MQTT Connection context.
 * @param[in] pIncomingPacket Incoming packet.
 *
 * @return MQTTSuccess, MQTTIllegalState or deserialization error.
 */
static MQTTStatus_t handleIncomingPublish( MQTTContext_t * const pContext,
                                           MQTTPacketInfo_t * pIncomingPacket );

/**
 * @brief Handle received MQTT ack.
 *
 * @param[in] pContext MQTT Connection context.
 * @param[in] pIncomingPacket Incoming packet.
 *
 * @return MQTTSuccess, MQTTIllegalState, or deserialization error.
 */
static MQTTStatus_t handleIncomingAck( MQTTContext_t * const pContext,
                                       MQTTPacketInfo_t * pIncomingPacket );

/**
 * @brief Validates parameters of #MQTT_Subscribe or #MQTT_Unsubscribe.
 *
 * @param[in] pContext Initialized MQTT context.
 * @param[in] pSubscriptionList List of MQTT subscription info.
 * @param[in] subscriptionCount The number of elements in pSubscriptionList.
 * @param[in] packetId Packet identifier.
 *
 * @return #MQTTBadParameter if invalid parameters are passed;
 * #MQTTSuccess otherwise.
 */
static MQTTStatus_t validateSubscribeUnsubscribeParams( const MQTTContext_t * const pContext,
                                                        const MQTTSubscribeInfo_t * const pSubscriptionList,
                                                        size_t subscriptionCount,
                                                        uint16_t packetId );

/**
 * @brief Send serialized publish packet using transport send.
 *
 * @brief param[in] pContext Initialized MQTT context.
 * @brief param[in] pPublishInfo MQTT PUBLISH packet parameters.
 * @brief param[in] headerSize Header size of the PUBLISH packet.
 *
 * @return #MQTTSendFailed if transport write failed;
 * #MQTTSuccess otherwise.
 */
static MQTTStatus_t sendPublish( MQTTContext_t * const pContext,
                                 const MQTTPublishInfo_t * const pPublishInfo,
                                 size_t headerSize );

/**
 * @brief Receives a CONNACK MQTT packet.
 *
 * @param[in] pContext Initialized MQTT context.
 * @param[in] timeoutMs Timeout for waiting for CONNACK packet.
 * @param[out] pIncomingPacket List of MQTT subscription info.
 * @param[out] pSessionPresent Whether a previous session was present.
 * Only relevant if not establishing a clean session.
 *
 * @return #MQTTBadResponse if a bad response is received;
 * #MQTTNoDataAvailable if no data available for transport recv;
 * ##MQTTRecvFailed if transport recv failed;
 * #MQTTSuccess otherwise.
 */
static MQTTStatus_t receiveConnack( MQTTContext_t * const pContext,
                                    uint32_t timeoutMs,
                                    MQTTPacketInfo_t * const pIncomingPacket,
                                    bool * const pSessionPresent );

/*-----------------------------------------------------------*/

static int32_t sendPacket( MQTTContext_t * pContext,
                           const uint8_t * pBufferToSend,
                           size_t bytesToSend )
{
    const uint8_t * pIndex = pBufferToSend;
    size_t bytesRemaining = bytesToSend;
    int32_t totalBytesSent = 0, bytesSent;
    uint32_t sendTime = 0U;

    assert( pContext != NULL );
    assert( bytesToSend != 0 );

    /* Record the time of transmission. */
    sendTime = pContext->callbacks.getTime();
    bytesRemaining = bytesToSend;

    /* Loop until the entire packet is sent. */
    while( bytesRemaining > 0UL )
    {
        bytesSent = pContext->transportInterface.send( pContext->transportInterface.networkContext,
                                                       pIndex,
                                                       bytesRemaining );

        if( bytesSent > 0 )
        {
            bytesRemaining -= ( size_t ) bytesSent;
            totalBytesSent += bytesSent;
            pIndex += bytesSent;
            LogDebug( ( "Bytes sent=%d, bytes remaining=%ul,"
                        "total bytes sent=%d.",
                        bytesSent,
                        bytesRemaining,
                        totalBytesSent ) );
        }
        else
        {
            LogError( ( "Transport send failed." ) );
            totalBytesSent = -1;
            break;
        }
    }

    /* Update time of last transmission if the entire packet was successfully sent. */
    if( totalBytesSent > -1 )
    {
        pContext->lastPacketTime = sendTime;
        LogDebug( ( "Successfully sent packet at time %u.",
                    sendTime ) );
    }

    return totalBytesSent;
}

/*-----------------------------------------------------------*/

static uint32_t calculateElapsedTime( uint32_t later,
                                      uint32_t start )
{
    return later - start;
}

/*-----------------------------------------------------------*/

static MQTTPubAckType_t getAckFromPacketType( uint8_t packetType )
{
    MQTTPubAckType_t ackType = MQTTPuback;

    switch( packetType )
    {
        case MQTT_PACKET_TYPE_PUBACK:
            ackType = MQTTPuback;
            break;

        case MQTT_PACKET_TYPE_PUBREC:
            ackType = MQTTPubrec;
            break;

        case MQTT_PACKET_TYPE_PUBREL:
            ackType = MQTTPubrel;
            break;

        case MQTT_PACKET_TYPE_PUBCOMP:
            ackType = MQTTPubcomp;
            break;

        default:

            /* This function is only called after checking the type is one of
             * the above four values. */
            assert( 0 );
            break;
    }

    return ackType;
}

/*-----------------------------------------------------------*/

static int32_t recvExact( const MQTTContext_t * const pContext,
                          size_t bytesToRecv,
                          uint32_t timeoutMs )
{
    uint8_t * pIndex = NULL;
    size_t bytesRemaining = bytesToRecv;
    int32_t totalBytesRecvd = 0, bytesRecvd;
    uint32_t entryTimeMs = 0U;
    MQTTTransportRecvFunc_t recvFunc = NULL;
    MQTTGetCurrentTimeFunc_t getTimeStampMs = NULL;
    bool receiveError = false;

    assert( pContext != NULL );
    assert( bytesToRecv <= pContext->networkBuffer.size );
    pIndex = pContext->networkBuffer.pBuffer;
    recvFunc = pContext->transportInterface.recv;
    getTimeStampMs = pContext->callbacks.getTime;
    entryTimeMs = getTimeStampMs();

    while( ( bytesRemaining > 0U ) && ( receiveError == false ) )
    {
        bytesRecvd = recvFunc( pContext->transportInterface.networkContext,
                               pIndex,
                               bytesRemaining );

        if( bytesRecvd >= 0 )
        {
            bytesRemaining -= ( size_t ) bytesRecvd;
            totalBytesRecvd += ( int32_t ) bytesRecvd;
            pIndex += bytesRecvd;
        }
        else
        {
            LogError( ( "Network error while receiving packet: ReturnCode=%d",
                        bytesRecvd ) );
            totalBytesRecvd = bytesRecvd;
            receiveError = true;
        }

        if( ( bytesRemaining > 0U ) &&
            ( calculateElapsedTime( getTimeStampMs(), entryTimeMs ) > timeoutMs ) )
        {
            LogError( ( "Time expired while receiving packet." ) );
            receiveError = true;
        }
    }

    return totalBytesRecvd;
}

/*-----------------------------------------------------------*/

static MQTTStatus_t discardPacket( MQTTContext_t * const pContext,
                                   size_t remainingLength,
                                   uint32_t timeoutMs )
{
    MQTTStatus_t status = MQTTRecvFailed;
    int32_t bytesReceived = 0;
    size_t bytesToReceive = 0U;
    uint32_t totalBytesReceived = 0U, entryTimeMs, elapsedTimeMs;
    uint32_t remainingTimeMs = timeoutMs;
    MQTTGetCurrentTimeFunc_t getTimeStampMs = NULL;
    bool receiveError = false;

    assert( pContext != NULL );
    bytesToReceive = pContext->networkBuffer.size;
    getTimeStampMs = pContext->callbacks.getTime;
    entryTimeMs = getTimeStampMs();

    while( ( totalBytesReceived < remainingLength ) && ( receiveError == false ) )
    {
        if( ( remainingLength - totalBytesReceived ) < bytesToReceive )
        {
            bytesToReceive = remainingLength - totalBytesReceived;
        }

        bytesReceived = recvExact( pContext, bytesToReceive, remainingTimeMs );

        if( bytesReceived != ( int32_t ) bytesToReceive )
        {
            LogError( ( "Receive error while discarding packet."
                        "ReceivedBytes=%d, ExpectedBytes=%u.",
                        bytesReceived,
                        bytesToReceive ) );
            receiveError = true;
        }
        else
        {
            totalBytesReceived += ( uint32_t ) bytesReceived;
            /* Update remaining time and check for timeout. */
            elapsedTimeMs = calculateElapsedTime( getTimeStampMs(), entryTimeMs );

            if( elapsedTimeMs < timeoutMs )
            {
                remainingTimeMs = timeoutMs - elapsedTimeMs;
            }
            else
            {
                LogError( ( "Time expired while discarding packet." ) );
                receiveError = true;
            }
        }
    }

    if( totalBytesReceived == remainingLength )
    {
        LogError( ( "Dumped packet. DumpedBytes=%d.",
                    totalBytesReceived ) );
        /* Packet dumped, so no data is available. */
        status = MQTTNoDataAvailable;
    }

    return status;
}

/*-----------------------------------------------------------*/

static MQTTStatus_t receivePacket( MQTTContext_t * const pContext,
                                   MQTTPacketInfo_t incomingPacket,
                                   uint32_t remainingTimeMs )
{
    MQTTStatus_t status = MQTTSuccess;
    int32_t bytesReceived = 0;
    size_t bytesToReceive = 0U;

    assert( pContext != NULL );

    if( incomingPacket.remainingLength > pContext->networkBuffer.size )
    {
        LogError( ( "Incoming packet will be dumped: "
                    "Packet length exceeds network buffer size."
                    "PacketSize=%u, NetworkBufferSize=%u",
                    incomingPacket.remainingLength,
                    pContext->networkBuffer.size ) );
        status = discardPacket( pContext,
                                incomingPacket.remainingLength,
                                remainingTimeMs );
    }
    else
    {
        bytesToReceive = incomingPacket.remainingLength;
        bytesReceived = recvExact( pContext, bytesToReceive, remainingTimeMs );

        if( bytesReceived == ( int32_t ) bytesToReceive )
        {
            /* Receive successful, bytesReceived == bytesToReceive. */
            LogInfo( ( "Packet received. ReceivedBytes=%d.",
                       bytesReceived ) );
        }
        else
        {
            LogError( ( "Packet reception failed. ReceivedBytes=%d, "
                        "ExpectedBytes=%u.",
                        bytesReceived,
                        bytesToReceive ) );
            status = MQTTRecvFailed;
        }
    }

    return status;
}

/*-----------------------------------------------------------*/

static MQTTStatus_t sendPublishAcks( MQTTContext_t * const pContext,
                                     uint16_t packetId,
                                     MQTTPublishState_t * pPublishState )
{
    MQTTStatus_t status = MQTTSuccess;
    MQTTPublishState_t newState = MQTTStateNull;
    int32_t bytesSent = 0;
    uint8_t packetTypeByte = 0U;
    MQTTPubAckType_t packetType;

    assert( pContext != NULL );
    assert( pPublishState != NULL );

    switch( *pPublishState )
    {
        case MQTTPubAckSend:
            packetTypeByte = MQTT_PACKET_TYPE_PUBACK;
            packetType = MQTTPuback;
            break;

        case MQTTPubRecSend:
            packetTypeByte = MQTT_PACKET_TYPE_PUBREC;
            packetType = MQTTPubrec;
            break;

        case MQTTPubRelSend:
            packetTypeByte = MQTT_PACKET_TYPE_PUBREL;
            packetType = MQTTPubrel;
            break;

        case MQTTPubCompSend:
            packetTypeByte = MQTT_PACKET_TYPE_PUBCOMP;
            packetType = MQTTPubcomp;
            break;

        default:
            /* Take no action for states that do not require sending an ack. */
            break;
    }

    if( packetTypeByte != 0U )
    {
        status = MQTT_SerializeAck( &( pContext->networkBuffer ),
                                    packetTypeByte,
                                    packetId );

        if( status == MQTTSuccess )
        {
            bytesSent = sendPacket( pContext,
                                    pContext->networkBuffer.pBuffer,
                                    MQTT_PUBLISH_ACK_PACKET_SIZE );
        }

        if( bytesSent == ( int32_t ) MQTT_PUBLISH_ACK_PACKET_SIZE )
        {
            pContext->controlPacketSent = true;
            newState = MQTT_UpdateStateAck( pContext,
                                            packetId,
                                            packetType,
                                            MQTT_SEND );

            if( newState == MQTTStateNull )
            {
                LogError( ( "Failed to update state of publish %u.",
                            packetId ) );
                status = MQTTIllegalState;
            }
        }
        else
        {
            LogError( ( "Failed to send ACK packet: PacketType=%02x, "
                        "SentBytes=%d, "
                        "PacketSize=%u",
                        packetTypeByte,
                        bytesSent,
                        MQTT_PUBLISH_ACK_PACKET_SIZE ) );
            status = MQTTSendFailed;
        }
    }

    if( ( status == MQTTSuccess ) && ( newState != MQTTStateNull ) )
    {
        *pPublishState = newState;
    }

    return status;
}

/*-----------------------------------------------------------*/

static MQTTStatus_t handleKeepAlive( MQTTContext_t * const pContext )
{
    MQTTStatus_t status = MQTTSuccess;
    uint32_t now = 0U, keepAliveMs = 0U;

    assert( pContext != NULL );
    now = pContext->callbacks.getTime();
    keepAliveMs = 1000U * ( uint32_t ) pContext->keepAliveIntervalSec;

    /* If keep alive interval is 0, it is disabled. */
    if( ( keepAliveMs != 0U ) &&
        ( calculateElapsedTime( now, pContext->lastPacketTime ) > keepAliveMs ) )
    {
        if( pContext->waitingForPingResp )
        {
            /* Has time expired? */
            if( calculateElapsedTime( now, pContext->pingReqSendTimeMs ) >
                pContext->pingRespTimeoutMs )
            {
                status = MQTTKeepAliveTimeout;
            }
        }
        else
        {
            status = MQTT_Ping( pContext );
        }
    }

    return status;
}

/*-----------------------------------------------------------*/

static MQTTStatus_t handleIncomingPublish( MQTTContext_t * const pContext,
                                           MQTTPacketInfo_t * pIncomingPacket )
{
    MQTTStatus_t status = MQTTBadParameter;
    MQTTPublishState_t publishRecordState = MQTTStateNull;
    uint16_t packetIdentifier;
    MQTTPublishInfo_t publishInfo;

    assert( pContext != NULL );
    assert( pIncomingPacket != NULL );

    status = MQTT_DeserializePublish( pIncomingPacket, &packetIdentifier, &publishInfo );
    LogInfo( ( "De-serialized incoming PUBLISH packet: DeserializerResult=%d", status ) );

    if( status == MQTTSuccess )
    {
        publishRecordState = MQTT_UpdateStatePublish( pContext,
                                                      packetIdentifier,
                                                      MQTT_RECEIVE,
                                                      publishInfo.qos );
        LogInfo( ( "State record updated. New state=%d.",
                   publishRecordState ) );

        /* Send PUBACK or PUBREC if necessary. */
        status = sendPublishAcks( pContext,
                                  packetIdentifier,
                                  &publishRecordState );
    }

    if( status == MQTTSuccess )
    {
        /* Provide publish info to application. */
        pContext->callbacks.appCallback( pContext,
                                         pIncomingPacket,
                                         packetIdentifier,
                                         &publishInfo );
    }

    return status;
}

/*-----------------------------------------------------------*/

static MQTTStatus_t handleIncomingAck( MQTTContext_t * const pContext,
                                       MQTTPacketInfo_t * pIncomingPacket )
{
    MQTTStatus_t status = MQTTBadResponse;
    MQTTPublishState_t publishRecordState = MQTTStateNull;
    uint16_t packetIdentifier;
    /* Need a dummy variable for MQTT_DeserializeAck(). */
    bool sessionPresent = false;
    MQTTPubAckType_t ackType;

    assert( pContext != NULL );
    assert( pIncomingPacket != NULL );

    switch( pIncomingPacket->type )
    {
        case MQTT_PACKET_TYPE_PUBACK:
        case MQTT_PACKET_TYPE_PUBREC:
        case MQTT_PACKET_TYPE_PUBREL:
        case MQTT_PACKET_TYPE_PUBCOMP:
            ackType = getAckFromPacketType( pIncomingPacket->type );
            status = MQTT_DeserializeAck( pIncomingPacket, &packetIdentifier, &sessionPresent );
            LogInfo( ( "Ack packet deserialized with result: %d.", status ) );

            if( status == MQTTSuccess )
            {
                publishRecordState = MQTT_UpdateStateAck( pContext,
                                                          packetIdentifier,
                                                          ackType,
                                                          MQTT_RECEIVE );
                LogInfo( ( "State record updated. New state=%d.",
                           publishRecordState ) );

                /* Send PUBREL or PUBCOMP if necessary. */
                status = sendPublishAcks( pContext,
                                          packetIdentifier,
                                          &publishRecordState );

                if( status == MQTTSuccess )
                {
                    pContext->callbacks.appCallback( pContext,
                                                     pIncomingPacket,
                                                     packetIdentifier,
                                                     NULL );
                }
            }

            break;

        case MQTT_PACKET_TYPE_PINGRESP:
            pContext->waitingForPingResp = false;
            status = MQTT_DeserializeAck( pIncomingPacket, &packetIdentifier, &sessionPresent );

            if( status == MQTTSuccess )
            {
                pContext->callbacks.appCallback( pContext,
                                                 pIncomingPacket,
                                                 packetIdentifier,
                                                 NULL );
            }

            break;

        case MQTT_PACKET_TYPE_SUBACK:
        case MQTT_PACKET_TYPE_UNSUBACK:
            /* Deserialize and give these to the app provided callback. */
            status = MQTT_DeserializeAck( pIncomingPacket, &packetIdentifier, &sessionPresent );

            if( status == MQTTSuccess )
            {
                pContext->callbacks.appCallback( pContext,
                                                 pIncomingPacket,
                                                 packetIdentifier,
                                                 NULL );
            }

            break;

        default:
            /* Bad response from the server. */
            LogError( ( "Unexpected packet type from server: PacketType=%02x.",
                        pIncomingPacket->type ) );
            status = MQTTBadResponse;
            break;
    }

    return status;
}

/*-----------------------------------------------------------*/

static MQTTStatus_t validateSubscribeUnsubscribeParams( const MQTTContext_t * const pContext,
                                                        const MQTTSubscribeInfo_t * const pSubscriptionList,
                                                        size_t subscriptionCount,
                                                        uint16_t packetId )
{
    MQTTStatus_t status = MQTTSuccess;

    /* Validate all the parameters. */
    if( ( pContext == NULL ) || ( pSubscriptionList == NULL ) )
    {
        LogError( ( "Argument cannot be NULL: pContext=%p, "
                    "pSubscriptionList=%p.",
                    pContext,
                    pSubscriptionList ) );
        status = MQTTBadParameter;
    }
    else if( subscriptionCount == 0UL )
    {
        LogError( ( "Subscription count is 0." ) );
        status = MQTTBadParameter;
    }
    else if( packetId == 0U )
    {
        LogError( ( "Packet Id for subscription packet is 0." ) );
        status = MQTTBadParameter;
    }
    else
    {
        /* Empty else MISRA 15.7 */
    }

    return status;
}

/*-----------------------------------------------------------*/

static MQTTStatus_t sendPublish( MQTTContext_t * const pContext,
                                 const MQTTPublishInfo_t * const pPublishInfo,
                                 size_t headerSize )
{
    MQTTStatus_t status = MQTTSuccess;
    int32_t bytesSent = 0;

    assert( pContext != NULL );
    assert( pPublishInfo != NULL );
    assert( headerSize > 0 );

    /* Send header first. */
    bytesSent = sendPacket( pContext,
                            pContext->networkBuffer.pBuffer,
                            headerSize );

    if( bytesSent < 0 )
    {
        LogError( ( "Transport send failed for PUBLISH header." ) );
        status = MQTTSendFailed;
    }
    else
    {
        LogDebug( ( "Sent %d bytes of PUBLISH header.",
                    bytesSent ) );

        /* Send Payload. */
        bytesSent = sendPacket( pContext,
                                pPublishInfo->pPayload,
                                pPublishInfo->payloadLength );

        if( bytesSent < 0 )
        {
            LogError( ( "Transport send failed for PUBLISH payload." ) );
            status = MQTTSendFailed;
        }
        else
        {
            LogDebug( ( "Sent %d bytes of PUBLISH payload.",
                        bytesSent ) );
        }
    }

    return status;
}

/*-----------------------------------------------------------*/

static MQTTStatus_t receiveConnack( MQTTContext_t * const pContext,
                                    uint32_t timeoutMs,
                                    MQTTPacketInfo_t * const pIncomingPacket,
                                    bool * const pSessionPresent )
{
    MQTTStatus_t status = MQTTSuccess;
    MQTTGetCurrentTimeFunc_t getTimeStamp = NULL;
    uint32_t entryTimeMs = 0U, remainingTimeMs = 0U, timeTakenMs = 0U;

    assert( pContext != NULL );
    assert( pIncomingPacket != NULL );
    assert( pContext->callbacks.getTime != NULL );

    getTimeStamp = pContext->callbacks.getTime;
    /* Get the entry time for the function. */
    entryTimeMs = getTimeStamp();

    do
    {
        /* Transport read for incoming CONNACK packet type and length.
         * MQTT_GetIncomingPacketTypeAndLength is a blocking call and it is
         * returned after a transport receive timeout, an error, or a successful
         * receive of packet type and length. */
        status = MQTT_GetIncomingPacketTypeAndLength( pContext->transportInterface.recv,
                                                      pContext->transportInterface.networkContext,
                                                      pIncomingPacket );

        /* Loop until there is data to read or if the timeout has not expired. */
    } while( ( status == MQTTNoDataAvailable ) &&
             ( calculateElapsedTime( getTimeStamp(), entryTimeMs ) < timeoutMs ) );

    if( status == MQTTSuccess )
    {
        /* Time taken in this function so far. */
        timeTakenMs = calculateElapsedTime( getTimeStamp(), entryTimeMs );

        if( timeTakenMs < timeoutMs )
        {
            /* Calculate remaining time for receiving the remainder of
             * the packet. */
            remainingTimeMs = timeoutMs - timeTakenMs;
        }

        /* Reading the remainder of the packet by transport recv.
         * Attempt to read once even if the timeout has expired at this point.
         * Invoking receivePacket with remainingTime as 0 would attempt to
         * recv from network once.*/
        if( pIncomingPacket->type == MQTT_PACKET_TYPE_CONNACK )
        {
            status = receivePacket( pContext,
                                    *pIncomingPacket,
                                    remainingTimeMs );
        }
        else
        {
            LogError( ( "Incorrect packet type %X received while expecting"
                        " CONNACK(%X).",
                        pIncomingPacket->type,
                        MQTT_PACKET_TYPE_CONNACK ) );
            status = MQTTBadResponse;
        }
    }

    if( status == MQTTSuccess )
    {
        /* Update the packet info pointer to the buffer read. */
        pIncomingPacket->pRemainingData = pContext->networkBuffer.pBuffer;

        /* Deserialize CONNACK. */
        status = MQTT_DeserializeAck( pIncomingPacket, NULL, pSessionPresent );
    }

    if( status != MQTTSuccess )
    {
        LogError( ( "CONNACK recv failed with status = %u.",
                    status ) );
    }
    else
    {
        LogInfo( ( "Received MQTT CONNACK successfully from broker." ) );
    }

    return status;
}

/*-----------------------------------------------------------*/

MQTTStatus_t MQTT_Init( MQTTContext_t * const pContext,
                        const MQTTTransportInterface_t * const pTransportInterface,
                        const MQTTApplicationCallbacks_t * const pCallbacks,
                        const MQTTFixedBuffer_t * const pNetworkBuffer )
{
    MQTTStatus_t status = MQTTSuccess;

    /* Validate arguments. */
    if( ( pContext == NULL ) || ( pTransportInterface == NULL ) ||
        ( pCallbacks == NULL ) || ( pNetworkBuffer == NULL ) )
    {
        LogError( ( "Argument cannot be NULL: pContext=%p, "
                    "pTransportInterface=%p "
                    "pCallbacks=%p "
                    "pNetworkBuffer=%p.",
                    pContext,
                    pTransportInterface,
                    pCallbacks,
                    pNetworkBuffer ) );
        status = MQTTBadParameter;
    }
    else
    {
        ( void ) memset( pContext, 0x00, sizeof( MQTTContext_t ) );

        pContext->connectStatus = MQTTNotConnected;
        pContext->transportInterface = *pTransportInterface;
        pContext->callbacks = *pCallbacks;
        pContext->networkBuffer = *pNetworkBuffer;

        /* Zero is not a valid packet ID per MQTT spec. Start from 1. */
        pContext->nextPacketId = 1;
    }

    return status;
}

/*-----------------------------------------------------------*/

MQTTStatus_t MQTT_Connect( MQTTContext_t * const pContext,
                           const MQTTConnectInfo_t * const pConnectInfo,
                           const MQTTPublishInfo_t * const pWillInfo,
                           uint32_t timeoutMs,
                           bool * const pSessionPresent )
{
    size_t remainingLength = 0UL, packetSize = 0UL;
    int32_t bytesSent;
    MQTTStatus_t status = MQTTSuccess;
    MQTTPacketInfo_t incomingPacket = { .type = ( ( uint8_t ) 0 ) };

    if( ( pContext == NULL ) || ( pConnectInfo == NULL ) )
    {
        LogError( ( "Argument cannot be NULL: pContext=%p, "
                    "pConnectInfo=%p.",
                    pContext,
                    pConnectInfo ) );
        status = MQTTBadParameter;
    }

    if( status == MQTTSuccess )
    {
        /* Get MQTT connect packet size and remaining length. */
        status = MQTT_GetConnectPacketSize( pConnectInfo,
                                            pWillInfo,
                                            &remainingLength,
                                            &packetSize );
        LogDebug( ( "CONNECT packet size is %lu and remaining length is %lu.",
                    packetSize,
                    remainingLength ) );
    }

    if( status == MQTTSuccess )
    {
        status = MQTT_SerializeConnect( pConnectInfo,
                                        pWillInfo,
                                        remainingLength,
                                        &( pContext->networkBuffer ) );
    }

    if( status == MQTTSuccess )
    {
        bytesSent = sendPacket( pContext,
                                pContext->networkBuffer.pBuffer,
                                packetSize );

        if( bytesSent < 0 )
        {
            LogError( ( "Transport send failed for CONNECT packet." ) );
            status = MQTTSendFailed;
        }
        else
        {
            LogDebug( ( "Sent %d bytes of CONNECT packet.",
                        bytesSent ) );
        }
    }

    /* Read CONNACK from transport layer. */
    if( status == MQTTSuccess )
    {
        status = receiveConnack( pContext,
                                 timeoutMs,
                                 &incomingPacket,
                                 pSessionPresent );
    }

    if( status == MQTTSuccess )
    {
        LogInfo( ( "MQTT connection established with the broker." ) );
        pContext->connectStatus = MQTTConnected;
    }
    else
    {
        LogError( ( "MQTT connection failed with status = %u.",
                    status ) );
    }

    return status;
}

/*-----------------------------------------------------------*/

MQTTStatus_t MQTT_Subscribe( MQTTContext_t * const pContext,
                             const MQTTSubscribeInfo_t * const pSubscriptionList,
                             size_t subscriptionCount,
                             uint16_t packetId )
{
    size_t remainingLength = 0UL, packetSize = 0UL;
    int32_t bytesSent = 0;

    /* Validate arguments. */
    MQTTStatus_t status = validateSubscribeUnsubscribeParams( pContext,
                                                              pSubscriptionList,
                                                              subscriptionCount,
                                                              packetId );

    if( status == MQTTSuccess )
    {
        /* Get the remaining length and packet size.*/
        status = MQTT_GetSubscribePacketSize( pSubscriptionList,
                                              subscriptionCount,
                                              &remainingLength,
                                              &packetSize );
        LogDebug( ( "SUBSCRIBE packet size is %lu and remaining length is %lu.",
                    packetSize,
                    remainingLength ) );
    }

    if( status == MQTTSuccess )
    {
        /* Serialize MQTT SUBSCRIBE packet. */
        status = MQTT_SerializeSubscribe( pSubscriptionList,
                                          subscriptionCount,
                                          packetId,
                                          remainingLength,
                                          &( pContext->networkBuffer ) );
    }

    if( status == MQTTSuccess )
    {
        /* Send serialized MQTT SUBSCRIBE packet to transport layer. */
        bytesSent = sendPacket( pContext,
                                pContext->networkBuffer.pBuffer,
                                packetSize );

        if( bytesSent < 0 )
        {
            LogError( ( "Transport send failed for SUBSCRIBE packet." ) );
            status = MQTTSendFailed;
        }
        else
        {
            LogDebug( ( "Sent %d bytes of SUBSCRIBE packet.",
                        bytesSent ) );
        }
    }

    return status;
}

/*-----------------------------------------------------------*/

MQTTStatus_t MQTT_Publish( MQTTContext_t * const pContext,
                           const MQTTPublishInfo_t * const pPublishInfo,
                           uint16_t packetId )
{
    size_t remainingLength = 0UL, packetSize = 0UL, headerSize = 0UL;
    int32_t bytesSent = 0;
    MQTTStatus_t status = MQTTSuccess;
    MQTTPublishState_t publishStatus = MQTTStateNull;

    /* Validate arguments. */
    if( ( pContext == NULL ) || ( pPublishInfo == NULL ) )
    {
        LogError( ( "Argument cannot be NULL: pContext=%p, "
                    "pPublishInfo=%p.",
                    pContext,
                    pPublishInfo ) );
        status = MQTTBadParameter;
    }
    else if( ( pPublishInfo->qos != MQTTQoS0 ) && ( packetId == 0U ) )
    {
        LogError( ( "Packet Id is 0 for PUBLISH with QoS=%u.",
                    pPublishInfo->qos ) );
        status = MQTTBadParameter;
    }
    else
    {
        /* Empty else MISRA 15.7 */
    }

    if( status == MQTTSuccess )
    {
        /* Get the remaining length and packet size.*/
        status = MQTT_GetPublishPacketSize( pPublishInfo,
                                            &remainingLength,
                                            &packetSize );
        LogDebug( ( "PUBLISH packet size is %lu and remaining length is %lu.",
                    packetSize,
                    remainingLength ) );
    }

    if( status == MQTTSuccess )
    {
        status = MQTT_SerializePublishHeader( pPublishInfo,
                                              packetId,
                                              remainingLength,
                                              &( pContext->networkBuffer ),
                                              &headerSize );
        LogDebug( ( "Serialized PUBLISH header size is %lu.",
                    headerSize ) );
    }

    if( status == MQTTSuccess )
    {
        /* Reserve state for publish message. Only to be done for QoS1 or QoS2. */
        if( pPublishInfo->qos > MQTTQoS0 )
        {
            status = MQTT_ReserveState( pContext,
                                        packetId,
                                        pPublishInfo->qos );
        }
    }

    if( status == MQTTSuccess )
    {
        /* Sends the serialized publish packet over network. */
        status = sendPublish( pContext,
                              pPublishInfo,
                              headerSize );

        /* TODO. When a publish fails, the reserved state has to be cleaned
         * up. This will have to be done once an API in state machine is
         * available. */
    }

    if( status == MQTTSuccess )
    {
        /* Update state machine after PUBLISH is sent.
         * Only to be done for QoS1 or QoS2. */
        if( pPublishInfo->qos > MQTTQoS0 )
        {
            /* TODO MQTT_UpdateStatePublish will be updated to return
             * MQTTStatus_t instead of MQTTPublishState_t. Update the
             * code when that change is made. */
            publishStatus = MQTT_UpdateStatePublish( pContext,
                                                     packetId,
                                                     MQTT_SEND,
                                                     pPublishInfo->qos );

            if( publishStatus == MQTTStateNull )
            {
                LogError( ( "Update state for publish failed with status =%u."
                            " However PUBLISH packet is sent to the broker."
                            " Any further handling of ACKs for the packet Id"
                            " will fail.",
                            publishStatus ) );

                /* TODO. Need to remove this update once MQTT_UpdateStatePublish is
                 * refactored with return type of MQTTStatus_t. */
                status = MQTTBadParameter;
            }
        }
    }

    if( status != MQTTSuccess )
    {
        LogError( ( "MQTT PUBLISH failed with status=%u.",
                    status ) );
    }

    return status;
}

/*-----------------------------------------------------------*/

MQTTStatus_t MQTT_Ping( MQTTContext_t * const pContext )
{
    int32_t bytesSent = 0;
    MQTTStatus_t status = MQTTSuccess;
    size_t packetSize;

    if( pContext == NULL )
    {
        LogError( ( "pContext is NULL." ) );
        status = MQTTBadParameter;
    }

    if( status == MQTTSuccess )
    {
        /* Get MQTT PINGREQ packet size. */
<<<<<<< HEAD
        status = MQTT_GetPingreqPacketSize( &packetSize );

        if( status == MQTTSuccess )
        {
            LogDebugWithArgs( "MQTT PINGREQ packet size is %lu.",
                              packetSize );
        }
        else
        {
            LogError( "Failed to get the PINGREQ packet size." )
=======
        status = MQTT_GetPingReqPacketSize( &packetSize );

        if( status == MQTTSuccess )
        {
            LogDebug( ( "MQTT PINGREQ packet size is %lu.",
                        packetSize ) );
        }
        else
        {
            LogError( ( "Failed to get the PINGREQ packet size." ) );
>>>>>>> 16213445
        }
    }

    if( status == MQTTSuccess )
    {
        /* Serialize MQTT PINGREQ. */
        status = MQTT_SerializePingreq( &( pContext->networkBuffer ) );
    }

    if( status == MQTTSuccess )
    {
        /* Send the serialized PINGREQ packet to transport layer. */
        bytesSent = sendPacket( pContext,
                                pContext->networkBuffer.pBuffer,
                                packetSize );

        if( bytesSent < 0 )
        {
            LogError( ( "Transport send failed for PINGREQ packet." ) );
            status = MQTTSendFailed;
        }
        else
        {
            pContext->pingReqSendTimeMs = pContext->lastPacketTime;
            pContext->waitingForPingResp = true;
            LogDebug( ( "Sent %d bytes of PINGREQ packet.",
                        bytesSent ) );
        }
    }

    return status;
}

/*-----------------------------------------------------------*/

MQTTStatus_t MQTT_Unsubscribe( MQTTContext_t * const pContext,
                               const MQTTSubscribeInfo_t * const pSubscriptionList,
                               size_t subscriptionCount,
                               uint16_t packetId )
{
    size_t remainingLength = 0UL, packetSize = 0UL;
    int32_t bytesSent = 0;

    /* Validate arguments. */
    MQTTStatus_t status = validateSubscribeUnsubscribeParams( pContext,
                                                              pSubscriptionList,
                                                              subscriptionCount,
                                                              packetId );

    if( status == MQTTSuccess )
    {
        /* Get the remaining length and packet size.*/
        status = MQTT_GetUnsubscribePacketSize( pSubscriptionList,
                                                subscriptionCount,
                                                &remainingLength,
                                                &packetSize );
        LogDebug( ( "UNSUBSCRIBE packet size is %lu and remaining length is %lu.",
                    packetSize,
                    remainingLength ) );
    }

    if( status == MQTTSuccess )
    {
        /* Serialize MQTT UNSUBSCRIBE packet. */
        status = MQTT_SerializeUnsubscribe( pSubscriptionList,
                                            subscriptionCount,
                                            packetId,
                                            remainingLength,
                                            &( pContext->networkBuffer ) );
    }

    if( status == MQTTSuccess )
    {
        /* Send serialized MQTT UNSUBSCRIBE packet to transport layer. */
        bytesSent = sendPacket( pContext,
                                pContext->networkBuffer.pBuffer,
                                packetSize );

        if( bytesSent < 0 )
        {
            LogError( ( "Transport send failed for UNSUBSCRIBE packet." ) );
            status = MQTTSendFailed;
        }
        else
        {
            LogDebug( ( "Sent %d bytes of UNSUBSCRIBE packet.",
                        bytesSent ) );
        }
    }

    return status;
}

/*-----------------------------------------------------------*/

MQTTStatus_t MQTT_Disconnect( MQTTContext_t * const pContext )
{
    size_t packetSize;
    int32_t bytesSent;
    MQTTStatus_t status = MQTTSuccess;

    /* Validate arguments. */
    if( pContext == NULL )
    {
        LogError( ( "pContext cannot be NULL." ) );
        status = MQTTBadParameter;
    }

    if( status == MQTTSuccess )
    {
        /* Get MQTT DISCONNECT packet size. */
        status = MQTT_GetDisconnectPacketSize( &packetSize );
        LogDebug( ( "MQTT DISCONNECT packet size is %lu.",
                    packetSize ) );
    }

    if( status == MQTTSuccess )
    {
        /* Serialize MQTT DISCONNECT packet. */
        status = MQTT_SerializeDisconnect( &( pContext->networkBuffer ) );
    }

    if( status == MQTTSuccess )
    {
        bytesSent = sendPacket( pContext,
                                pContext->networkBuffer.pBuffer,
                                packetSize );

        if( bytesSent < 0 )
        {
            LogError( ( "Transport send failed for DISCONNECT packet." ) );
            status = MQTTSendFailed;
        }
        else
        {
            LogDebug( ( "Sent %d bytes of DISCONNECT packet.",
                        bytesSent ) );
        }
    }

    if( status == MQTTSuccess )
    {
        LogInfo( ( "Disconnected from the broker." ) );
        pContext->connectStatus = MQTTNotConnected;
    }

    return status;
}

/*-----------------------------------------------------------*/

MQTTStatus_t MQTT_ProcessLoop( MQTTContext_t * const pContext,
                               uint32_t timeoutMs )
{
    MQTTStatus_t status = MQTTBadParameter;
    MQTTGetCurrentTimeFunc_t getTimeStampMs = NULL;
    uint32_t entryTimeMs = 0U, remainingTimeMs = timeoutMs, elapsedTimeMs = 0U;
    MQTTPacketInfo_t incomingPacket;

    if( pContext != NULL )
    {
        getTimeStampMs = pContext->callbacks.getTime;
        entryTimeMs = getTimeStampMs();
        status = MQTTSuccess;
    }
    else
    {
        LogError( ( "MQTT Context cannot be NULL." ) );
    }

    while( status == MQTTSuccess )
    {
        status = MQTT_GetIncomingPacketTypeAndLength( pContext->transportInterface.recv,
                                                      pContext->transportInterface.networkContext,
                                                      &incomingPacket );

        if( status == MQTTNoDataAvailable )
        {
            /* Assign status so an error can be bubbled up to application,
             * but reset it on success. */
            status = handleKeepAlive( pContext );

            if( status == MQTTSuccess )
            {
                /* Reset the status to indicate that we should not try to read
                 * a packet from the transport interface. */
                status = MQTTNoDataAvailable;
            }
        }
        else if( status != MQTTSuccess )
        {
            LogError( ( "Receiving incoming packet length failed. Status=%d",
                        status ) );
        }
        else
        {
            /* Receive packet. Remaining time is recalculated at the end of the loop. */
            status = receivePacket( pContext, incomingPacket, remainingTimeMs );
        }

        /* Handle received packet. If no data was read then this will not execute. */
        if( status == MQTTSuccess )
        {
            incomingPacket.pRemainingData = pContext->networkBuffer.pBuffer;

            /* PUBLISH packets allow flags in the lower four bits. For other
             * packet types, they are reserved. */
            if( ( incomingPacket.type & 0xF0U ) == MQTT_PACKET_TYPE_PUBLISH )
            {
                status = handleIncomingPublish( pContext, &incomingPacket );
            }
            else
            {
                status = handleIncomingAck( pContext, &incomingPacket );
            }
        }

        if( status == MQTTNoDataAvailable )
        {
            /* No data available is not an error. Reset to MQTTSuccess so the
             * return code will indicate success. */
            status = MQTTSuccess;
        }

        if( status != MQTTSuccess )
        {
            LogError( ( "Exiting receive loop. Error status=%d", status ) );
        }

        /* Recalculate remaining time and check if loop should exit. */
        elapsedTimeMs = calculateElapsedTime( getTimeStampMs(), entryTimeMs );

        if( elapsedTimeMs > timeoutMs )
        {
            break;
        }

        remainingTimeMs = timeoutMs - elapsedTimeMs;
    }

    return status;
}

/*-----------------------------------------------------------*/

uint16_t MQTT_GetPacketId( MQTTContext_t * const pContext )
{
    uint16_t packetId = pContext->nextPacketId;

    pContext->nextPacketId++;

    if( pContext->nextPacketId == 0U )
    {
        pContext->nextPacketId = 1;
    }

    return packetId;
}

/*-----------------------------------------------------------*/<|MERGE_RESOLUTION|>--- conflicted
+++ resolved
@@ -1201,7 +1201,6 @@
     if( status == MQTTSuccess )
     {
         /* Get MQTT PINGREQ packet size. */
-<<<<<<< HEAD
         status = MQTT_GetPingreqPacketSize( &packetSize );
 
         if( status == MQTTSuccess )
@@ -1212,18 +1211,6 @@
         else
         {
             LogError( "Failed to get the PINGREQ packet size." )
-=======
-        status = MQTT_GetPingReqPacketSize( &packetSize );
-
-        if( status == MQTTSuccess )
-        {
-            LogDebug( ( "MQTT PINGREQ packet size is %lu.",
-                        packetSize ) );
-        }
-        else
-        {
-            LogError( ( "Failed to get the PINGREQ packet size." ) );
->>>>>>> 16213445
         }
     }
 
