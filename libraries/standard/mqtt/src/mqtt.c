/*
 * Copyright (C) 2020 Amazon.com, Inc. or its affiliates.  All Rights Reserved.
 *
 * Permission is hereby granted, free of charge, to any person obtaining a copy of
 * this software and associated documentation files (the "Software"), to deal in
 * the Software without restriction, including without limitation the rights to
 * use, copy, modify, merge, publish, distribute, sublicense, and/or sell copies of
 * the Software, and to permit persons to whom the Software is furnished to do so,
 * subject to the following conditions:
 *
 * The above copyright notice and this permission notice shall be included in all
 * copies or substantial portions of the Software.
 *
 * THE SOFTWARE IS PROVIDED "AS IS", WITHOUT WARRANTY OF ANY KIND, EXPRESS OR
 * IMPLIED, INCLUDING BUT NOT LIMITED TO THE WARRANTIES OF MERCHANTABILITY, FITNESS
 * FOR A PARTICULAR PURPOSE AND NONINFRINGEMENT. IN NO EVENT SHALL THE AUTHORS OR
 * COPYRIGHT HOLDERS BE LIABLE FOR ANY CLAIM, DAMAGES OR OTHER LIABILITY, WHETHER
 * IN AN ACTION OF CONTRACT, TORT OR OTHERWISE, ARISING FROM, OUT OF OR IN
 * CONNECTION WITH THE SOFTWARE OR THE USE OR OTHER DEALINGS IN THE SOFTWARE.
 */

/**
 * @file mqtt.c
 * @brief Implements the user-facing functions in mqtt.h.
 */
#include <string.h>
#include <assert.h>

#include "mqtt.h"
#include "mqtt_state.h"
#include "private/mqtt_internal.h"


/**
 * @brief The number of retries for receiving CONNACK.
 *
 * The MQTT_MAX_CONNACK_RECEIVE_RETRY_COUNT will be used only when the
 * timeoutMs parameter of #MQTT_Connect() is passed as 0 . The transport
 * receive for CONNACK will be retried MQTT_MAX_CONNACK_RECEIVE_RETRY_COUNT
 * times before timing out. A value of 0 for this config will cause the
 * transport receive for CONNACK  to be invoked only once.
 */
#ifndef MQTT_MAX_CONNACK_RECEIVE_RETRY_COUNT
    /* Default value for the CONNACK receive retries. */
    #define MQTT_MAX_CONNACK_RECEIVE_RETRY_COUNT    ( 5U )
#endif

/**
 * @brief Number of milliseconds to wait for a ping response to a ping
 * request as part of the keep-alive mechanism.
 *
 * If a ping response is not received before this timeout, then
 * #MQTT_ProcessLoop will return #MQTTKeepAliveTimeout.
 */
#ifndef MQTT_PINGRESP_TIMEOUT_MS
    /* Wait 0.5 seconds by default for a ping response. */
    #define MQTT_PINGRESP_TIMEOUT_MS    ( 500U )
#endif

/*-----------------------------------------------------------*/

/**
 * @brief Sends provided buffer to network using transport send.
 *
 * @brief param[in] pContext Initialized MQTT context.
 * @brief param[in] pBufferToSend Buffer to be sent to network.
 * @brief param[in] bytesToSend Number of bytes to be sent.
 *
 * @return Total number of bytes sent, or negative number on network error.
 */
static int32_t sendPacket( MQTTContext_t * pContext,
                           const uint8_t * pBufferToSend,
                           size_t bytesToSend );

/**
 * @brief Calculate the interval between two millisecond timestamps, including
 * when the later value has overflowed.
 *
 * @note In C, the operands are promoted to signed integers in subtraction.
 * Using this function avoids the need to cast the result of subtractions back
 * to uint32_t.
 *
 * @param[in] later The later time stamp, in milliseconds.
 * @param[in] start The earlier time stamp, in milliseconds.
 *
 * @return later - start.
 */
static uint32_t calculateElapsedTime( uint32_t later,
                                      uint32_t start );

/**
 * @brief Convert a byte indicating a publish ack type to an #MQTTPubAckType_t.
 *
 * @param[in] packetType First byte of fixed header.
 *
 * @return Type of ack.
 */
static MQTTPubAckType_t getAckFromPacketType( uint8_t packetType );

/**
 * @brief Receive bytes into the network buffer, with a timeout.
 *
 * @param[in] pContext Initialized MQTT Context.
 * @param[in] bytesToRecv Number of bytes to receive.
 * @param[in] timeoutMs Time remaining to receive the packet.
 *
 * @return Number of bytes received, or negative number on network error.
 */
static int32_t recvExact( const MQTTContext_t * pContext,
                          size_t bytesToRecv,
                          uint32_t timeoutMs );

/**
 * @brief Discard a packet from the transport interface.
 *
 * @param[in] pContext MQTT Connection context.
 * @param[in] remainingLength Remaining length of the packet to dump.
 * @param[in] timeoutMs Time remaining to discard the packet.
 *
 * @return #MQTTRecvFailed or #MQTTNoDataAvailable.
 */
static MQTTStatus_t discardPacket( const MQTTContext_t * pContext,
                                   size_t remainingLength,
                                   uint32_t timeoutMs );

/**
 * @brief Receive a packet from the transport interface.
 *
 * @param[in] pContext MQTT Connection context.
 * @param[in] incomingPacket packet struct with remaining length.
 * @param[in] remainingTimeMs Time remaining to receive the packet.
 *
 * @return #MQTTSuccess or #MQTTRecvFailed.
 */
static MQTTStatus_t receivePacket( const MQTTContext_t * pContext,
                                   MQTTPacketInfo_t incomingPacket,
                                   uint32_t remainingTimeMs );

/**
 * @brief Get the correct ack type to send.
 *
 * @param[in] state Current state of publish.
 *
 * @return Packet Type byte of PUBACK, PUBREC, PUBREL, or PUBCOMP if one of
 * those should be sent, else 0.
 */
static uint8_t getAckTypeToSend( MQTTPublishState_t state );

/**
 * @brief Send acks for received QoS 1/2 publishes.
 *
 * @param[in] pContext MQTT Connection context.
 * @param[in] packetId packet ID of original PUBLISH.
 * @param[in] publishState Current publish state in record.
 *
 * @return #MQTTSuccess, #MQTTIllegalState or #MQTTSendFailed.
 */
static MQTTStatus_t sendPublishAcks( MQTTContext_t * pContext,
                                     uint16_t packetId,
                                     MQTTPublishState_t publishState );

/**
 * @brief Send a keep alive PINGREQ if the keep alive interval has elapsed.
 *
 * @param[in] pContext Initialized MQTT Context.
 *
 * @return #MQTTKeepAliveTimeout if a PINGRESP is not received in time,
 * #MQTTSendFailed if the PINGREQ cannot be sent, or #MQTTSuccess.
 */
static MQTTStatus_t handleKeepAlive( MQTTContext_t * pContext );

/**
 * @brief Handle received MQTT PUBLISH packet.
 *
 * @param[in] pContext MQTT Connection context.
 * @param[in] pIncomingPacket Incoming packet.
 *
 * @return MQTTSuccess, MQTTIllegalState or deserialization error.
 */
static MQTTStatus_t handleIncomingPublish( MQTTContext_t * pContext,
                                           MQTTPacketInfo_t * pIncomingPacket );

/**
 * @brief Handle received MQTT publish acks.
 *
 * @param[in] pContext MQTT Connection context.
 * @param[in] pIncomingPacket Incoming packet.
 *
 * @return MQTTSuccess, MQTTIllegalState, or deserialization error.
 */
static MQTTStatus_t handlePublishAcks( MQTTContext_t * pContext,
                                       MQTTPacketInfo_t * pIncomingPacket );

/**
 * @brief Handle received MQTT ack.
 *
 * @param[in] pContext MQTT Connection context.
 * @param[in] pIncomingPacket Incoming packet.
 * @param[in] manageKeepAlive Flag indicating if PINGRESPs should not be given
 * to the application
 *
 * @return MQTTSuccess, MQTTIllegalState, or deserialization error.
 */
static MQTTStatus_t handleIncomingAck( MQTTContext_t * pContext,
                                       MQTTPacketInfo_t * pIncomingPacket,
                                       bool manageKeepAlive );

/**
 * @brief Run a single iteration of the receive loop.
 *
 * @param[in] pContext MQTT Connection context.
 * @param[in] remainingTimeMs Remaining time for the loop in milliseconds.
 * @param[in] manageKeepAlive Flag indicating if keep alive should be handled.
 *
 * @return #MQTTRecvFailed if a network error occurs during reception;
 * #MQTTSendFailed if a network error occurs while sending an ACK or PINGREQ;
 * #MQTTBadResponse if an invalid packet is received;
 * #MQTTKeepAliveTimeout if the server has not sent a PINGRESP before
 * #MQTT_PINGRESP_TIMEOUT_MS milliseconds;
 * #MQTTIllegalState if an incoming QoS 1/2 publish or ack causes an
 * invalid transition for the internal state machine;
 * #MQTTSuccess on success.
 */
static MQTTStatus_t receiveSingleIteration( MQTTContext_t * pContext,
                                            uint32_t remainingTimeMs,
                                            bool manageKeepAlive );

/**
 * @brief Validates parameters of #MQTT_Subscribe or #MQTT_Unsubscribe.
 *
 * @param[in] pContext Initialized MQTT context.
 * @param[in] pSubscriptionList List of MQTT subscription info.
 * @param[in] subscriptionCount The number of elements in pSubscriptionList.
 * @param[in] packetId Packet identifier.
 *
 * @return #MQTTBadParameter if invalid parameters are passed;
 * #MQTTSuccess otherwise.
 */
static MQTTStatus_t validateSubscribeUnsubscribeParams( const MQTTContext_t * pContext,
                                                        const MQTTSubscribeInfo_t * pSubscriptionList,
                                                        size_t subscriptionCount,
                                                        uint16_t packetId );

/**
 * @brief Send serialized publish packet using transport send.
 *
 * @brief param[in] pContext Initialized MQTT context.
 * @brief param[in] pPublishInfo MQTT PUBLISH packet parameters.
 * @brief param[in] headerSize Header size of the PUBLISH packet.
 *
 * @return #MQTTSendFailed if transport write failed;
 * #MQTTSuccess otherwise.
 */
static MQTTStatus_t sendPublish( MQTTContext_t * pContext,
                                 const MQTTPublishInfo_t * pPublishInfo,
                                 size_t headerSize );

/**
 * @brief Receives a CONNACK MQTT packet.
 *
 * @param[in] pContext Initialized MQTT context.
 * @param[in] timeoutMs Timeout for waiting for CONNACK packet.
 * @param[in] cleanSession Clean session flag set by application.
 * @param[out] pIncomingPacket List of MQTT subscription info.
 * @param[out] pSessionPresent Whether a previous session was present.
 * Only relevant if not establishing a clean session.
 *
 * @return #MQTTBadResponse if a bad response is received;
 * #MQTTNoDataAvailable if no data available for transport recv;
 * ##MQTTRecvFailed if transport recv failed;
 * #MQTTSuccess otherwise.
 */
static MQTTStatus_t receiveConnack( const MQTTContext_t * pContext,
                                    uint32_t timeoutMs,
                                    bool cleanSession,
                                    MQTTPacketInfo_t * pIncomingPacket,
                                    bool * pSessionPresent );

/**
 * @brief Resends pending acks for a re-established MQTT session.
 *
 * @param[in] pContext Initialized MQTT context.
 *
 * @return #MQTTSendFailed if transport send failed;
 * #MQTTSuccess otherwise.
 */
static MQTTStatus_t resendPendingAcks( MQTTContext_t * pContext );

/**
 * @brief Serializes a PUBLISH message.
 *
 * @brief param[in] pContext Initialized MQTT context.
 * @brief param[in] pPublishInfo MQTT PUBLISH packet parameters.
 * @brief param[in] packetId Packet Id of the publish packet.
 * @brief param[out] pHeaderSize Size of the serialized PUBLISH header.
 *
 * @return #MQTTNoMemory if pBuffer is too small to hold the MQTT packet;
 * #MQTTBadParameter if invalid parameters are passed;
 * #MQTTSuccess otherwise.
 */
static MQTTStatus_t serializePublish( const MQTTContext_t * pContext,
                                      const MQTTPublishInfo_t * pPublishInfo,
                                      uint16_t packetId,
                                      size_t * const pHeaderSize );

/**
 * @brief Function to validate #MQTT_Publish parameters.
 *
 * @brief param[in] pContext Initialized MQTT context.
 * @brief param[in] pPublishInfo MQTT PUBLISH packet parameters.
 * @brief param[in] packetId Packet Id for the MQTT PUBLISH packet.
 *
 * @return #MQTTBadParameter if invalid parameters are passed;
 * #MQTTSuccess otherwise.
 */
static MQTTStatus_t validatePublishParams( const MQTTContext_t * pContext,
                                           const MQTTPublishInfo_t * pPublishInfo,
                                           uint16_t packetId );

/**
 * @brief Handle special corner cases for wildcards at the end of topic
 * filters, as documented by the MQTT protocol spec.
 *
 * It concludes a match between the topic name and topic filter for the
 * following special cases:
 * - When the topic filter ends with "/+" or "/#" characters, but the topic
 * name only ends with '/'.
 * - When the topic filter ends with "/#" characters, but the topic name
 * ends at the parent level.
 *
 * @param[in] pTopicFilter The topic filter containing the wildcard.
 * @param[in] topicFilterLength Length of the topic filter being examined.
 * @param[in] filterIndex Index of the topic filter being examined.
 * @param[in] topicNameLength Length of the topic name being examined.
 * @param[in] nameIndex Index of the topic name being examined.
 *
 * @return Returns whether the topic filter and the topic name match.
 */
static bool matchWildcardsSpecialCases( const char * pTopicFilter,
                                        uint16_t topicFilterLength,
                                        uint16_t filterIndex,
                                        uint16_t topicNameLength,
                                        uint16_t nameIndex );

/**
 * @brief Attempt to match topic name with a topic filter starting with a wildcard.
 *
 * If the topic filter starts with a '+' (single-level) wildcard, the function
 * advances the @a pNameIndex by a level in the topic name.
 * If the topic filter starts with a '#' (multi-level) wildcard, the function
 * concludes that both the topic name and topic filter match.
 *
 * @param[in] pTopicFilter The topic filter containing the wildcard.
 * @param[in] topicFilterLength Length of the topic filter.
 * @param[in] filterIndex Index of the wildcard in the topic filter.
 * @param[in] pTopicName The topic name to check.
 * @param[in] topicNameLength Length of the topic name.
 * @param[in,out] pNameIndex Index of character in topic name. This variable is
 * advanced for `+` wildcards.
 * @param[out] pMatch Whether the topic filter and topic name match.
 *
 * @return `true` if the caller of this function should exit; `false` if the caller
 * should continue parsing the topics.
 */
static bool matchWildcards( const char * pTopicFilter,
                            uint16_t topicFilterLength,
                            uint16_t filterIndex,
                            const char * pTopicName,
                            uint16_t topicNameLength,
                            uint16_t * pNameIndex,
                            bool * pMatch );

/**
 * @brief Match a topic name and topic filter allowing the use of wildcards.
 *
 * @param[in] pTopicName The topic name to check.
 * @param[in] topicNameLength Length of the topic name.
 * @param[in] pTopicFilter The topic filter to check.
 * @param[in] topicFilterLength Length of topic filter.
 *
 * @return `true` if the topic name and topic filter match; `false` otherwise.
 */
static bool matchTopicFilter( const char * pTopicName,
                              uint16_t topicNameLength,
                              const char * pTopicFilter,
                              uint16_t topicFilterLength );

/*-----------------------------------------------------------*/

static bool matchWildcardsSpecialCases( const char * pTopicFilter,
                                        uint16_t topicFilterLength,
                                        uint16_t filterIndex,
                                        uint16_t topicNameLength,
                                        uint16_t nameIndex )
{
    bool matchFound = false;

    assert( pTopicFilter != NULL );

    /* Determine if the last character is reached for the topic name, and the
     * third to last character is reached for the topic filter. */
    if( ( nameIndex == ( topicNameLength - 1U ) ) &&
        ( filterIndex == ( topicFilterLength - 3U ) ) )
    {
        /* Determine if the topic filter contains "/#" as the last 2 characters.
         * The '#' wildcard represents the parent and any number of child levels
         * in the topic name. For example, the filter "sport/#" matches "sport"
         * as well as "sport/tennis" topics. */
        matchFound = ( ( pTopicFilter[ filterIndex + 1U ] == '/' ) &&
                       ( pTopicFilter[ filterIndex + 2U ] == '#' ) ) ? true : false;
    }
    else
    {
        /* Determine if the last character is reached for the topic name and,
         * the second to last character for the topic filter. */
        if( ( nameIndex == ( topicNameLength - 1U ) ) &&
            ( filterIndex == ( topicFilterLength - 2U ) ) )
        {
            /* Determine if the topic filter contains "/+" or "/#" as the last 2 characters.
             * This covers the special case of topic matching when the topic name
             * ends with '/' but the topic filter ends with "/+" or "/#".
             * Thus, for example, topic filter "sport/+" matches the "sport/" but not "sport",
             * and topic filter "sport/#" matches both "sport/" and "sport". */
            matchFound = ( ( pTopicFilter[ filterIndex ] == '/' ) &&
                           ( ( pTopicFilter[ filterIndex + 1U ] == '+' ) ||
                             ( pTopicFilter[ filterIndex + 1U ] == '#' ) ) ) ? true : false;
        }
    }

    return matchFound;
}

/*-----------------------------------------------------------*/

static bool matchWildcards( const char * pTopicFilter,
                            uint16_t topicFilterLength,
                            uint16_t filterIndex,
                            const char * pTopicName,
                            uint16_t topicNameLength,
                            uint16_t * pNameIndex,
                            bool * pMatch )
{
    bool shouldStopMatching = false;
    bool locationIsValidForWildcard = ( ( filterIndex == 0u ) ||
                                        ( pTopicFilter[ filterIndex - 1U ] == '/' ) ) ? true : false;

    assert( pTopicFilter != NULL );
    assert( pTopicName != NULL );
    assert( pNameIndex != NULL );
    assert( pMatch != NULL );

    /* Check for '+' wildcard character and verify that it is either at the starting position
     * or is preceded by a '/'. */
    if( ( pTopicFilter[ filterIndex ] == '+' ) && ( locationIsValidForWildcard == true ) )
    {
        /* Move topic name index to the end of the current level.
         * This is identified by '/'. */
        while( ( *pNameIndex < topicNameLength ) && ( pTopicName[ *pNameIndex ] != '/' ) )
        {
            ( *pNameIndex )++;
        }

        /* Decrement the topic name index for 2 different cases:
         * - If the break condition is ( *pNameIndex < topicNameLength ), then
         * we have reached the end of the topic name.
         * - If the break condition is ( pTopicName[ *pNameIndex ] != '/' ),
         * we move back the index on the '/' character to be at the last
         * position in the current topic level. */
        ( *pNameIndex )--;
    }

    /* Check for '#' wildcard character and that the topic filter has the valid
    * format for the '#' character.
    * Note: '#' should be the last character in a topic filter. If the
    * topic filter has multiple level, "/#" should be the last 2 characters. */
    else if( ( pTopicFilter[ filterIndex ] == '#' ) &&
             /* '#' should be the last character in the filter. */
             ( filterIndex == ( topicFilterLength - 1U ) ) &&
             ( locationIsValidForWildcard == true ) )
    {
        /* Subsequent characters don't need to be checked for the
         * multi-level wildcard. */
        *pMatch = true;
        shouldStopMatching = true;
    }
    else
    {
        /* Any character mismatch other than '+' or '#' means the topic
         * name does not match the topic filter. */
        *pMatch = false;
        shouldStopMatching = true;
    }

    return shouldStopMatching;
}

/*-----------------------------------------------------------*/

static bool matchTopicFilter( const char * pTopicName,
                              uint16_t topicNameLength,
                              const char * pTopicFilter,
                              uint16_t topicFilterLength )
{
    bool matchFound = false, shouldStopMatching = false;
    uint16_t nameIndex = 0, filterIndex = 0;

    assert( pTopicName != NULL );
    assert( topicNameLength != 0 );
    assert( pTopicFilter != NULL );
    assert( topicFilterLength != 0 );

    while( ( nameIndex < topicNameLength ) && ( filterIndex < topicFilterLength ) )
    {
        /* Check if the character in the topic name matches the corresponding
         * character in the topic filter string. */
        if( pTopicName[ nameIndex ] == pTopicFilter[ filterIndex ] )
        {
            /* Handle special corner cases regarding wildcards at the end of
             * topic filters, as documented by the MQTT protocol spec. */
            matchFound = matchWildcardsSpecialCases( pTopicFilter,
                                                     topicFilterLength,
                                                     filterIndex,
                                                     topicNameLength,
                                                     nameIndex );
        }
        else
        {
            /* Check for matching wildcards. */
            shouldStopMatching = matchWildcards( pTopicFilter,
                                                 topicFilterLength,
                                                 filterIndex,
                                                 pTopicName,
                                                 topicNameLength,
                                                 &nameIndex,
                                                 &matchFound );
        }

        if( ( matchFound == true ) || ( shouldStopMatching == true ) )
        {
            break;
        }

        /* Increment indexes. */
        nameIndex++;
        filterIndex++;
    }

    if( matchFound == false )
    {
        /* If the end of both strings has been reached, they match. This represents the
         * case when the topic filter contains the '+' wildcard at a non-starting position.
         * For example, when matching either of "sport/+/player" OR "sport/hockey/+" topic
         * filters with "sport/hockey/player" topic name. */
        matchFound = ( ( nameIndex == topicNameLength ) &&
                       ( filterIndex == topicFilterLength ) ) ? true : false;
    }

    return matchFound;
}

/*-----------------------------------------------------------*/

static int32_t sendPacket( MQTTContext_t * pContext,
                           const uint8_t * pBufferToSend,
                           size_t bytesToSend )
{
    const uint8_t * pIndex = pBufferToSend;
    size_t bytesRemaining = bytesToSend;
    int32_t totalBytesSent = 0, bytesSent;
    uint32_t sendTime = 0U;
    bool sendError = false;

    assert( pContext != NULL );
    assert( pContext->getTime != NULL );
    assert( pContext->transportInterface.send != NULL );
    assert( pIndex != NULL );

    bytesRemaining = bytesToSend;

    /* Record the time of transmission. */
    sendTime = pContext->getTime();

    /* Loop until the entire packet is sent. */
    while( ( bytesRemaining > 0UL ) && ( sendError == false ) )
    {
        bytesSent = pContext->transportInterface.send( pContext->transportInterface.pNetworkContext,
                                                       pIndex,
                                                       bytesRemaining );

        if( bytesSent < 0 )
        {
            LogError( ( "Transport send failed. Error code=%d.", bytesSent ) );
            totalBytesSent = bytesSent;
            sendError = true;
        }
        else
        {
            /* It is a bug in the application's transport send implementation if
             * more bytes than expected are sent. To avoid a possible overflow
             * in converting bytesRemaining from unsigned to signed, this assert
             * must exist after the check for bytesSent being negative. */
            assert( ( size_t ) bytesSent <= bytesRemaining );

            bytesRemaining -= ( size_t ) bytesSent;
            totalBytesSent += bytesSent;
            pIndex += bytesSent;
            LogDebug( ( "BytesSent=%d, BytesRemaining=%lu,"
                        " TotalBytesSent=%d.",
                        bytesSent,
                        ( unsigned long ) bytesRemaining,
                        totalBytesSent ) );
        }
    }

    /* Update time of last transmission if the entire packet is successfully sent. */
    if( totalBytesSent > 0 )
    {
        pContext->lastPacketTime = sendTime;
        LogDebug( ( "Successfully sent packet at time %u.",
                    sendTime ) );
    }

    return totalBytesSent;
}

/*-----------------------------------------------------------*/

static uint32_t calculateElapsedTime( uint32_t later,
                                      uint32_t start )
{
    return later - start;
}

/*-----------------------------------------------------------*/

static MQTTPubAckType_t getAckFromPacketType( uint8_t packetType )
{
    MQTTPubAckType_t ackType = MQTTPuback;

    switch( packetType )
    {
        case MQTT_PACKET_TYPE_PUBACK:
            ackType = MQTTPuback;
            break;

        case MQTT_PACKET_TYPE_PUBREC:
            ackType = MQTTPubrec;
            break;

        case MQTT_PACKET_TYPE_PUBREL:
            ackType = MQTTPubrel;
            break;

        case MQTT_PACKET_TYPE_PUBCOMP:
        default:

            /* This function is only called after checking the type is one of
             * the above four values, so packet type must be PUBCOMP here. */
            assert( packetType == MQTT_PACKET_TYPE_PUBCOMP );
            ackType = MQTTPubcomp;
            break;
    }

    return ackType;
}

/*-----------------------------------------------------------*/

static int32_t recvExact( const MQTTContext_t * pContext,
                          size_t bytesToRecv,
                          uint32_t timeoutMs )
{
    uint8_t * pIndex = NULL;
    size_t bytesRemaining = bytesToRecv;
    int32_t totalBytesRecvd = 0, bytesRecvd;
    uint32_t entryTimeMs = 0U, elapsedTimeMs = 0U;
    TransportRecv_t recvFunc = NULL;
    MQTTGetCurrentTimeFunc_t getTimeStampMs = NULL;
    bool receiveError = false;

    assert( pContext != NULL );
    assert( bytesToRecv <= pContext->networkBuffer.size );
    assert( pContext->getTime != NULL );
    assert( pContext->transportInterface.recv != NULL );
    assert( pContext->networkBuffer.pBuffer != NULL );

    pIndex = pContext->networkBuffer.pBuffer;
    recvFunc = pContext->transportInterface.recv;
    getTimeStampMs = pContext->getTime;

    entryTimeMs = getTimeStampMs();

    while( ( bytesRemaining > 0U ) && ( receiveError == false ) )
    {
        bytesRecvd = recvFunc( pContext->transportInterface.pNetworkContext,
                               pIndex,
                               bytesRemaining );

        if( bytesRecvd < 0 )
        {
            LogError( ( "Network error while receiving packet: ReturnCode=%d.",
                        bytesRecvd ) );
            totalBytesRecvd = bytesRecvd;
            receiveError = true;
        }
        else
        {
            /* It is a bug in the application's transport receive implementation
             * if more bytes than expected are received. To avoid a possible
             * overflow in converting bytesRemaining from unsigned to signed,
             * this assert must exist after the check for bytesRecvd being
             * negative. */
            assert( ( size_t ) bytesRecvd <= bytesRemaining );

            bytesRemaining -= ( size_t ) bytesRecvd;
            totalBytesRecvd += ( int32_t ) bytesRecvd;
            pIndex += bytesRecvd;
            LogDebug( ( "BytesReceived=%d, BytesRemaining=%lu, "
                        "TotalBytesReceived=%d.",
                        bytesRecvd,
                        ( unsigned long ) bytesRemaining,
                        totalBytesRecvd ) );
        }

        elapsedTimeMs = calculateElapsedTime( getTimeStampMs(), entryTimeMs );

        if( ( bytesRemaining > 0U ) && ( elapsedTimeMs >= timeoutMs ) )
        {
            LogError( ( "Time expired while receiving packet." ) );
            receiveError = true;
        }
    }

    return totalBytesRecvd;
}

/*-----------------------------------------------------------*/

static MQTTStatus_t discardPacket( const MQTTContext_t * pContext,
                                   size_t remainingLength,
                                   uint32_t timeoutMs )
{
    MQTTStatus_t status = MQTTRecvFailed;
    int32_t bytesReceived = 0;
    size_t bytesToReceive = 0U;
    uint32_t totalBytesReceived = 0U, entryTimeMs = 0U, elapsedTimeMs = 0U;
    uint32_t remainingTimeMs = timeoutMs;
    MQTTGetCurrentTimeFunc_t getTimeStampMs = NULL;
    bool receiveError = false;

    assert( pContext != NULL );
    assert( pContext->getTime != NULL );

    bytesToReceive = pContext->networkBuffer.size;
    getTimeStampMs = pContext->getTime;

    entryTimeMs = getTimeStampMs();

    while( ( totalBytesReceived < remainingLength ) && ( receiveError == false ) )
    {
        if( ( remainingLength - totalBytesReceived ) < bytesToReceive )
        {
            bytesToReceive = remainingLength - totalBytesReceived;
        }

        bytesReceived = recvExact( pContext, bytesToReceive, remainingTimeMs );

        if( bytesReceived != ( int32_t ) bytesToReceive )
        {
            LogError( ( "Receive error while discarding packet."
                        "ReceivedBytes=%d, ExpectedBytes=%lu.",
                        bytesReceived,
                        ( unsigned long ) bytesToReceive ) );
            receiveError = true;
        }
        else
        {
            totalBytesReceived += ( uint32_t ) bytesReceived;

            elapsedTimeMs = calculateElapsedTime( getTimeStampMs(), entryTimeMs );

            /* Update remaining time and check for timeout. */
            if( elapsedTimeMs < timeoutMs )
            {
                remainingTimeMs = timeoutMs - elapsedTimeMs;
            }
            else
            {
                LogError( ( "Time expired while discarding packet." ) );
                receiveError = true;
            }
        }
    }

    if( totalBytesReceived == remainingLength )
    {
        LogError( ( "Dumped packet. DumpedBytes=%d.",
                    totalBytesReceived ) );
        /* Packet dumped, so no data is available. */
        status = MQTTNoDataAvailable;
    }

    return status;
}

/*-----------------------------------------------------------*/

static MQTTStatus_t receivePacket( const MQTTContext_t * pContext,
                                   MQTTPacketInfo_t incomingPacket,
                                   uint32_t remainingTimeMs )
{
    MQTTStatus_t status = MQTTSuccess;
    int32_t bytesReceived = 0;
    size_t bytesToReceive = 0U;

    assert( pContext != NULL );
    assert( pContext->networkBuffer.pBuffer != NULL );

    if( incomingPacket.remainingLength > pContext->networkBuffer.size )
    {
        LogError( ( "Incoming packet will be dumped: "
                    "Packet length exceeds network buffer size."
                    "PacketSize=%lu, NetworkBufferSize=%lu.",
                    ( unsigned long ) incomingPacket.remainingLength,
                    ( unsigned long ) pContext->networkBuffer.size ) );
        status = discardPacket( pContext,
                                incomingPacket.remainingLength,
                                remainingTimeMs );
    }
    else
    {
        bytesToReceive = incomingPacket.remainingLength;
        bytesReceived = recvExact( pContext, bytesToReceive, remainingTimeMs );

        if( bytesReceived == ( int32_t ) bytesToReceive )
        {
            /* Receive successful, bytesReceived == bytesToReceive. */
            LogInfo( ( "Packet received. ReceivedBytes=%d.",
                       bytesReceived ) );
        }
        else
        {
            LogError( ( "Packet reception failed. ReceivedBytes=%d, "
                        "ExpectedBytes=%lu.",
                        bytesReceived,
                        ( unsigned long ) bytesToReceive ) );
            status = MQTTRecvFailed;
        }
    }

    return status;
}

/*-----------------------------------------------------------*/

static uint8_t getAckTypeToSend( MQTTPublishState_t state )
{
    uint8_t packetTypeByte = 0U;

    switch( state )
    {
        case MQTTPubAckSend:
            packetTypeByte = MQTT_PACKET_TYPE_PUBACK;
            break;

        case MQTTPubRecSend:
            packetTypeByte = MQTT_PACKET_TYPE_PUBREC;
            break;

        case MQTTPubRelSend:
            packetTypeByte = MQTT_PACKET_TYPE_PUBREL;
            break;

        case MQTTPubCompSend:
            packetTypeByte = MQTT_PACKET_TYPE_PUBCOMP;
            break;

        default:
            /* Take no action for states that do not require sending an ack. */
            break;
    }

    return packetTypeByte;
}

/*-----------------------------------------------------------*/

static MQTTStatus_t sendPublishAcks( MQTTContext_t * pContext,
                                     uint16_t packetId,
                                     MQTTPublishState_t publishState )
{
    MQTTStatus_t status = MQTTSuccess;
    MQTTPublishState_t newState = MQTTStateNull;
    int32_t bytesSent = 0;
    uint8_t packetTypeByte = 0U;
    MQTTPubAckType_t packetType;

    assert( pContext != NULL );

    packetTypeByte = getAckTypeToSend( publishState );

    if( packetTypeByte != 0U )
    {
        packetType = getAckFromPacketType( packetTypeByte );

        status = MQTT_SerializeAck( &( pContext->networkBuffer ),
                                    packetTypeByte,
                                    packetId );

        if( status == MQTTSuccess )
        {
            bytesSent = sendPacket( pContext,
                                    pContext->networkBuffer.pBuffer,
                                    MQTT_PUBLISH_ACK_PACKET_SIZE );
        }

        if( bytesSent == ( int32_t ) MQTT_PUBLISH_ACK_PACKET_SIZE )
        {
            pContext->controlPacketSent = true;
            status = MQTT_UpdateStateAck( pContext,
                                          packetId,
                                          packetType,
                                          MQTT_SEND,
                                          &newState );

            if( status != MQTTSuccess )
            {
                LogError( ( "Failed to update state of publish %u.", packetId ) );
            }
        }
        else
        {
            LogError( ( "Failed to send ACK packet: PacketType=%02x, "
                        "SentBytes=%d, "
                        "PacketSize=%lu.",
                        packetTypeByte,
                        bytesSent,
                        MQTT_PUBLISH_ACK_PACKET_SIZE ) );
            status = MQTTSendFailed;
        }
    }

    return status;
}

/*-----------------------------------------------------------*/

static MQTTStatus_t handleKeepAlive( MQTTContext_t * pContext )
{
    MQTTStatus_t status = MQTTSuccess;
    uint32_t now = 0U, keepAliveMs = 0U;

    assert( pContext != NULL );
    assert( pContext->getTime != NULL );

    now = pContext->getTime();
    keepAliveMs = 1000U * ( uint32_t ) pContext->keepAliveIntervalSec;

    /* If keep alive interval is 0, it is disabled. */
    if( ( keepAliveMs != 0U ) &&
        ( calculateElapsedTime( now, pContext->lastPacketTime ) > keepAliveMs ) )
    {
        if( pContext->waitingForPingResp == true )
        {
            /* Has time expired? */
            if( calculateElapsedTime( now, pContext->pingReqSendTimeMs ) >
                MQTT_PINGRESP_TIMEOUT_MS )
            {
                status = MQTTKeepAliveTimeout;
            }
        }
        else
        {
            status = MQTT_Ping( pContext );
        }
    }

    return status;
}

/*-----------------------------------------------------------*/

static MQTTStatus_t handleIncomingPublish( MQTTContext_t * pContext,
                                           MQTTPacketInfo_t * pIncomingPacket )
{
    MQTTStatus_t status = MQTTBadParameter;
    MQTTPublishState_t publishRecordState = MQTTStateNull;
    uint16_t packetIdentifier = 0U;
    MQTTPublishInfo_t publishInfo;
    MQTTDeserializedInfo_t deserializedInfo;
    bool duplicatePublish = false;

    assert( pContext != NULL );
    assert( pIncomingPacket != NULL );
    assert( pContext->appCallback != NULL );

    status = MQTT_DeserializePublish( pIncomingPacket, &packetIdentifier, &publishInfo );
    LogInfo( ( "De-serialized incoming PUBLISH packet: DeserializerResult=%s.",
               MQTT_Status_strerror( status ) ) );

    if( status == MQTTSuccess )
    {
        status = MQTT_UpdateStatePublish( pContext,
                                          packetIdentifier,
                                          MQTT_RECEIVE,
                                          publishInfo.qos,
                                          &publishRecordState );

        if( status == MQTTSuccess )
        {
            LogInfo( ( "State record updated. New state=%s.",
                       MQTT_State_strerror( publishRecordState ) ) );
        }

        /* Different cases in which an incoming publish with duplicate flag is
         * handled are as listed below.
         * 1. No collision - This is the first instance of the incoming publish
         *    packet received or an earlier received packet state is lost. This
         *    will be handled as a new incoming publish for both QoS1 and QoS2
         *    publishes.
         * 2. Collision - The incoming packet was received before and a state
         *    record is present in the state engine. For QoS1 and QoS2 publishes
         *    this case can happen at 2 different cases and handling is
         *    different.
         *    a. QoS1 - If a PUBACK is not successfully sent for the incoming
         *       publish due to a connection issue, it can result in broker
         *       sending out a duplicate publish with dup flag set, when a
         *       session is reestablished. It can result in a collision in
         *       state engine. This will be handled by processing the incoming
         *       publish as a new publish ignoring the
         *       #MQTTStateCollision status from the state engine. The publish
         *       data is not passed to the application.
         *    b. QoS2 - If a PUBREC is not successfully sent for the incoming
         *       publish or the PUBREC sent is not successfully received by the
         *       broker due to a connection issue, it can result in broker
         *       sending out a duplicate publish with dup flag set, when a
         *       session is reestablished. It can result in a collision in
         *       state engine. This will be handled by ignoring the
         *       #MQTTStateCollision status from the state engine. The publish
         *       data is not passed to the application. */
        else if( ( status == MQTTStateCollision ) && ( publishInfo.dup == true ) )
        {
            status = MQTTSuccess;
            duplicatePublish = true;

            /* Calculate the state for the ack packet that needs to be sent out
             * for the duplicate incoming publish. */
            publishRecordState = MQTT_CalculateStatePublish( MQTT_RECEIVE,
                                                             publishInfo.qos );
            LogDebug( ( "Incoming publish packet with packet id %u already exists.",
                        packetIdentifier ) );
        }
        else
        {
            LogError( ( "Error in updating publish state for incoming publish with packet id %u."
                        " Error is %s",
                        packetIdentifier,
                        MQTT_Status_strerror( status ) ) );
        }
    }

    if( status == MQTTSuccess )
    {
        /* Set fields of deserialized struct. */
        deserializedInfo.packetIdentifier = packetIdentifier;
        deserializedInfo.pPublishInfo = &publishInfo;
        deserializedInfo.deserializationResult = status;

        /* Invoke application callback to hand the buffer over to application
         * before sending acks.
         * Application callback will be invoked for all publishes, except for
         * duplicate incoming publishes. */
        if( duplicatePublish == false )
        {
            pContext->appCallback( pContext,
                                   pIncomingPacket,
                                   &deserializedInfo );
        }

        /* Send PUBACK or PUBREC if necessary. */
        status = sendPublishAcks( pContext,
                                  packetIdentifier,
                                  publishRecordState );
    }

    return status;
}

/*-----------------------------------------------------------*/

static MQTTStatus_t handlePublishAcks( MQTTContext_t * pContext,
                                       MQTTPacketInfo_t * pIncomingPacket )
{
    MQTTStatus_t status = MQTTBadResponse;
    MQTTPublishState_t publishRecordState = MQTTStateNull;
    uint16_t packetIdentifier;
    MQTTPubAckType_t ackType;
    MQTTEventCallback_t appCallback;
    MQTTDeserializedInfo_t deserializedInfo;

    assert( pContext != NULL );
    assert( pIncomingPacket != NULL );
    assert( pContext->appCallback != NULL );

    appCallback = pContext->appCallback;

    ackType = getAckFromPacketType( pIncomingPacket->type );
    status = MQTT_DeserializeAck( pIncomingPacket, &packetIdentifier, NULL );
    LogInfo( ( "Ack packet deserialized with result: %s.",
               MQTT_Status_strerror( status ) ) );

    if( status == MQTTSuccess )
    {
        status = MQTT_UpdateStateAck( pContext,
                                      packetIdentifier,
                                      ackType,
                                      MQTT_RECEIVE,
                                      &publishRecordState );

        if( status == MQTTSuccess )
        {
            LogInfo( ( "State record updated. New state=%s.",
                       MQTT_State_strerror( publishRecordState ) ) );
        }
        else
        {
            LogError( ( "Updating the state engine for packet id %u"
                        " failed with error %s.",
                        packetIdentifier,
                        MQTT_Status_strerror( status ) ) );
        }
    }

    if( status == MQTTSuccess )
    {
        /* Set fields of deserialized struct. */
        deserializedInfo.packetIdentifier = packetIdentifier;
        deserializedInfo.deserializationResult = status;
        deserializedInfo.pPublishInfo = NULL;

        /* Invoke application callback to hand the buffer over to application
         * before sending acks. */
        appCallback( pContext, pIncomingPacket, &deserializedInfo );

        /* Send PUBREL or PUBCOMP if necessary. */
        status = sendPublishAcks( pContext,
                                  packetIdentifier,
                                  publishRecordState );
    }

    return status;
}

/*-----------------------------------------------------------*/

static MQTTStatus_t handleIncomingAck( MQTTContext_t * pContext,
                                       MQTTPacketInfo_t * pIncomingPacket,
                                       bool manageKeepAlive )
{
    MQTTStatus_t status = MQTTBadResponse;
    uint16_t packetIdentifier = MQTT_PACKET_ID_INVALID;
    MQTTDeserializedInfo_t deserializedInfo;

    /* We should always invoke the app callback unless we receive a PINGRESP
     * and are managing keep alive, or if we receive an unknown packet. We
     * initialize this to false since the callback must be invoked before
     * sending any PUBREL or PUBCOMP. However, for other cases, we invoke it
     * at the end to reduce the complexity of this function. */
    bool invokeAppCallback = false;
    MQTTEventCallback_t appCallback = NULL;

    assert( pContext != NULL );
    assert( pIncomingPacket != NULL );
    assert( pContext->appCallback != NULL );

    appCallback = pContext->appCallback;

    switch( pIncomingPacket->type )
    {
        case MQTT_PACKET_TYPE_PUBACK:
        case MQTT_PACKET_TYPE_PUBREC:
        case MQTT_PACKET_TYPE_PUBREL:
        case MQTT_PACKET_TYPE_PUBCOMP:

            /* Handle all the publish acks. The app callback is invoked here. */
            status = handlePublishAcks( pContext, pIncomingPacket );

            break;

        case MQTT_PACKET_TYPE_PINGRESP:
            status = MQTT_DeserializeAck( pIncomingPacket, &packetIdentifier, NULL );
            invokeAppCallback = ( ( status == MQTTSuccess ) && ( manageKeepAlive == false ) ) ? true : false;

            if( ( status == MQTTSuccess ) && ( manageKeepAlive == true ) )
            {
                pContext->waitingForPingResp = false;
            }

            break;

        case MQTT_PACKET_TYPE_SUBACK:
        case MQTT_PACKET_TYPE_UNSUBACK:
            /* Deserialize and give these to the app provided callback. */
            status = MQTT_DeserializeAck( pIncomingPacket, &packetIdentifier, NULL );
            invokeAppCallback = ( ( status == MQTTSuccess ) || ( status == MQTTServerRefused ) ) ? true : false;
            break;

        default:
            /* Bad response from the server. */
            LogError( ( "Unexpected packet type from server: PacketType=%02x.",
                        pIncomingPacket->type ) );
            status = MQTTBadResponse;
            break;
    }

    if( invokeAppCallback == true )
    {
        /* Set fields of deserialized struct. */
        deserializedInfo.packetIdentifier = packetIdentifier;
        deserializedInfo.deserializationResult = status;
        deserializedInfo.pPublishInfo = NULL;
        appCallback( pContext, pIncomingPacket, &deserializedInfo );
        /* In case a SUBACK indicated refusal, reset the status to continue the loop. */
        status = MQTTSuccess;
    }

    return status;
}

/*-----------------------------------------------------------*/

static MQTTStatus_t receiveSingleIteration( MQTTContext_t * pContext,
                                            uint32_t remainingTimeMs,
                                            bool manageKeepAlive )
{
    MQTTStatus_t status = MQTTSuccess;
    MQTTPacketInfo_t incomingPacket;

    assert( pContext != NULL );
    assert( pContext->networkBuffer.pBuffer != NULL );

    status = MQTT_GetIncomingPacketTypeAndLength( pContext->transportInterface.recv,
                                                  pContext->transportInterface.pNetworkContext,
                                                  &incomingPacket );

    if( status == MQTTNoDataAvailable )
    {
        if( manageKeepAlive == true )
        {
            /* Assign status so an error can be bubbled up to application,
             * but reset it on success. */
            status = handleKeepAlive( pContext );
        }

        if( status == MQTTSuccess )
        {
            /* Reset the status to indicate that we should not try to read
             * a packet from the transport interface. */
            status = MQTTNoDataAvailable;
        }
    }
    else if( status != MQTTSuccess )
    {
        LogError( ( "Receiving incoming packet length failed. Status=%s",
                    MQTT_Status_strerror( status ) ) );
    }
    else
    {
        /* Receive packet. Remaining time is recalculated before calling this
         * function. */
        status = receivePacket( pContext, incomingPacket, remainingTimeMs );
    }

    /* Handle received packet. If no data was read then this will not execute. */
    if( status == MQTTSuccess )
    {
        incomingPacket.pRemainingData = pContext->networkBuffer.pBuffer;

        /* PUBLISH packets allow flags in the lower four bits. For other
         * packet types, they are reserved. */
        if( ( incomingPacket.type & 0xF0U ) == MQTT_PACKET_TYPE_PUBLISH )
        {
            status = handleIncomingPublish( pContext, &incomingPacket );
        }
        else
        {
            status = handleIncomingAck( pContext, &incomingPacket, manageKeepAlive );
        }
    }

    if( status == MQTTNoDataAvailable )
    {
        /* No data available is not an error. Reset to MQTTSuccess so the
         * return code will indicate success. */
        status = MQTTSuccess;
    }

    return status;
}

/*-----------------------------------------------------------*/

static MQTTStatus_t validateSubscribeUnsubscribeParams( const MQTTContext_t * pContext,
                                                        const MQTTSubscribeInfo_t * pSubscriptionList,
                                                        size_t subscriptionCount,
                                                        uint16_t packetId )
{
    MQTTStatus_t status = MQTTSuccess;

    /* Validate all the parameters. */
    if( ( pContext == NULL ) || ( pSubscriptionList == NULL ) )
    {
        LogError( ( "Argument cannot be NULL: pContext=%p, "
                    "pSubscriptionList=%p.",
                    ( void * ) pContext,
                    ( void * ) pSubscriptionList ) );
        status = MQTTBadParameter;
    }
    else if( subscriptionCount == 0UL )
    {
        LogError( ( "Subscription count is 0." ) );
        status = MQTTBadParameter;
    }
    else if( packetId == 0U )
    {
        LogError( ( "Packet Id for subscription packet is 0." ) );
        status = MQTTBadParameter;
    }
    else
    {
        /* Empty else MISRA 15.7 */
    }

    return status;
}

/*-----------------------------------------------------------*/

static MQTTStatus_t sendPublish( MQTTContext_t * pContext,
                                 const MQTTPublishInfo_t * pPublishInfo,
                                 size_t headerSize )
{
    MQTTStatus_t status = MQTTSuccess;
    int32_t bytesSent = 0;

    assert( pContext != NULL );
    assert( pPublishInfo != NULL );
    assert( headerSize > 0 );
    assert( pContext->networkBuffer.pBuffer != NULL );
    assert( !( pPublishInfo->payloadLength > 0 ) || ( pPublishInfo->pPayload != NULL ) );

    /* Send header first. */
    bytesSent = sendPacket( pContext,
                            pContext->networkBuffer.pBuffer,
                            headerSize );

    if( bytesSent < 0 )
    {
        LogError( ( "Transport send failed for PUBLISH header." ) );
        status = MQTTSendFailed;
    }
    else
    {
        LogDebug( ( "Sent %d bytes of PUBLISH header.",
                    bytesSent ) );

        /* Send Payload if there is one to send. It is valid for a PUBLISH
         * Packet to contain a zero length payload.*/
        if( pPublishInfo->payloadLength > 0U )
        {
            bytesSent = sendPacket( pContext,
                                    pPublishInfo->pPayload,
                                    pPublishInfo->payloadLength );

            if( bytesSent < 0 )
            {
                LogError( ( "Transport send failed for PUBLISH payload." ) );
                status = MQTTSendFailed;
            }
            else
            {
                LogDebug( ( "Sent %d bytes of PUBLISH payload.",
                            bytesSent ) );
            }
        }
        else
        {
            LogDebug( ( "PUBLISH payload was not sent. Payload length was zero." ) );
        }
    }

    return status;
}

/*-----------------------------------------------------------*/

static MQTTStatus_t receiveConnack( const MQTTContext_t * pContext,
                                    uint32_t timeoutMs,
                                    bool cleanSession,
                                    MQTTPacketInfo_t * pIncomingPacket,
                                    bool * pSessionPresent )
{
    MQTTStatus_t status = MQTTSuccess;
    MQTTGetCurrentTimeFunc_t getTimeStamp = NULL;
    uint32_t entryTimeMs = 0U, remainingTimeMs = 0U, timeTakenMs = 0U;
    bool breakFromLoop = false;
    uint16_t loopCount = 0U;

    assert( pContext != NULL );
    assert( pIncomingPacket != NULL );
    assert( pContext->getTime != NULL );

    getTimeStamp = pContext->getTime;

    /* Get the entry time for the function. */
    entryTimeMs = getTimeStamp();

    do
    {
        /* Transport read for incoming CONNACK packet type and length.
         * MQTT_GetIncomingPacketTypeAndLength is a blocking call and it is
         * returned after a transport receive timeout, an error, or a successful
         * receive of packet type and length. */
        status = MQTT_GetIncomingPacketTypeAndLength( pContext->transportInterface.recv,
                                                      pContext->transportInterface.pNetworkContext,
                                                      pIncomingPacket );

        /* The loop times out based on 2 conditions.
         * 1. If timeoutMs is greater than 0:
         *    Loop times out based on the timeout calculated by getTime()
         *    function.
         * 2. If timeoutMs is 0:
         *    Loop times out based on the maximum number of retries config
         *    MQTT_MAX_CONNACK_RECEIVE_RETRY_COUNT. This config will control
         *    maximum the number of retry attempts to read the CONNACK packet.
         *    A value of 0 for the config will try once to read CONNACK. */
        if( timeoutMs > 0U )
        {
            breakFromLoop = ( calculateElapsedTime( getTimeStamp(), entryTimeMs ) >= timeoutMs ) ? true : false;
        }
        else
        {
            breakFromLoop = ( loopCount >= MQTT_MAX_CONNACK_RECEIVE_RETRY_COUNT ) ? true : false;
            loopCount++;
        }

        /* Loop until there is data to read or if we have exceeded the timeout/retries. */
    } while( ( status == MQTTNoDataAvailable ) && ( breakFromLoop == false ) );

    if( status == MQTTSuccess )
    {
        /* Time taken in this function so far. */
        timeTakenMs = calculateElapsedTime( getTimeStamp(), entryTimeMs );

        if( timeTakenMs < timeoutMs )
        {
            /* Calculate remaining time for receiving the remainder of
             * the packet. */
            remainingTimeMs = timeoutMs - timeTakenMs;
        }

        /* Reading the remainder of the packet by transport recv.
         * Attempt to read once even if the timeout has expired.
         * Invoking receivePacket with remainingTime as 0 would attempt to
         * recv from network once. If using retries, the remainder of the
         * CONNACK packet is tried to be read only once. Reading once would be
         * good as the packet type and remaining length was already read. Hence,
         * the probability of the remaining 2 bytes available to read is very high. */
        if( pIncomingPacket->type == MQTT_PACKET_TYPE_CONNACK )
        {
            status = receivePacket( pContext,
                                    *pIncomingPacket,
                                    remainingTimeMs );
        }
        else
        {
            LogError( ( "Incorrect packet type %X received while expecting"
                        " CONNACK(%X).",
                        pIncomingPacket->type,
                        MQTT_PACKET_TYPE_CONNACK ) );
            status = MQTTBadResponse;
        }
    }

    if( status == MQTTSuccess )
    {
        /* Update the packet info pointer to the buffer read. */
        pIncomingPacket->pRemainingData = pContext->networkBuffer.pBuffer;

        /* Deserialize CONNACK. */
        status = MQTT_DeserializeAck( pIncomingPacket, NULL, pSessionPresent );
    }

    /* If a clean session is requested, a session present should not be set by
     * broker. */
    if( status == MQTTSuccess )
    {
        if( ( cleanSession == true ) && ( *pSessionPresent == true ) )
        {
            LogError( ( "Unexpected session present flag in CONNACK response from broker."
                        " CONNECT request with clean session was made with broker." ) );
            status = MQTTBadResponse;
        }
    }

    if( status == MQTTSuccess )
    {
        LogInfo( ( "Received MQTT CONNACK successfully from broker." ) );
    }
    else
    {
        LogError( ( "CONNACK recv failed with status = %s.",
                    MQTT_Status_strerror( status ) ) );
    }

    return status;
}

/*-----------------------------------------------------------*/

static MQTTStatus_t resendPendingAcks( MQTTContext_t * pContext )
{
    MQTTStatus_t status = MQTTSuccess;
    MQTTStateCursor_t cursor = MQTT_STATE_CURSOR_INITIALIZER;
    uint16_t packetId = MQTT_PACKET_ID_INVALID;
    MQTTPublishState_t state = MQTTStateNull;

    assert( pContext != NULL );

    /* Get the next packet Id for which a PUBREL need to be resent. */
    packetId = MQTT_PubrelToResend( pContext, &cursor, &state );

    /* Resend all the PUBREL acks after session is reestablished. */
    while( ( packetId != MQTT_PACKET_ID_INVALID ) &&
           ( status == MQTTSuccess ) )
    {
        status = sendPublishAcks( pContext, packetId, state );

        packetId = MQTT_PubrelToResend( pContext, &cursor, &state );
    }

    return status;
}

/*-----------------------------------------------------------*/

static MQTTStatus_t serializePublish( const MQTTContext_t * pContext,
                                      const MQTTPublishInfo_t * pPublishInfo,
                                      uint16_t packetId,
                                      size_t * const pHeaderSize )
{
    MQTTStatus_t status = MQTTSuccess;
    size_t remainingLength = 0UL, packetSize = 0UL;

    assert( pContext != NULL );
    assert( pPublishInfo != NULL );
    assert( pHeaderSize != NULL );

    /* Get the remaining length and packet size.*/
    status = MQTT_GetPublishPacketSize( pPublishInfo,
                                        &remainingLength,
                                        &packetSize );
    LogDebug( ( "PUBLISH packet size is %lu and remaining length is %lu.",
                ( unsigned long ) packetSize,
                ( unsigned long ) remainingLength ) );

    if( status == MQTTSuccess )
    {
        status = MQTT_SerializePublishHeader( pPublishInfo,
                                              packetId,
                                              remainingLength,
                                              &( pContext->networkBuffer ),
                                              pHeaderSize );
        LogDebug( ( "Serialized PUBLISH header size is %lu.",
                    ( unsigned long ) *pHeaderSize ) );
    }

    return status;
}

/*-----------------------------------------------------------*/

static MQTTStatus_t validatePublishParams( const MQTTContext_t * pContext,
                                           const MQTTPublishInfo_t * pPublishInfo,
                                           uint16_t packetId )
{
    MQTTStatus_t status = MQTTSuccess;

    /* Validate arguments. */
    if( ( pContext == NULL ) || ( pPublishInfo == NULL ) )
    {
        LogError( ( "Argument cannot be NULL: pContext=%p, "
                    "pPublishInfo=%p.",
                    ( void * ) pContext,
                    ( void * ) pPublishInfo ) );
        status = MQTTBadParameter;
    }
    else if( ( pPublishInfo->qos != MQTTQoS0 ) && ( packetId == 0U ) )
    {
        LogError( ( "Packet Id is 0 for PUBLISH with QoS=%u.",
                    pPublishInfo->qos ) );
        status = MQTTBadParameter;
    }
    else if( ( pPublishInfo->payloadLength > 0U ) && ( pPublishInfo->pPayload == NULL ) )
    {
        LogError( ( "A nonzero payload length requires a non-NULL payload: "
                    "payloadLength=%lu, pPayload=%p.",
                    ( unsigned long ) pPublishInfo->payloadLength,
                    pPublishInfo->pPayload ) );
        status = MQTTBadParameter;
    }
    else
    {
        /* Empty else MISRA 15.7 */
    }

    return status;
}

/*-----------------------------------------------------------*/

MQTTStatus_t MQTT_Init( MQTTContext_t * pContext,
                        const TransportInterface_t * pTransportInterface,
                        MQTTGetCurrentTimeFunc_t getTimeFunction,
                        MQTTEventCallback_t userCallback,
                        const MQTTFixedBuffer_t * pNetworkBuffer )
{
    MQTTStatus_t status = MQTTSuccess;

    /* Validate arguments. */
    if( ( pContext == NULL ) || ( pTransportInterface == NULL ) ||
        ( pNetworkBuffer == NULL ) )
    {
        LogError( ( "Argument cannot be NULL: pContext=%p, "
                    "pTransportInterface=%p, "
                    "pNetworkBuffer=%p",
                    ( void * ) pContext,
                    ( void * ) pTransportInterface,
                    ( void * ) pNetworkBuffer ) );
        status = MQTTBadParameter;
    }
    else if( getTimeFunction == NULL )
    {
        LogError( ( "Invalid parameter: getTimeFunction is NULL" ) );
        status = MQTTBadParameter;
    }
    else if( userCallback == NULL )
    {
        LogError( ( "Invalid parameter: userCallback is NULL" ) );
        status = MQTTBadParameter;
    }
    else if( pTransportInterface->recv == NULL )
    {
        LogError( ( "Invalid parameter: pTransportInterface->recv is NULL" ) );
        status = MQTTBadParameter;
    }
    else if( pTransportInterface->send == NULL )
    {
        LogError( ( "Invalid parameter: pTransportInterface->send is NULL" ) );
        status = MQTTBadParameter;
    }
    else
    {
        ( void ) memset( pContext, 0x00, sizeof( MQTTContext_t ) );

        pContext->connectStatus = MQTTNotConnected;
        pContext->transportInterface = *pTransportInterface;
        pContext->getTime = getTimeFunction;
        pContext->appCallback = userCallback;
        pContext->networkBuffer = *pNetworkBuffer;

        /* Zero is not a valid packet ID per MQTT spec. Start from 1. */
        pContext->nextPacketId = 1;
    }

    return status;
}

/*-----------------------------------------------------------*/

MQTTStatus_t MQTT_Connect( MQTTContext_t * pContext,
                           const MQTTConnectInfo_t * pConnectInfo,
                           const MQTTPublishInfo_t * pWillInfo,
                           uint32_t timeoutMs,
                           bool * pSessionPresent )
{
    size_t remainingLength = 0UL, packetSize = 0UL;
    int32_t bytesSent;
    MQTTStatus_t status = MQTTSuccess;
    MQTTPacketInfo_t incomingPacket = { 0 };

    incomingPacket.type = ( uint8_t ) 0;

    if( ( pContext == NULL ) || ( pConnectInfo == NULL ) || ( pSessionPresent == NULL ) )
    {
        LogError( ( "Argument cannot be NULL: pContext=%p, "
                    "pConnectInfo=%p, pSessionPresent=%p.",
                    ( void * ) pContext,
                    ( void * ) pConnectInfo,
                    ( void * ) pSessionPresent ) );
        status = MQTTBadParameter;
    }

    if( status == MQTTSuccess )
    {
        /* Get MQTT connect packet size and remaining length. */
        status = MQTT_GetConnectPacketSize( pConnectInfo,
                                            pWillInfo,
                                            &remainingLength,
                                            &packetSize );
        LogDebug( ( "CONNECT packet size is %lu and remaining length is %lu.",
                    ( unsigned long ) packetSize,
                    ( unsigned long ) remainingLength ) );
    }

    if( status == MQTTSuccess )
    {
        status = MQTT_SerializeConnect( pConnectInfo,
                                        pWillInfo,
                                        remainingLength,
                                        &( pContext->networkBuffer ) );
    }

    if( status == MQTTSuccess )
    {
        bytesSent = sendPacket( pContext,
                                pContext->networkBuffer.pBuffer,
                                packetSize );

        if( bytesSent < 0 )
        {
            LogError( ( "Transport send failed for CONNECT packet." ) );
            status = MQTTSendFailed;
        }
        else
        {
            LogDebug( ( "Sent %d bytes of CONNECT packet.",
                        bytesSent ) );
        }
    }

    /* Read CONNACK from transport layer. */
    if( status == MQTTSuccess )
    {
        status = receiveConnack( pContext,
                                 timeoutMs,
                                 pConnectInfo->cleanSession,
                                 &incomingPacket,
                                 pSessionPresent );
    }

    /* Resend all the PUBREL when reestablishing a session. */
    if( ( status == MQTTSuccess ) && ( *pSessionPresent == true ) )
    {
        status = resendPendingAcks( pContext );
    }

    if( status == MQTTSuccess )
    {
        LogInfo( ( "MQTT connection established with the broker." ) );
        pContext->connectStatus = MQTTConnected;
        pContext->keepAliveIntervalSec = pConnectInfo->keepAliveSeconds;
    }
    else
    {
        LogError( ( "MQTT connection failed with status = %s.",
                    MQTT_Status_strerror( status ) ) );
    }

    return status;
}

/*-----------------------------------------------------------*/

MQTTStatus_t MQTT_Subscribe( MQTTContext_t * pContext,
                             const MQTTSubscribeInfo_t * pSubscriptionList,
                             size_t subscriptionCount,
                             uint16_t packetId )
{
    size_t remainingLength = 0UL, packetSize = 0UL;
    int32_t bytesSent = 0;

    /* Validate arguments. */
    MQTTStatus_t status = validateSubscribeUnsubscribeParams( pContext,
                                                              pSubscriptionList,
                                                              subscriptionCount,
                                                              packetId );

    if( status == MQTTSuccess )
    {
        /* Get the remaining length and packet size.*/
        status = MQTT_GetSubscribePacketSize( pSubscriptionList,
                                              subscriptionCount,
                                              &remainingLength,
                                              &packetSize );
        LogDebug( ( "SUBSCRIBE packet size is %lu and remaining length is %lu.",
                    ( unsigned long ) packetSize,
                    ( unsigned long ) remainingLength ) );
    }

    if( status == MQTTSuccess )
    {
        /* Serialize MQTT SUBSCRIBE packet. */
        status = MQTT_SerializeSubscribe( pSubscriptionList,
                                          subscriptionCount,
                                          packetId,
                                          remainingLength,
                                          &( pContext->networkBuffer ) );
    }

    if( status == MQTTSuccess )
    {
        /* Send serialized MQTT SUBSCRIBE packet to transport layer. */
        bytesSent = sendPacket( pContext,
                                pContext->networkBuffer.pBuffer,
                                packetSize );

        if( bytesSent < 0 )
        {
            LogError( ( "Transport send failed for SUBSCRIBE packet." ) );
            status = MQTTSendFailed;
        }
        else
        {
            LogDebug( ( "Sent %d bytes of SUBSCRIBE packet.",
                        bytesSent ) );
        }
    }

    return status;
}

/*-----------------------------------------------------------*/

MQTTStatus_t MQTT_Publish( MQTTContext_t * pContext,
                           const MQTTPublishInfo_t * pPublishInfo,
                           uint16_t packetId )
{
    size_t headerSize = 0UL;
    MQTTPublishState_t publishStatus = MQTTStateNull;

    /* Validate arguments. */
    MQTTStatus_t status = validatePublishParams( pContext, pPublishInfo, packetId );

    if( status == MQTTSuccess )
    {
        /* Serialize PUBLISH packet. */
        status = serializePublish( pContext,
                                   pPublishInfo,
                                   packetId,
                                   &headerSize );
    }

    if( ( status == MQTTSuccess ) && ( pPublishInfo->qos > MQTTQoS0 ) )
    {
        /* Reserve state for publish message. Only to be done for QoS1 or QoS2. */
        status = MQTT_ReserveState( pContext,
                                    packetId,
                                    pPublishInfo->qos );

        /* State already exists for a duplicate packet.
         * If a state doesn't exist, it will be handled as a new publish in
         * state engine. */
        if( ( status == MQTTStateCollision ) && ( pPublishInfo->dup == true ) )
        {
            status = MQTTSuccess;
        }
    }

    if( status == MQTTSuccess )
    {
        /* Sends the serialized publish packet over network. */
        status = sendPublish( pContext,
                              pPublishInfo,
                              headerSize );
    }

    if( ( status == MQTTSuccess ) && ( pPublishInfo->qos > MQTTQoS0 ) )
    {
        /* Update state machine after PUBLISH is sent.
         * Only to be done for QoS1 or QoS2. */
        status = MQTT_UpdateStatePublish( pContext,
                                          packetId,
                                          MQTT_SEND,
                                          pPublishInfo->qos,
                                          &publishStatus );

        if( status != MQTTSuccess )
        {
            LogError( ( "Update state for publish failed with status %s."
                        " However PUBLISH packet was sent to the broker."
                        " Any further handling of ACKs for the packet Id"
                        " will fail.",
                        MQTT_Status_strerror( status ) ) );
        }
    }

    if( status != MQTTSuccess )
    {
        LogError( ( "MQTT PUBLISH failed with status %s.",
                    MQTT_Status_strerror( status ) ) );
    }

    return status;
}

/*-----------------------------------------------------------*/

MQTTStatus_t MQTT_Ping( MQTTContext_t * pContext )
{
    int32_t bytesSent = 0;
    MQTTStatus_t status = MQTTSuccess;
    size_t packetSize = 0U;

    if( pContext == NULL )
    {
        LogError( ( "pContext is NULL." ) );
        status = MQTTBadParameter;
    }

    if( status == MQTTSuccess )
    {
        /* Get MQTT PINGREQ packet size. */
        status = MQTT_GetPingreqPacketSize( &packetSize );

        if( status == MQTTSuccess )
        {
            LogDebug( ( "MQTT PINGREQ packet size is %lu.",
                        ( unsigned long ) packetSize ) );
        }
        else
        {
            LogError( ( "Failed to get the PINGREQ packet size." ) );
        }
    }

    if( status == MQTTSuccess )
    {
        /* Serialize MQTT PINGREQ. */
        status = MQTT_SerializePingreq( &( pContext->networkBuffer ) );
    }

    if( status == MQTTSuccess )
    {
        /* Send the serialized PINGREQ packet to transport layer. */
        bytesSent = sendPacket( pContext,
                                pContext->networkBuffer.pBuffer,
                                packetSize );

        /* It is an error to not send the entire PINGREQ packet. */
        if( bytesSent < 0 )
        {
            LogError( ( "Transport send failed for PINGREQ packet." ) );
            status = MQTTSendFailed;
        }
        else
        {
            pContext->pingReqSendTimeMs = pContext->lastPacketTime;
            pContext->waitingForPingResp = true;
            LogDebug( ( "Sent %d bytes of PINGREQ packet.",
                        bytesSent ) );
        }
    }

    return status;
}

/*-----------------------------------------------------------*/

MQTTStatus_t MQTT_Unsubscribe( MQTTContext_t * pContext,
                               const MQTTSubscribeInfo_t * pSubscriptionList,
                               size_t subscriptionCount,
                               uint16_t packetId )
{
    size_t remainingLength = 0UL, packetSize = 0UL;
    int32_t bytesSent = 0;

    /* Validate arguments. */
    MQTTStatus_t status = validateSubscribeUnsubscribeParams( pContext,
                                                              pSubscriptionList,
                                                              subscriptionCount,
                                                              packetId );

    if( status == MQTTSuccess )
    {
        /* Get the remaining length and packet size.*/
        status = MQTT_GetUnsubscribePacketSize( pSubscriptionList,
                                                subscriptionCount,
                                                &remainingLength,
                                                &packetSize );
        LogDebug( ( "UNSUBSCRIBE packet size is %lu and remaining length is %lu.",
                    ( unsigned long ) packetSize,
                    ( unsigned long ) remainingLength ) );
    }

    if( status == MQTTSuccess )
    {
        /* Serialize MQTT UNSUBSCRIBE packet. */
        status = MQTT_SerializeUnsubscribe( pSubscriptionList,
                                            subscriptionCount,
                                            packetId,
                                            remainingLength,
                                            &( pContext->networkBuffer ) );
    }

    if( status == MQTTSuccess )
    {
        /* Send serialized MQTT UNSUBSCRIBE packet to transport layer. */
        bytesSent = sendPacket( pContext,
                                pContext->networkBuffer.pBuffer,
                                packetSize );

        if( bytesSent < 0 )
        {
            LogError( ( "Transport send failed for UNSUBSCRIBE packet." ) );
            status = MQTTSendFailed;
        }
        else
        {
            LogDebug( ( "Sent %d bytes of UNSUBSCRIBE packet.",
                        bytesSent ) );
        }
    }

    return status;
}

/*-----------------------------------------------------------*/

MQTTStatus_t MQTT_Disconnect( MQTTContext_t * pContext )
{
    size_t packetSize = 0U;
    int32_t bytesSent = 0;
    MQTTStatus_t status = MQTTSuccess;

    /* Validate arguments. */
    if( pContext == NULL )
    {
        LogError( ( "pContext cannot be NULL." ) );
        status = MQTTBadParameter;
    }

    if( status == MQTTSuccess )
    {
        /* Get MQTT DISCONNECT packet size. */
        status = MQTT_GetDisconnectPacketSize( &packetSize );
        LogDebug( ( "MQTT DISCONNECT packet size is %lu.",
                    ( unsigned long ) packetSize ) );
    }

    if( status == MQTTSuccess )
    {
        /* Serialize MQTT DISCONNECT packet. */
        status = MQTT_SerializeDisconnect( &( pContext->networkBuffer ) );
    }

    if( status == MQTTSuccess )
    {
        bytesSent = sendPacket( pContext,
                                pContext->networkBuffer.pBuffer,
                                packetSize );

        if( bytesSent < 0 )
        {
            LogError( ( "Transport send failed for DISCONNECT packet." ) );
            status = MQTTSendFailed;
        }
        else
        {
            LogDebug( ( "Sent %d bytes of DISCONNECT packet.",
                        bytesSent ) );
        }
    }

    if( status == MQTTSuccess )
    {
        LogInfo( ( "Disconnected from the broker." ) );
        pContext->connectStatus = MQTTNotConnected;
    }

    return status;
}

/*-----------------------------------------------------------*/

MQTTStatus_t MQTT_ProcessLoop( MQTTContext_t * pContext,
                               uint32_t timeoutMs )
{
    MQTTStatus_t status = MQTTBadParameter;
    uint32_t entryTimeMs = 0U, remainingTimeMs = timeoutMs, elapsedTimeMs = 0U;

    if( pContext == NULL )
    {
        LogError( ( "Invalid input parameter: MQTT Context cannot be NULL." ) );
    }
    else if( pContext->getTime == NULL )
    {
        LogError( ( "Invalid input parameter: MQTT Context must have valid getTime." ) );
    }
    else if( pContext->networkBuffer.pBuffer == NULL )
    {
        LogError( ( "Invalid input parameter: The MQTT context's networkBuffer must not be NULL." ) );
    }
    else
    {
        entryTimeMs = pContext->getTime();
        pContext->controlPacketSent = false;
        status = MQTTSuccess;
    }

    while( status == MQTTSuccess )
    {
        status = receiveSingleIteration( pContext, remainingTimeMs, true );

        /* We don't need to break here since the status is already checked in
         * the loop condition, and we do not want multiple breaks in a loop. */
        if( status != MQTTSuccess )
        {
            LogError( ( "Exiting process loop due to failure: ErrorStatus=%s",
                        MQTT_Status_strerror( status ) ) );
        }
        else
        {
            /* Recalculate remaining time and check if loop should exit. This is
             * done at the end so the loop will run at least a single iteration. */
            elapsedTimeMs = calculateElapsedTime( pContext->getTime(),
                                                  entryTimeMs );

            if( elapsedTimeMs > timeoutMs )
            {
                break;
            }

            remainingTimeMs = timeoutMs - elapsedTimeMs;
        }
    }

    return status;
}

/*-----------------------------------------------------------*/

MQTTStatus_t MQTT_ReceiveLoop( MQTTContext_t * pContext,
                               uint32_t timeoutMs )
{
    MQTTStatus_t status = MQTTBadParameter;
    uint32_t entryTimeMs = 0U, remainingTimeMs = timeoutMs, elapsedTimeMs = 0U;

    if( pContext == NULL )
    {
        LogError( ( "Invalid input parameter: MQTT Context cannot be NULL." ) );
    }
    else if( pContext->getTime == NULL )
    {
        LogError( ( "Invalid input parameter: MQTT Context must have a valid getTime function." ) );
    }
    else if( pContext->networkBuffer.pBuffer == NULL )
    {
        LogError( ( "Invalid input parameter: MQTT context's networkBuffer must not be NULL." ) );
    }
    else
    {
        entryTimeMs = pContext->getTime();
        status = MQTTSuccess;
    }

    while( status == MQTTSuccess )
    {
        status = receiveSingleIteration( pContext, remainingTimeMs, false );

        /* We don't need to break here since the status is already checked in
         * the loop condition, and we do not want multiple breaks in a loop. */
        if( status != MQTTSuccess )
        {
            LogError( ( "Exiting receive loop. Error status=%s",
                        MQTT_Status_strerror( status ) ) );
        }
        else
        {
            /* Recalculate remaining time and check if loop should exit. This is
             * done at the end so the loop will run at least a single iteration. */
            elapsedTimeMs = calculateElapsedTime( pContext->getTime(), entryTimeMs );

            if( elapsedTimeMs >= timeoutMs )
            {
                break;
            }

            remainingTimeMs = timeoutMs - elapsedTimeMs;
        }
    }

    return status;
}

/*-----------------------------------------------------------*/

uint16_t MQTT_GetPacketId( MQTTContext_t * pContext )
{
    uint16_t packetId = 0U;

    if( pContext != NULL )
    {
        packetId = pContext->nextPacketId;

        /* A packet ID of zero is not a valid packet ID. When the max ID
         * is reached the next one should start at 1. */
        if( pContext->nextPacketId == ( uint16_t ) UINT16_MAX )
        {
            pContext->nextPacketId = 1;
        }
        else
        {
            pContext->nextPacketId++;
        }
    }

    return packetId;
}

/*-----------------------------------------------------------*/

MQTTStatus_t MQTT_MatchTopic( const char * pTopicName,
                              const uint16_t topicNameLength,
                              const char * pTopicFilter,
                              const uint16_t topicFilterLength,
                              bool * pIsMatch )
{
    MQTTStatus_t status = MQTTSuccess;
    bool topicFilterStartsWithWildcard = false;
    bool matchStatus = false;

    if( ( pTopicName == NULL ) || ( topicNameLength == 0u ) )
    {
        LogError( ( "Invalid paramater: Topic name should be non-NULL and its "
                    "length should be > 0: TopicName=%p, TopicNameLength=%u",
                    ( void * ) pTopicName,
                    topicNameLength ) );

        status = MQTTBadParameter;
    }
    else if( ( pTopicFilter == NULL ) || ( topicFilterLength == 0u ) )
    {
        LogError( ( "Invalid paramater: Topic filter should be non-NULL and "
                    "its length should be > 0: TopicName=%p, TopicFilterLength=%u",
                    ( void * ) pTopicFilter,
                    topicFilterLength ) );
        status = MQTTBadParameter;
    }
    else if( pIsMatch == NULL )
    {
        LogError( ( "Invalid paramater: Output parameter, pIsMatch, is NULL" ) );
        status = MQTTBadParameter;
    }
    else
    {
        /* Check for an exact match if the incoming topic name and the registered
         * topic filter length match. */
        if( topicNameLength == topicFilterLength )
        {
            matchStatus = ( strncmp( pTopicName, pTopicFilter, topicNameLength ) == 0 ) ? true : false;
        }

        if( matchStatus == false )
        {
            /* If an exact match was not found, match against wildcard characters in
             * topic filter.*/

            /* Determine if topic filter starts with a wildcard. */
            topicFilterStartsWithWildcard = ( ( pTopicFilter[ 0 ] == '+' ) ||
                                              ( pTopicFilter[ 0 ] == '#' ) ) ? true : false;

            /* Note: According to the MQTT 3.1.1 specification, incoming PUBLISH topic names
             * starting the "$" character cannot be matched against topic filter starting with
             * a wildcard, i.e. for example, "$SYS/sport" cannot be matched with "#" or
             * "+/sport" topic filters. */
            if( !( ( pTopicName[ 0 ] == '$' ) && ( topicFilterStartsWithWildcard == true ) ) )
            {
                matchStatus = matchTopicFilter( pTopicName, topicNameLength, pTopicFilter, topicFilterLength );
            }
        }

        /* Update the output parameter with the match result. */
        *pIsMatch = matchStatus;
    }

    return status;
}

/*-----------------------------------------------------------*/

MQTTStatus_t MQTT_GetSubAckStatusCodes( const MQTTPacketInfo_t * pSubackPacket,
                                        uint8_t ** pPayloadStart,
                                        uint16_t * pPayloadSize )
{
    MQTTStatus_t status = MQTTSuccess;

    if( pSubackPacket == NULL )
    {
        LogError( ( "Invalid parameter: pSubackPacket is NULL." ) );
        status = MQTTBadParameter;
    }
    else if( pPayloadStart == NULL )
    {
        LogError( ( "Invalid parameter: pPayloadStart is NULL." ) );
        status = MQTTBadParameter;
    }
    else if( pPayloadSize == NULL )
    {
        LogError( ( "Invalid parameter: pPayloadSize is NULL." ) );
        status = MQTTBadParameter;
    }
    else if( pSubackPacket->type != MQTT_PACKET_TYPE_SUBACK )
    {
        LogError( ( "Invalid parameter: Input packet is not a SUBACK packet: "
                    "ExpectedType=%02x, InputType=%02x",
                    MQTT_PACKET_TYPE_SUBACK, pSubackPacket->type ) );
        status = MQTTBadParameter;
    }
    else if( pSubackPacket->pRemainingData == NULL )
    {
        LogError( ( "Invalid parameter: pSubackPacket->pRemainingData is NULL" ) );
        status = MQTTBadParameter;
    }

    /* A SUBACK must have a remaining length of at least 3 to accommodate the
     * packet identifier and at least 1 return code. */
    else if( pSubackPacket->remainingLength < 3U )
    {
        LogError( ( "Invalid parameter: Packet remaining length is invalid: "
                    "Should be greater than 2 for SUBACK packet: InputRemainingLength=%lu",
<<<<<<< HEAD
                    pSubackPacket->remainingLength ) );
=======
                    ( unsigned long ) pSubackPacket->remainingLength ) );
>>>>>>> 264b483c
        status = MQTTBadParameter;
    }
    else
    {
        /* According to the MQTT 3.1.1 protocol specification, the "Remaining Length" field is a
         * length of the variable header (2 bytes) plus the length of the payload.
         * Therefore, we add 2 positions for the starting address of the payload, and
         * subtract 2 bytes from the remaining length for the length of the payload.*/
        *pPayloadStart = pSubackPacket->pRemainingData + ( ( uint16_t ) sizeof( uint16_t ) );
        *pPayloadSize = ( uint16_t ) ( pSubackPacket->remainingLength - sizeof( uint16_t ) );
    }

    return status;
}

/*-----------------------------------------------------------*/

const char * MQTT_Status_strerror( MQTTStatus_t status )
{
    const char * str = NULL;

    switch( status )
    {
        case MQTTSuccess:
            str = "MQTTSuccess";
            break;

        case MQTTBadParameter:
            str = "MQTTBadParameter";
            break;

        case MQTTNoMemory:
            str = "MQTTNoMemory";
            break;

        case MQTTSendFailed:
            str = "MQTTSendFailed";
            break;

        case MQTTRecvFailed:
            str = "MQTTRecvFailed";
            break;

        case MQTTBadResponse:
            str = "MQTTBadResponse";
            break;

        case MQTTServerRefused:
            str = "MQTTServerRefused";
            break;

        case MQTTNoDataAvailable:
            str = "MQTTNoDataAvailable";
            break;

        case MQTTIllegalState:
            str = "MQTTIllegalState";
            break;

        case MQTTStateCollision:
            str = "MQTTStateCollision";
            break;

        case MQTTKeepAliveTimeout:
            str = "MQTTKeepAliveTimeout";
            break;

        default:
            str = "Invalid MQTT Status code";
            break;
    }

    return str;
}

/*-----------------------------------------------------------*/<|MERGE_RESOLUTION|>--- conflicted
+++ resolved
@@ -2329,11 +2329,7 @@
     {
         LogError( ( "Invalid parameter: Packet remaining length is invalid: "
                     "Should be greater than 2 for SUBACK packet: InputRemainingLength=%lu",
-<<<<<<< HEAD
-                    pSubackPacket->remainingLength ) );
-=======
                     ( unsigned long ) pSubackPacket->remainingLength ) );
->>>>>>> 264b483c
         status = MQTTBadParameter;
     }
     else
