/*
 * Copyright (C) 2020 Amazon.com, Inc. or its affiliates.  All Rights Reserved.
 *
 * Permission is hereby granted, free of charge, to any person obtaining a copy of
 * this software and associated documentation files (the "Software"), to deal in
 * the Software without restriction, including without limitation the rights to
 * use, copy, modify, merge, publish, distribute, sublicense, and/or sell copies of
 * the Software, and to permit persons to whom the Software is furnished to do so,
 * subject to the following conditions:
 *
 * The above copyright notice and this permission notice shall be included in all
 * copies or substantial portions of the Software.
 *
 * THE SOFTWARE IS PROVIDED "AS IS", WITHOUT WARRANTY OF ANY KIND, EXPRESS OR
 * IMPLIED, INCLUDING BUT NOT LIMITED TO THE WARRANTIES OF MERCHANTABILITY, FITNESS
 * FOR A PARTICULAR PURPOSE AND NONINFRINGEMENT. IN NO EVENT SHALL THE AUTHORS OR
 * COPYRIGHT HOLDERS BE LIABLE FOR ANY CLAIM, DAMAGES OR OTHER LIABILITY, WHETHER
 * IN AN ACTION OF CONTRACT, TORT OR OTHERWISE, ARISING FROM, OUT OF OR IN
 * CONNECTION WITH THE SOFTWARE OR THE USE OR OTHER DEALINGS IN THE SOFTWARE.
 */

/**
 * @file mqtt.c
 * @brief Implements the user-facing functions in mqtt.h.
 */
#include <string.h>
#include <assert.h>

#include "mqtt.h"
#include "mqtt_state.h"
#include "private/mqtt_internal.h"


/**
 * @brief The number of retries for receiving CONNACK.
 *
 * The MQTT_MAX_CONNACK_RECEIVE_RETRY_COUNT will be used only when the
 * timeoutMs parameter of #MQTT_Connect() is passed as 0 . The transport
 * receive for CONNACK will be retried MQTT_MAX_CONNACK_RECEIVE_RETRY_COUNT
 * times before timing out. A value of 0 for this config will cause the
 * transport receive for CONNACK  to be invoked only once.
 */
#ifndef MQTT_MAX_CONNACK_RECEIVE_RETRY_COUNT
    /* Default value for the CONNACK receive retries. */
    #define MQTT_MAX_CONNACK_RECEIVE_RETRY_COUNT    ( 5U )
#endif

/**
 * @brief Number of milliseconds to wait for a ping response to a ping
 * request as part of the keep-alive mechanism.
 *
 * If a ping response is not received before this timeout, then
 * #MQTT_ProcessLoop will return #MQTTKeepAliveTimeout.
 */
#ifndef MQTT_PINGRESP_TIMEOUT_MS
    /* Wait 0.5 seconds by default for a ping response. */
    #define MQTT_PINGRESP_TIMEOUT_MS    ( 500U )
#endif

/*-----------------------------------------------------------*/

/**
 * @brief Sends provided buffer to network using transport send.
 *
 * @brief param[in] pContext Initialized MQTT context.
 * @brief param[in] pBufferToSend Buffer to be sent to network.
 * @brief param[in] bytesToSend Number of bytes to be sent.
 *
 * @return Total number of bytes sent, or negative number on network error.
 */
static int32_t sendPacket( MQTTContext_t * pContext,
                           const uint8_t * pBufferToSend,
                           size_t bytesToSend );

/**
 * @brief Calculate the interval between two millisecond timestamps, including
 * when the later value has overflowed.
 *
 * @note In C, the operands are promoted to signed integers in subtraction.
 * Using this function avoids the need to cast the result of subtractions back
 * to uint32_t.
 *
 * @param[in] later The later time stamp, in milliseconds.
 * @param[in] start The earlier time stamp, in milliseconds.
 *
 * @return later - start.
 */
static uint32_t calculateElapsedTime( uint32_t later,
                                      uint32_t start );

/**
 * @brief Convert a byte indicating a publish ack type to an #MQTTPubAckType_t.
 *
 * @param[in] packetType First byte of fixed header.
 *
 * @return Type of ack.
 */
static MQTTPubAckType_t getAckFromPacketType( uint8_t packetType );

/**
 * @brief Receive bytes into the network buffer, with a timeout.
 *
 * @param[in] pContext Initialized MQTT Context.
 * @param[in] bytesToRecv Number of bytes to receive.
 * @param[in] timeoutMs Time remaining to receive the packet.
 *
 * @return Number of bytes received, or negative number on network error.
 */
static int32_t recvExact( const MQTTContext_t * pContext,
                          size_t bytesToRecv,
                          uint32_t timeoutMs );

/**
 * @brief Discard a packet from the transport interface.
 *
 * @param[in] pContext MQTT Connection context.
 * @param[in] remainingLength Remaining length of the packet to dump.
 * @param[in] timeoutMs Time remaining to discard the packet.
 *
 * @return #MQTTRecvFailed or #MQTTNoDataAvailable.
 */
static MQTTStatus_t discardPacket( const MQTTContext_t * pContext,
                                   size_t remainingLength,
                                   uint32_t timeoutMs );

/**
 * @brief Receive a packet from the transport interface.
 *
 * @param[in] pContext MQTT Connection context.
 * @param[in] incomingPacket packet struct with remaining length.
 * @param[in] remainingTimeMs Time remaining to receive the packet.
 *
 * @return #MQTTSuccess or #MQTTRecvFailed.
 */
static MQTTStatus_t receivePacket( const MQTTContext_t * pContext,
                                   MQTTPacketInfo_t incomingPacket,
                                   uint32_t remainingTimeMs );

/**
 * @brief Get the correct ack type to send.
 *
 * @param[in] state Current state of publish.
 *
 * @return Packet Type byte of PUBACK, PUBREC, PUBREL, or PUBCOMP if one of
 * those should be sent, else 0.
 */
static uint8_t getAckTypeToSend( MQTTPublishState_t state );

/**
 * @brief Send acks for received QoS 1/2 publishes.
 *
 * @param[in] pContext MQTT Connection context.
 * @param[in] packetId packet ID of original PUBLISH.
 * @param[in] publishState Current publish state in record.
 *
 * @return #MQTTSuccess, #MQTTIllegalState or #MQTTSendFailed.
 */
static MQTTStatus_t sendPublishAcks( MQTTContext_t * pContext,
                                     uint16_t packetId,
                                     MQTTPublishState_t publishState );

/**
 * @brief Send a keep alive PINGREQ if the keep alive interval has elapsed.
 *
 * @param[in] pContext Initialized MQTT Context.
 *
 * @return #MQTTKeepAliveTimeout if a PINGRESP is not received in time,
 * #MQTTSendFailed if the PINGREQ cannot be sent, or #MQTTSuccess.
 */
static MQTTStatus_t handleKeepAlive( MQTTContext_t * pContext );

/**
 * @brief Handle received MQTT PUBLISH packet.
 *
 * @param[in] pContext MQTT Connection context.
 * @param[in] pIncomingPacket Incoming packet.
 *
 * @return MQTTSuccess, MQTTIllegalState or deserialization error.
 */
static MQTTStatus_t handleIncomingPublish( MQTTContext_t * pContext,
                                           MQTTPacketInfo_t * pIncomingPacket );

/**
 * @brief Handle received MQTT publish acks.
 *
 * @param[in] pContext MQTT Connection context.
 * @param[in] pIncomingPacket Incoming packet.
 *
 * @return MQTTSuccess, MQTTIllegalState, or deserialization error.
 */
static MQTTStatus_t handlePublishAcks( MQTTContext_t * pContext,
                                       MQTTPacketInfo_t * pIncomingPacket );

/**
 * @brief Handle received MQTT ack.
 *
 * @param[in] pContext MQTT Connection context.
 * @param[in] pIncomingPacket Incoming packet.
 * @param[in] manageKeepAlive Flag indicating if PINGRESPs should not be given
 * to the application
 *
 * @return MQTTSuccess, MQTTIllegalState, or deserialization error.
 */
static MQTTStatus_t handleIncomingAck( MQTTContext_t * pContext,
                                       MQTTPacketInfo_t * pIncomingPacket,
                                       bool manageKeepAlive );

/**
 * @brief Run a single iteration of the receive loop.
 *
 * @param[in] pContext MQTT Connection context.
 * @param[in] remainingTimeMs Remaining time for the loop in milliseconds.
 * @param[in] manageKeepAlive Flag indicating if keep alive should be handled.
 *
 * @return #MQTTRecvFailed if a network error occurs during reception;
 * #MQTTSendFailed if a network error occurs while sending an ACK or PINGREQ;
 * #MQTTBadResponse if an invalid packet is received;
 * #MQTTKeepAliveTimeout if the server has not sent a PINGRESP before
 * #MQTT_PINGRESP_TIMEOUT_MS milliseconds;
 * #MQTTIllegalState if an incoming QoS 1/2 publish or ack causes an
 * invalid transition for the internal state machine;
 * #MQTTSuccess on success.
 */
static MQTTStatus_t receiveSingleIteration( MQTTContext_t * pContext,
                                            uint32_t remainingTimeMs,
                                            bool manageKeepAlive );

/**
 * @brief Validates parameters of #MQTT_Subscribe or #MQTT_Unsubscribe.
 *
 * @param[in] pContext Initialized MQTT context.
 * @param[in] pSubscriptionList List of MQTT subscription info.
 * @param[in] subscriptionCount The number of elements in pSubscriptionList.
 * @param[in] packetId Packet identifier.
 *
 * @return #MQTTBadParameter if invalid parameters are passed;
 * #MQTTSuccess otherwise.
 */
static MQTTStatus_t validateSubscribeUnsubscribeParams( const MQTTContext_t * pContext,
                                                        const MQTTSubscribeInfo_t * pSubscriptionList,
                                                        size_t subscriptionCount,
                                                        uint16_t packetId );

/**
 * @brief Send serialized publish packet using transport send.
 *
 * @brief param[in] pContext Initialized MQTT context.
 * @brief param[in] pPublishInfo MQTT PUBLISH packet parameters.
 * @brief param[in] headerSize Header size of the PUBLISH packet.
 *
 * @return #MQTTSendFailed if transport write failed;
 * #MQTTSuccess otherwise.
 */
static MQTTStatus_t sendPublish( MQTTContext_t * pContext,
                                 const MQTTPublishInfo_t * pPublishInfo,
                                 size_t headerSize );

/**
 * @brief Receives a CONNACK MQTT packet.
 *
 * @param[in] pContext Initialized MQTT context.
 * @param[in] timeoutMs Timeout for waiting for CONNACK packet.
 * @param[in] cleanSession Clean session flag set by application.
 * @param[out] pIncomingPacket List of MQTT subscription info.
 * @param[out] pSessionPresent Whether a previous session was present.
 * Only relevant if not establishing a clean session.
 *
 * @return #MQTTBadResponse if a bad response is received;
 * #MQTTNoDataAvailable if no data available for transport recv;
 * ##MQTTRecvFailed if transport recv failed;
 * #MQTTSuccess otherwise.
 */
static MQTTStatus_t receiveConnack( const MQTTContext_t * pContext,
                                    uint32_t timeoutMs,
                                    bool cleanSession,
                                    MQTTPacketInfo_t * pIncomingPacket,
                                    bool * pSessionPresent );

/**
 * @brief Resends pending acks for a re-established MQTT session.
 *
 * @param[in] pContext Initialized MQTT context.
 *
 * @return #MQTTSendFailed if transport send failed;
 * #MQTTSuccess otherwise.
 */
static MQTTStatus_t resendPendingAcks( MQTTContext_t * pContext );

/**
 * @brief Serializes a PUBLISH message.
 *
 * @brief param[in] pContext Initialized MQTT context.
 * @brief param[in] pPublishInfo MQTT PUBLISH packet parameters.
 * @brief param[in] packetId Packet Id of the publish packet.
 * @brief param[out] pHeaderSize Size of the serialized PUBLISH header.
 *
 * @return #MQTTNoMemory if pBuffer is too small to hold the MQTT packet;
 * #MQTTBadParameter if invalid parameters are passed;
 * #MQTTSuccess otherwise.
 */
static MQTTStatus_t serializePublish( const MQTTContext_t * pContext,
                                      const MQTTPublishInfo_t * pPublishInfo,
                                      uint16_t packetId,
                                      size_t * const pHeaderSize );

/**
 * @brief Function to validate #MQTT_Publish parameters.
 *
 * @brief param[in] pContext Initialized MQTT context.
 * @brief param[in] pPublishInfo MQTT PUBLISH packet parameters.
 * @brief param[in] packetId Packet Id for the MQTT PUBLISH packet.
 *
 * @return #MQTTBadParameter if invalid parameters are passed;
 * #MQTTSuccess otherwise.
 */
static MQTTStatus_t validatePublishParams( const MQTTContext_t * pContext,
                                           const MQTTPublishInfo_t * pPublishInfo,
                                           uint16_t packetId );

/**
 * topic filter, this function handles the following 2 cases:
 * - When the topic filter ends with "/+" or "/#" characters, but the topic
 * name only ends with '/'.
 * - When the topic filter ends with "/#" characters, but the topic name
 * ends at the parent level.
 *
 * @note This function ASSUMES that the topic name been consumed in linear
 * matching with the topic filer, but the topic filter has remaining characters
 * to be matched.
 *
 * @param[in] pTopicFilter The topic filter containing the wildcard.
 * @param[in] topicFilterLength Length of the topic filter being examined.
 * @param[in] filterIndex Index of the topic filter being examined.
 *
 * @return Returns whether the topic filter and the topic name match.
 */
static bool matchEndWildcardsSpecialCases( const char * pTopicFilter,
                                           uint16_t topicFilterLength,
                                           uint16_t filterIndex );

/**
 * @brief Attempt to match topic name with a topic filter starting with a wildcard.
 *
 * If the topic filter starts with a '+' (single-level) wildcard, the function
 * advances the @a pNameIndex by a level in the topic name.
 * If the topic filter starts with a '#' (multi-level) wildcard, the function
 * concludes that both the topic name and topic filter match.
 *
 * @param[in] pTopicName The topic name to match.
 * @param[in] topicNameLength Length of the topic name.
 * @param[in] pTopicFilter The topic filter to match.
 * @param[in] topicFilterLength Length of the topic filter.
 * @param[in,out] pNameIndex Current index in topic name being examined.. It is
 * advanced by one level for `+` wildcards.
 * @param[in] filterIndex Current index in the topic filter being examined..
 * @param[out] pMatch Whether the topic filter and topic name match.
 *
 * @return `true` if the caller of this function should exit; `false` if the
 * caller should continue parsing the topics.
 */
static bool matchWildcards( const char * pTopicName,
                            uint16_t topicNameLength,
                            const char * pTopicFilter,
                            uint16_t topicFilterLength,
                            uint16_t * pNameIndex,
                            uint16_t filterIndex,
                            bool * pMatch );

/**
 * @brief Match a topic name and topic filter allowing the use of wildcards.
 *
 * @param[in] pTopicName The topic name to check.
 * @param[in] topicNameLength Length of the topic name.
 * @param[in] pTopicFilter The topic filter to check.
 * @param[in] topicFilterLength Length of topic filter.
 *
 * @return `true` if the topic name and topic filter match; `false` otherwise.
 */
static bool matchTopicFilter( const char * pTopicName,
                              uint16_t topicNameLength,
                              const char * pTopicFilter,
                              uint16_t topicFilterLength );

/*-----------------------------------------------------------*/

static bool matchEndWildcardsSpecialCases( const char * pTopicFilter,
                                           uint16_t topicFilterLength,
                                           uint16_t filterIndex )
{
    bool matchFound = false;

    assert( pTopicFilter != NULL );
    assert( topicFilterLength != 0 );

    /* Check if the topic filter has 2 remaining characters and it ends in
     * "/#". This check handles the case to match filter "sport/#" with topic
     * "sport". The reason is that the '#' wildcard represents the parent and
     * any number of child levels in the topic name.*/
    if( ( filterIndex == ( topicFilterLength - 3U ) ) &&
        ( pTopicFilter[ filterIndex + 1U ] == '/' ) &&
        ( pTopicFilter[ filterIndex + 2U ] == '#' ) )

    {
        matchFound = true;
    }

    /* Check if the next character is "#" or "+" and the topic filter ends in
     * "/#" or "/+". This check handles the cases to match:
     *
     * - Topic filter "sport/+" with topic "sport/".
     * - Topic filter "sport/#" with topic "sport/".
     */
    if( ( filterIndex == ( topicFilterLength - 2U ) ) &&
        ( pTopicFilter[ filterIndex ] == '/' ) )
    {
        /* Check that the last character is a wildcard. */
        matchFound = ( ( pTopicFilter[ filterIndex + 1U ] == '+' ) ||
                       ( pTopicFilter[ filterIndex + 1U ] == '#' ) ) ? true : false;
    }

    return matchFound;
}

/*-----------------------------------------------------------*/

static bool matchWildcards( const char * pTopicName,
                            uint16_t topicNameLength,
                            const char * pTopicFilter,
                            uint16_t topicFilterLength,
                            uint16_t * pNameIndex,
                            uint16_t filterIndex,
                            bool * pMatch )
{
    bool shouldStopMatching = false;
    bool locationIsValidForWildcard;

    assert( pTopicName != NULL );
    assert( topicNameLength != 0 );
    assert( pTopicFilter != NULL );
    assert( topicFilterLength != 0 );
    assert( pNameIndex != NULL );
    assert( pMatch != NULL );

    /* Wild card in a topic filter is only valid either at the starting position
     * or when it is preceded by a '/'.*/
    locationIsValidForWildcard = ( ( filterIndex == 0u ) ||
                                   ( pTopicFilter[ filterIndex - 1U ] == '/' )
                                   ) ? true : false;

    if( locationIsValidForWildcard == true )
    {
        if( pTopicFilter[ filterIndex ] == '+' )
        {
            /* Move topic name index to the end of the current level. The end of the
             * current level is identified by '/'. */
            while( ( *pNameIndex < topicNameLength ) && ( pTopicName[ *pNameIndex ] != '/' ) )
            {
                ( *pNameIndex )++;
            }

            /* Decrement the topic name index for 2 different cases:
             * - If the break condition is ( *pNameIndex < topicNameLength ), then
             *   we have reached past the end of the topic name and we move back the
             *   the index on the last character.
             * - If the break condition is ( pTopicName[ *pNameIndex ] != '/' ), we
             *   move back the index on the '/' character. */
            ( *pNameIndex )--;
        }

        /* '#' matches everything remaining in the topic name. It must be the
         * last character in a topic filter. */
        else if( ( pTopicFilter[ filterIndex ] == '#' ) &&
                 ( filterIndex == ( topicFilterLength - 1U ) ) )
        {
            /* Subsequent characters don't need to be checked for the
             * multi-level wildcard. */
            *pMatch = true;
            shouldStopMatching = true;
        }
        else
        {
            /* Any character mismatch other than '+' or '#' means the topic
             * name does not match the topic filter. */
            *pMatch = false;
            shouldStopMatching = true;
        }
    }
    else
    {
        /* If the location is not valid for a wildcard, the topic name does not
         * match the topic filter. */
        *pMatch = false;
        shouldStopMatching = true;
    }

    return shouldStopMatching;
}

/*-----------------------------------------------------------*/

static bool matchTopicFilter( const char * pTopicName,
                              uint16_t topicNameLength,
                              const char * pTopicFilter,
                              uint16_t topicFilterLength )
{
    bool matchFound = false, shouldStopMatching = false;
    uint16_t nameIndex = 0, filterIndex = 0;

    assert( pTopicName != NULL );
    assert( topicNameLength != 0 );
    assert( pTopicFilter != NULL );
    assert( topicFilterLength != 0 );

    while( ( nameIndex < topicNameLength ) && ( filterIndex < topicFilterLength ) )
    {
        /* Check if the character in the topic name matches the corresponding
         * character in the topic filter string. */
        if( pTopicName[ nameIndex ] == pTopicFilter[ filterIndex ] )
        {
            /* If the topic name has been consumed but the topic filter has not
             * been consumed, match for special cases when the topic filter ends
             * with wildcard character. */
            if( nameIndex == ( topicNameLength - 1U ) )
            {
                matchFound = matchEndWildcardsSpecialCases( pTopicFilter,
                                                            topicFilterLength,
                                                            filterIndex );
            }
        }
        else
        {
            /* Check for matching wildcards. */
            shouldStopMatching = matchWildcards( pTopicName,
                                                 topicNameLength,
                                                 pTopicFilter,
                                                 topicFilterLength,
                                                 &nameIndex,
                                                 filterIndex,
                                                 &matchFound );
        }

        if( ( matchFound == true ) || ( shouldStopMatching == true ) )
        {
            break;
        }

        /* Increment indexes. */
        nameIndex++;
        filterIndex++;
    }

    if( matchFound == false )
    {
        /* If the end of both strings has been reached, they match. This represents the
         * case when the topic filter contains the '+' wildcard at a non-starting position.
         * For example, when matching either of "sport/+/player" OR "sport/hockey/+" topic
         * filters with "sport/hockey/player" topic name. */
        matchFound = ( ( nameIndex == topicNameLength ) &&
                       ( filterIndex == topicFilterLength ) ) ? true : false;
    }

    return matchFound;
}

/*-----------------------------------------------------------*/

static int32_t sendPacket( MQTTContext_t * pContext,
                           const uint8_t * pBufferToSend,
                           size_t bytesToSend )
{
    const uint8_t * pIndex = pBufferToSend;
    size_t bytesRemaining = bytesToSend;
    int32_t totalBytesSent = 0, bytesSent;
    uint32_t sendTime = 0U;
    bool sendError = false;

    assert( pContext != NULL );
    assert( pContext->getTime != NULL );
    assert( pContext->transportInterface.send != NULL );
    assert( pIndex != NULL );

    bytesRemaining = bytesToSend;

    /* Record the time of transmission. */
    sendTime = pContext->getTime();

    /* Loop until the entire packet is sent. */
    while( ( bytesRemaining > 0UL ) && ( sendError == false ) )
    {
        bytesSent = pContext->transportInterface.send( pContext->transportInterface.pNetworkContext,
                                                       pIndex,
                                                       bytesRemaining );

        if( bytesSent < 0 )
        {
            LogError( ( "Transport send failed. Error code=%d.", bytesSent ) );
            totalBytesSent = bytesSent;
            sendError = true;
        }
        else
        {
            /* It is a bug in the application's transport send implementation if
             * more bytes than expected are sent. To avoid a possible overflow
             * in converting bytesRemaining from unsigned to signed, this assert
             * must exist after the check for bytesSent being negative. */
            assert( ( size_t ) bytesSent <= bytesRemaining );

            bytesRemaining -= ( size_t ) bytesSent;
            totalBytesSent += bytesSent;
            pIndex += bytesSent;
            LogDebug( ( "BytesSent=%d, BytesRemaining=%lu,"
                        " TotalBytesSent=%d.",
                        bytesSent,
                        ( unsigned long ) bytesRemaining,
                        totalBytesSent ) );
        }
    }

    /* Update time of last transmission if the entire packet is successfully sent. */
    if( totalBytesSent > 0 )
    {
        pContext->lastPacketTime = sendTime;
        LogDebug( ( "Successfully sent packet at time %u.",
                    sendTime ) );
    }

    return totalBytesSent;
}

/*-----------------------------------------------------------*/

static uint32_t calculateElapsedTime( uint32_t later,
                                      uint32_t start )
{
    return later - start;
}

/*-----------------------------------------------------------*/

static MQTTPubAckType_t getAckFromPacketType( uint8_t packetType )
{
    MQTTPubAckType_t ackType = MQTTPuback;

    switch( packetType )
    {
        case MQTT_PACKET_TYPE_PUBACK:
            ackType = MQTTPuback;
            break;

        case MQTT_PACKET_TYPE_PUBREC:
            ackType = MQTTPubrec;
            break;

        case MQTT_PACKET_TYPE_PUBREL:
            ackType = MQTTPubrel;
            break;

        case MQTT_PACKET_TYPE_PUBCOMP:
        default:

            /* This function is only called after checking the type is one of
             * the above four values, so packet type must be PUBCOMP here. */
            assert( packetType == MQTT_PACKET_TYPE_PUBCOMP );
            ackType = MQTTPubcomp;
            break;
    }

    return ackType;
}

/*-----------------------------------------------------------*/

static int32_t recvExact( const MQTTContext_t * pContext,
                          size_t bytesToRecv,
                          uint32_t timeoutMs )
{
    uint8_t * pIndex = NULL;
    size_t bytesRemaining = bytesToRecv;
    int32_t totalBytesRecvd = 0, bytesRecvd;
    uint32_t entryTimeMs = 0U, elapsedTimeMs = 0U;
    TransportRecv_t recvFunc = NULL;
    MQTTGetCurrentTimeFunc_t getTimeStampMs = NULL;
    bool receiveError = false;

    assert( pContext != NULL );
    assert( bytesToRecv <= pContext->networkBuffer.size );
    assert( pContext->getTime != NULL );
    assert( pContext->transportInterface.recv != NULL );
    assert( pContext->networkBuffer.pBuffer != NULL );

    pIndex = pContext->networkBuffer.pBuffer;
    recvFunc = pContext->transportInterface.recv;
    getTimeStampMs = pContext->getTime;

    entryTimeMs = getTimeStampMs();

    while( ( bytesRemaining > 0U ) && ( receiveError == false ) )
    {
        bytesRecvd = recvFunc( pContext->transportInterface.pNetworkContext,
                               pIndex,
                               bytesRemaining );

        if( bytesRecvd < 0 )
        {
            LogError( ( "Network error while receiving packet: ReturnCode=%d.",
                        bytesRecvd ) );
            totalBytesRecvd = bytesRecvd;
            receiveError = true;
        }
        else
        {
            /* It is a bug in the application's transport receive implementation
             * if more bytes than expected are received. To avoid a possible
             * overflow in converting bytesRemaining from unsigned to signed,
             * this assert must exist after the check for bytesRecvd being
             * negative. */
            assert( ( size_t ) bytesRecvd <= bytesRemaining );

            bytesRemaining -= ( size_t ) bytesRecvd;
            totalBytesRecvd += ( int32_t ) bytesRecvd;
            pIndex += bytesRecvd;
            LogDebug( ( "BytesReceived=%d, BytesRemaining=%lu, "
                        "TotalBytesReceived=%d.",
                        bytesRecvd,
                        ( unsigned long ) bytesRemaining,
                        totalBytesRecvd ) );
        }

        elapsedTimeMs = calculateElapsedTime( getTimeStampMs(), entryTimeMs );

        if( ( bytesRemaining > 0U ) && ( elapsedTimeMs >= timeoutMs ) )
        {
            LogError( ( "Time expired while receiving packet." ) );
            receiveError = true;
        }
    }

    return totalBytesRecvd;
}

/*-----------------------------------------------------------*/

static MQTTStatus_t discardPacket( const MQTTContext_t * pContext,
                                   size_t remainingLength,
                                   uint32_t timeoutMs )
{
    MQTTStatus_t status = MQTTRecvFailed;
    int32_t bytesReceived = 0;
    size_t bytesToReceive = 0U;
    uint32_t totalBytesReceived = 0U, entryTimeMs = 0U, elapsedTimeMs = 0U;
    uint32_t remainingTimeMs = timeoutMs;
    MQTTGetCurrentTimeFunc_t getTimeStampMs = NULL;
    bool receiveError = false;

    assert( pContext != NULL );
    assert( pContext->getTime != NULL );

    bytesToReceive = pContext->networkBuffer.size;
    getTimeStampMs = pContext->getTime;

    entryTimeMs = getTimeStampMs();

    while( ( totalBytesReceived < remainingLength ) && ( receiveError == false ) )
    {
        if( ( remainingLength - totalBytesReceived ) < bytesToReceive )
        {
            bytesToReceive = remainingLength - totalBytesReceived;
        }

        bytesReceived = recvExact( pContext, bytesToReceive, remainingTimeMs );

        if( bytesReceived != ( int32_t ) bytesToReceive )
        {
            LogError( ( "Receive error while discarding packet."
                        "ReceivedBytes=%d, ExpectedBytes=%lu.",
                        bytesReceived,
                        ( unsigned long ) bytesToReceive ) );
            receiveError = true;
        }
        else
        {
            totalBytesReceived += ( uint32_t ) bytesReceived;

            elapsedTimeMs = calculateElapsedTime( getTimeStampMs(), entryTimeMs );

            /* Update remaining time and check for timeout. */
            if( elapsedTimeMs < timeoutMs )
            {
                remainingTimeMs = timeoutMs - elapsedTimeMs;
            }
            else
            {
                LogError( ( "Time expired while discarding packet." ) );
                receiveError = true;
            }
        }
    }

    if( totalBytesReceived == remainingLength )
    {
        LogError( ( "Dumped packet. DumpedBytes=%d.",
                    totalBytesReceived ) );
        /* Packet dumped, so no data is available. */
        status = MQTTNoDataAvailable;
    }

    return status;
}

/*-----------------------------------------------------------*/

static MQTTStatus_t receivePacket( const MQTTContext_t * pContext,
                                   MQTTPacketInfo_t incomingPacket,
                                   uint32_t remainingTimeMs )
{
    MQTTStatus_t status = MQTTSuccess;
    int32_t bytesReceived = 0;
    size_t bytesToReceive = 0U;

    assert( pContext != NULL );
    assert( pContext->networkBuffer.pBuffer != NULL );

    if( incomingPacket.remainingLength > pContext->networkBuffer.size )
    {
        LogError( ( "Incoming packet will be dumped: "
                    "Packet length exceeds network buffer size."
                    "PacketSize=%lu, NetworkBufferSize=%lu.",
                    ( unsigned long ) incomingPacket.remainingLength,
                    ( unsigned long ) pContext->networkBuffer.size ) );
        status = discardPacket( pContext,
                                incomingPacket.remainingLength,
                                remainingTimeMs );
    }
    else
    {
        bytesToReceive = incomingPacket.remainingLength;
        bytesReceived = recvExact( pContext, bytesToReceive, remainingTimeMs );

        if( bytesReceived == ( int32_t ) bytesToReceive )
        {
            /* Receive successful, bytesReceived == bytesToReceive. */
            LogInfo( ( "Packet received. ReceivedBytes=%d.",
                       bytesReceived ) );
        }
        else
        {
            LogError( ( "Packet reception failed. ReceivedBytes=%d, "
                        "ExpectedBytes=%lu.",
                        bytesReceived,
                        ( unsigned long ) bytesToReceive ) );
            status = MQTTRecvFailed;
        }
    }

    return status;
}

/*-----------------------------------------------------------*/

static uint8_t getAckTypeToSend( MQTTPublishState_t state )
{
    uint8_t packetTypeByte = 0U;

    switch( state )
    {
        case MQTTPubAckSend:
            packetTypeByte = MQTT_PACKET_TYPE_PUBACK;
            break;

        case MQTTPubRecSend:
            packetTypeByte = MQTT_PACKET_TYPE_PUBREC;
            break;

        case MQTTPubRelSend:
            packetTypeByte = MQTT_PACKET_TYPE_PUBREL;
            break;

        case MQTTPubCompSend:
            packetTypeByte = MQTT_PACKET_TYPE_PUBCOMP;
            break;

        default:
            /* Take no action for states that do not require sending an ack. */
            break;
    }

    return packetTypeByte;
}

/*-----------------------------------------------------------*/

static MQTTStatus_t sendPublishAcks( MQTTContext_t * pContext,
                                     uint16_t packetId,
                                     MQTTPublishState_t publishState )
{
    MQTTStatus_t status = MQTTSuccess;
    MQTTPublishState_t newState = MQTTStateNull;
    int32_t bytesSent = 0;
    uint8_t packetTypeByte = 0U;
    MQTTPubAckType_t packetType;

    assert( pContext != NULL );

    packetTypeByte = getAckTypeToSend( publishState );

    if( packetTypeByte != 0U )
    {
        packetType = getAckFromPacketType( packetTypeByte );

        status = MQTT_SerializeAck( &( pContext->networkBuffer ),
                                    packetTypeByte,
                                    packetId );

        if( status == MQTTSuccess )
        {
            bytesSent = sendPacket( pContext,
                                    pContext->networkBuffer.pBuffer,
                                    MQTT_PUBLISH_ACK_PACKET_SIZE );
        }

        if( bytesSent == ( int32_t ) MQTT_PUBLISH_ACK_PACKET_SIZE )
        {
            pContext->controlPacketSent = true;
            status = MQTT_UpdateStateAck( pContext,
                                          packetId,
                                          packetType,
                                          MQTT_SEND,
                                          &newState );

            if( status != MQTTSuccess )
            {
                LogError( ( "Failed to update state of publish %u.", packetId ) );
            }
        }
        else
        {
            LogError( ( "Failed to send ACK packet: PacketType=%02x, "
                        "SentBytes=%d, "
                        "PacketSize=%lu.",
                        packetTypeByte,
                        bytesSent,
                        MQTT_PUBLISH_ACK_PACKET_SIZE ) );
            status = MQTTSendFailed;
        }
    }

    return status;
}

/*-----------------------------------------------------------*/

static MQTTStatus_t handleKeepAlive( MQTTContext_t * pContext )
{
    MQTTStatus_t status = MQTTSuccess;
    uint32_t now = 0U, keepAliveMs = 0U;

    assert( pContext != NULL );
    assert( pContext->getTime != NULL );

    now = pContext->getTime();
    keepAliveMs = 1000U * ( uint32_t ) pContext->keepAliveIntervalSec;

    /* If keep alive interval is 0, it is disabled. */
    if( ( keepAliveMs != 0U ) &&
        ( calculateElapsedTime( now, pContext->lastPacketTime ) > keepAliveMs ) )
    {
        if( pContext->waitingForPingResp == true )
        {
            /* Has time expired? */
            if( calculateElapsedTime( now, pContext->pingReqSendTimeMs ) >
                MQTT_PINGRESP_TIMEOUT_MS )
            {
                status = MQTTKeepAliveTimeout;
            }
        }
        else
        {
            status = MQTT_Ping( pContext );
        }
    }

    return status;
}

/*-----------------------------------------------------------*/

static MQTTStatus_t handleIncomingPublish( MQTTContext_t * pContext,
                                           MQTTPacketInfo_t * pIncomingPacket )
{
    MQTTStatus_t status = MQTTBadParameter;
    MQTTPublishState_t publishRecordState = MQTTStateNull;
    uint16_t packetIdentifier = 0U;
    MQTTPublishInfo_t publishInfo;
    MQTTDeserializedInfo_t deserializedInfo;
    bool duplicatePublish = false;

    assert( pContext != NULL );
    assert( pIncomingPacket != NULL );
    assert( pContext->appCallback != NULL );

    status = MQTT_DeserializePublish( pIncomingPacket, &packetIdentifier, &publishInfo );
    LogInfo( ( "De-serialized incoming PUBLISH packet: DeserializerResult=%s.",
               MQTT_Status_strerror( status ) ) );

    if( status == MQTTSuccess )
    {
        status = MQTT_UpdateStatePublish( pContext,
                                          packetIdentifier,
                                          MQTT_RECEIVE,
                                          publishInfo.qos,
                                          &publishRecordState );

        if( status == MQTTSuccess )
        {
            LogInfo( ( "State record updated. New state=%s.",
                       MQTT_State_strerror( publishRecordState ) ) );
        }

        /* Different cases in which an incoming publish with duplicate flag is
         * handled are as listed below.
         * 1. No collision - This is the first instance of the incoming publish
         *    packet received or an earlier received packet state is lost. This
         *    will be handled as a new incoming publish for both QoS1 and QoS2
         *    publishes.
         * 2. Collision - The incoming packet was received before and a state
         *    record is present in the state engine. For QoS1 and QoS2 publishes
         *    this case can happen at 2 different cases and handling is
         *    different.
         *    a. QoS1 - If a PUBACK is not successfully sent for the incoming
         *       publish due to a connection issue, it can result in broker
         *       sending out a duplicate publish with dup flag set, when a
         *       session is reestablished. It can result in a collision in
         *       state engine. This will be handled by processing the incoming
         *       publish as a new publish ignoring the
         *       #MQTTStateCollision status from the state engine. The publish
         *       data is not passed to the application.
         *    b. QoS2 - If a PUBREC is not successfully sent for the incoming
         *       publish or the PUBREC sent is not successfully received by the
         *       broker due to a connection issue, it can result in broker
         *       sending out a duplicate publish with dup flag set, when a
         *       session is reestablished. It can result in a collision in
         *       state engine. This will be handled by ignoring the
         *       #MQTTStateCollision status from the state engine. The publish
         *       data is not passed to the application. */
        else if( ( status == MQTTStateCollision ) && ( publishInfo.dup == true ) )
        {
            status = MQTTSuccess;
            duplicatePublish = true;

            /* Calculate the state for the ack packet that needs to be sent out
             * for the duplicate incoming publish. */
            publishRecordState = MQTT_CalculateStatePublish( MQTT_RECEIVE,
                                                             publishInfo.qos );
            LogDebug( ( "Incoming publish packet with packet id %u already exists.",
                        packetIdentifier ) );
        }
        else
        {
            LogError( ( "Error in updating publish state for incoming publish with packet id %u."
                        " Error is %s",
                        packetIdentifier,
                        MQTT_Status_strerror( status ) ) );
        }
    }

    if( status == MQTTSuccess )
    {
        /* Set fields of deserialized struct. */
        deserializedInfo.packetIdentifier = packetIdentifier;
        deserializedInfo.pPublishInfo = &publishInfo;
        deserializedInfo.deserializationResult = status;

        /* Invoke application callback to hand the buffer over to application
         * before sending acks.
         * Application callback will be invoked for all publishes, except for
         * duplicate incoming publishes. */
        if( duplicatePublish == false )
        {
            pContext->appCallback( pContext,
                                   pIncomingPacket,
                                   &deserializedInfo );
        }

        /* Send PUBACK or PUBREC if necessary. */
        status = sendPublishAcks( pContext,
                                  packetIdentifier,
                                  publishRecordState );
    }

    return status;
}

/*-----------------------------------------------------------*/

static MQTTStatus_t handlePublishAcks( MQTTContext_t * pContext,
                                       MQTTPacketInfo_t * pIncomingPacket )
{
    MQTTStatus_t status = MQTTBadResponse;
    MQTTPublishState_t publishRecordState = MQTTStateNull;
    uint16_t packetIdentifier;
    MQTTPubAckType_t ackType;
    MQTTEventCallback_t appCallback;
    MQTTDeserializedInfo_t deserializedInfo;

    assert( pContext != NULL );
    assert( pIncomingPacket != NULL );
    assert( pContext->appCallback != NULL );

    appCallback = pContext->appCallback;

    ackType = getAckFromPacketType( pIncomingPacket->type );
    status = MQTT_DeserializeAck( pIncomingPacket, &packetIdentifier, NULL );
    LogInfo( ( "Ack packet deserialized with result: %s.",
               MQTT_Status_strerror( status ) ) );

    if( status == MQTTSuccess )
    {
        status = MQTT_UpdateStateAck( pContext,
                                      packetIdentifier,
                                      ackType,
                                      MQTT_RECEIVE,
                                      &publishRecordState );

        if( status == MQTTSuccess )
        {
            LogInfo( ( "State record updated. New state=%s.",
                       MQTT_State_strerror( publishRecordState ) ) );
        }
        else
        {
            LogError( ( "Updating the state engine for packet id %u"
                        " failed with error %s.",
                        packetIdentifier,
                        MQTT_Status_strerror( status ) ) );
        }
    }

    if( status == MQTTSuccess )
    {
        /* Set fields of deserialized struct. */
        deserializedInfo.packetIdentifier = packetIdentifier;
        deserializedInfo.deserializationResult = status;
        deserializedInfo.pPublishInfo = NULL;

        /* Invoke application callback to hand the buffer over to application
         * before sending acks. */
        appCallback( pContext, pIncomingPacket, &deserializedInfo );

        /* Send PUBREL or PUBCOMP if necessary. */
        status = sendPublishAcks( pContext,
                                  packetIdentifier,
                                  publishRecordState );
    }

    return status;
}

/*-----------------------------------------------------------*/

static MQTTStatus_t handleIncomingAck( MQTTContext_t * pContext,
                                       MQTTPacketInfo_t * pIncomingPacket,
                                       bool manageKeepAlive )
{
    MQTTStatus_t status = MQTTBadResponse;
    uint16_t packetIdentifier = MQTT_PACKET_ID_INVALID;
    MQTTDeserializedInfo_t deserializedInfo;

    /* We should always invoke the app callback unless we receive a PINGRESP
     * and are managing keep alive, or if we receive an unknown packet. We
     * initialize this to false since the callback must be invoked before
     * sending any PUBREL or PUBCOMP. However, for other cases, we invoke it
     * at the end to reduce the complexity of this function. */
    bool invokeAppCallback = false;
    MQTTEventCallback_t appCallback = NULL;

    assert( pContext != NULL );
    assert( pIncomingPacket != NULL );
    assert( pContext->appCallback != NULL );

    appCallback = pContext->appCallback;

    switch( pIncomingPacket->type )
    {
        case MQTT_PACKET_TYPE_PUBACK:
        case MQTT_PACKET_TYPE_PUBREC:
        case MQTT_PACKET_TYPE_PUBREL:
        case MQTT_PACKET_TYPE_PUBCOMP:

            /* Handle all the publish acks. The app callback is invoked here. */
            status = handlePublishAcks( pContext, pIncomingPacket );

            break;

        case MQTT_PACKET_TYPE_PINGRESP:
            status = MQTT_DeserializeAck( pIncomingPacket, &packetIdentifier, NULL );
            invokeAppCallback = ( ( status == MQTTSuccess ) && ( manageKeepAlive == false ) ) ? true : false;

            if( ( status == MQTTSuccess ) && ( manageKeepAlive == true ) )
            {
                pContext->waitingForPingResp = false;
            }

            break;

        case MQTT_PACKET_TYPE_SUBACK:
        case MQTT_PACKET_TYPE_UNSUBACK:
            /* Deserialize and give these to the app provided callback. */
            status = MQTT_DeserializeAck( pIncomingPacket, &packetIdentifier, NULL );
            invokeAppCallback = ( ( status == MQTTSuccess ) || ( status == MQTTServerRefused ) ) ? true : false;
            break;

        default:
            /* Bad response from the server. */
            LogError( ( "Unexpected packet type from server: PacketType=%02x.",
                        pIncomingPacket->type ) );
            status = MQTTBadResponse;
            break;
    }

    if( invokeAppCallback == true )
    {
        /* Set fields of deserialized struct. */
        deserializedInfo.packetIdentifier = packetIdentifier;
        deserializedInfo.deserializationResult = status;
        deserializedInfo.pPublishInfo = NULL;
        appCallback( pContext, pIncomingPacket, &deserializedInfo );
        /* In case a SUBACK indicated refusal, reset the status to continue the loop. */
        status = MQTTSuccess;
    }

    return status;
}

/*-----------------------------------------------------------*/

static MQTTStatus_t receiveSingleIteration( MQTTContext_t * pContext,
                                            uint32_t remainingTimeMs,
                                            bool manageKeepAlive )
{
    MQTTStatus_t status = MQTTSuccess;
    MQTTPacketInfo_t incomingPacket;

    assert( pContext != NULL );
    assert( pContext->networkBuffer.pBuffer != NULL );

    status = MQTT_GetIncomingPacketTypeAndLength( pContext->transportInterface.recv,
                                                  pContext->transportInterface.pNetworkContext,
                                                  &incomingPacket );

    if( status == MQTTNoDataAvailable )
    {
        if( manageKeepAlive == true )
        {
            /* Assign status so an error can be bubbled up to application,
             * but reset it on success. */
            status = handleKeepAlive( pContext );
        }

        if( status == MQTTSuccess )
        {
            /* Reset the status to indicate that we should not try to read
             * a packet from the transport interface. */
            status = MQTTNoDataAvailable;
        }
    }
    else if( status != MQTTSuccess )
    {
        LogError( ( "Receiving incoming packet length failed. Status=%s",
                    MQTT_Status_strerror( status ) ) );
    }
    else
    {
        /* Receive packet. Remaining time is recalculated before calling this
         * function. */
        status = receivePacket( pContext, incomingPacket, remainingTimeMs );
    }

    /* Handle received packet. If no data was read then this will not execute. */
    if( status == MQTTSuccess )
    {
        incomingPacket.pRemainingData = pContext->networkBuffer.pBuffer;

        /* PUBLISH packets allow flags in the lower four bits. For other
         * packet types, they are reserved. */
        if( ( incomingPacket.type & 0xF0U ) == MQTT_PACKET_TYPE_PUBLISH )
        {
            status = handleIncomingPublish( pContext, &incomingPacket );
        }
        else
        {
            status = handleIncomingAck( pContext, &incomingPacket, manageKeepAlive );
        }
    }

    if( status == MQTTNoDataAvailable )
    {
        /* No data available is not an error. Reset to MQTTSuccess so the
         * return code will indicate success. */
        status = MQTTSuccess;
    }

    return status;
}

/*-----------------------------------------------------------*/

static MQTTStatus_t validateSubscribeUnsubscribeParams( const MQTTContext_t * pContext,
                                                        const MQTTSubscribeInfo_t * pSubscriptionList,
                                                        size_t subscriptionCount,
                                                        uint16_t packetId )
{
    MQTTStatus_t status = MQTTSuccess;

    /* Validate all the parameters. */
    if( ( pContext == NULL ) || ( pSubscriptionList == NULL ) )
    {
        LogError( ( "Argument cannot be NULL: pContext=%p, "
                    "pSubscriptionList=%p.",
                    ( void * ) pContext,
                    ( void * ) pSubscriptionList ) );
        status = MQTTBadParameter;
    }
    else if( subscriptionCount == 0UL )
    {
        LogError( ( "Subscription count is 0." ) );
        status = MQTTBadParameter;
    }
    else if( packetId == 0U )
    {
        LogError( ( "Packet Id for subscription packet is 0." ) );
        status = MQTTBadParameter;
    }
    else
    {
        /* Empty else MISRA 15.7 */
    }

    return status;
}

/*-----------------------------------------------------------*/

static MQTTStatus_t sendPublish( MQTTContext_t * pContext,
                                 const MQTTPublishInfo_t * pPublishInfo,
                                 size_t headerSize )
{
    MQTTStatus_t status = MQTTSuccess;
    int32_t bytesSent = 0;

    assert( pContext != NULL );
    assert( pPublishInfo != NULL );
    assert( headerSize > 0 );
    assert( pContext->networkBuffer.pBuffer != NULL );
    assert( !( pPublishInfo->payloadLength > 0 ) || ( pPublishInfo->pPayload != NULL ) );

    /* Send header first. */
    bytesSent = sendPacket( pContext,
                            pContext->networkBuffer.pBuffer,
                            headerSize );

    if( bytesSent < 0 )
    {
        LogError( ( "Transport send failed for PUBLISH header." ) );
        status = MQTTSendFailed;
    }
    else
    {
        LogDebug( ( "Sent %d bytes of PUBLISH header.",
                    bytesSent ) );

        /* Send Payload if there is one to send. It is valid for a PUBLISH
         * Packet to contain a zero length payload.*/
        if( pPublishInfo->payloadLength > 0U )
        {
            bytesSent = sendPacket( pContext,
                                    pPublishInfo->pPayload,
                                    pPublishInfo->payloadLength );

            if( bytesSent < 0 )
            {
                LogError( ( "Transport send failed for PUBLISH payload." ) );
                status = MQTTSendFailed;
            }
            else
            {
                LogDebug( ( "Sent %d bytes of PUBLISH payload.",
                            bytesSent ) );
            }
        }
        else
        {
            LogDebug( ( "PUBLISH payload was not sent. Payload length was zero." ) );
        }
    }

    return status;
}

/*-----------------------------------------------------------*/

static MQTTStatus_t receiveConnack( const MQTTContext_t * pContext,
                                    uint32_t timeoutMs,
                                    bool cleanSession,
                                    MQTTPacketInfo_t * pIncomingPacket,
                                    bool * pSessionPresent )
{
    MQTTStatus_t status = MQTTSuccess;
    MQTTGetCurrentTimeFunc_t getTimeStamp = NULL;
    uint32_t entryTimeMs = 0U, remainingTimeMs = 0U, timeTakenMs = 0U;
    bool breakFromLoop = false;
    uint16_t loopCount = 0U;

    assert( pContext != NULL );
    assert( pIncomingPacket != NULL );
    assert( pContext->getTime != NULL );

    getTimeStamp = pContext->getTime;

    /* Get the entry time for the function. */
    entryTimeMs = getTimeStamp();

    do
    {
        /* Transport read for incoming CONNACK packet type and length.
         * MQTT_GetIncomingPacketTypeAndLength is a blocking call and it is
         * returned after a transport receive timeout, an error, or a successful
         * receive of packet type and length. */
        status = MQTT_GetIncomingPacketTypeAndLength( pContext->transportInterface.recv,
                                                      pContext->transportInterface.pNetworkContext,
                                                      pIncomingPacket );

        /* The loop times out based on 2 conditions.
         * 1. If timeoutMs is greater than 0:
         *    Loop times out based on the timeout calculated by getTime()
         *    function.
         * 2. If timeoutMs is 0:
         *    Loop times out based on the maximum number of retries config
         *    MQTT_MAX_CONNACK_RECEIVE_RETRY_COUNT. This config will control
         *    maximum the number of retry attempts to read the CONNACK packet.
         *    A value of 0 for the config will try once to read CONNACK. */
        if( timeoutMs > 0U )
        {
            breakFromLoop = ( calculateElapsedTime( getTimeStamp(), entryTimeMs ) >= timeoutMs ) ? true : false;
        }
        else
        {
            breakFromLoop = ( loopCount >= MQTT_MAX_CONNACK_RECEIVE_RETRY_COUNT ) ? true : false;
            loopCount++;
        }

        /* Loop until there is data to read or if we have exceeded the timeout/retries. */
    } while( ( status == MQTTNoDataAvailable ) && ( breakFromLoop == false ) );

    if( status == MQTTSuccess )
    {
        /* Time taken in this function so far. */
        timeTakenMs = calculateElapsedTime( getTimeStamp(), entryTimeMs );

        if( timeTakenMs < timeoutMs )
        {
            /* Calculate remaining time for receiving the remainder of
             * the packet. */
            remainingTimeMs = timeoutMs - timeTakenMs;
        }

        /* Reading the remainder of the packet by transport recv.
         * Attempt to read once even if the timeout has expired.
         * Invoking receivePacket with remainingTime as 0 would attempt to
         * recv from network once. If using retries, the remainder of the
         * CONNACK packet is tried to be read only once. Reading once would be
         * good as the packet type and remaining length was already read. Hence,
         * the probability of the remaining 2 bytes available to read is very high. */
        if( pIncomingPacket->type == MQTT_PACKET_TYPE_CONNACK )
        {
            status = receivePacket( pContext,
                                    *pIncomingPacket,
                                    remainingTimeMs );
        }
        else
        {
            LogError( ( "Incorrect packet type %X received while expecting"
                        " CONNACK(%X).",
                        pIncomingPacket->type,
                        MQTT_PACKET_TYPE_CONNACK ) );
            status = MQTTBadResponse;
        }
    }

    if( status == MQTTSuccess )
    {
        /* Update the packet info pointer to the buffer read. */
        pIncomingPacket->pRemainingData = pContext->networkBuffer.pBuffer;

        /* Deserialize CONNACK. */
        status = MQTT_DeserializeAck( pIncomingPacket, NULL, pSessionPresent );
    }

    /* If a clean session is requested, a session present should not be set by
     * broker. */
    if( status == MQTTSuccess )
    {
        if( ( cleanSession == true ) && ( *pSessionPresent == true ) )
        {
            LogError( ( "Unexpected session present flag in CONNACK response from broker."
                        " CONNECT request with clean session was made with broker." ) );
            status = MQTTBadResponse;
        }
    }

    if( status == MQTTSuccess )
    {
        LogInfo( ( "Received MQTT CONNACK successfully from broker." ) );
    }
    else
    {
        LogError( ( "CONNACK recv failed with status = %s.",
                    MQTT_Status_strerror( status ) ) );
    }

    return status;
}

/*-----------------------------------------------------------*/

static MQTTStatus_t resendPendingAcks( MQTTContext_t * pContext )
{
    MQTTStatus_t status = MQTTSuccess;
    MQTTStateCursor_t cursor = MQTT_STATE_CURSOR_INITIALIZER;
    uint16_t packetId = MQTT_PACKET_ID_INVALID;
    MQTTPublishState_t state = MQTTStateNull;

    assert( pContext != NULL );

    /* Get the next packet Id for which a PUBREL need to be resent. */
    packetId = MQTT_PubrelToResend( pContext, &cursor, &state );

    /* Resend all the PUBREL acks after session is reestablished. */
    while( ( packetId != MQTT_PACKET_ID_INVALID ) &&
           ( status == MQTTSuccess ) )
    {
        status = sendPublishAcks( pContext, packetId, state );

        packetId = MQTT_PubrelToResend( pContext, &cursor, &state );
    }

    return status;
}

/*-----------------------------------------------------------*/

static MQTTStatus_t serializePublish( const MQTTContext_t * pContext,
                                      const MQTTPublishInfo_t * pPublishInfo,
                                      uint16_t packetId,
                                      size_t * const pHeaderSize )
{
    MQTTStatus_t status = MQTTSuccess;
    size_t remainingLength = 0UL, packetSize = 0UL;

    assert( pContext != NULL );
    assert( pPublishInfo != NULL );
    assert( pHeaderSize != NULL );

    /* Get the remaining length and packet size.*/
    status = MQTT_GetPublishPacketSize( pPublishInfo,
                                        &remainingLength,
                                        &packetSize );
    LogDebug( ( "PUBLISH packet size is %lu and remaining length is %lu.",
                ( unsigned long ) packetSize,
                ( unsigned long ) remainingLength ) );

    if( status == MQTTSuccess )
    {
        status = MQTT_SerializePublishHeader( pPublishInfo,
                                              packetId,
                                              remainingLength,
                                              &( pContext->networkBuffer ),
                                              pHeaderSize );
        LogDebug( ( "Serialized PUBLISH header size is %lu.",
                    ( unsigned long ) *pHeaderSize ) );
    }

    return status;
}

/*-----------------------------------------------------------*/

static MQTTStatus_t validatePublishParams( const MQTTContext_t * pContext,
                                           const MQTTPublishInfo_t * pPublishInfo,
                                           uint16_t packetId )
{
    MQTTStatus_t status = MQTTSuccess;

    /* Validate arguments. */
    if( ( pContext == NULL ) || ( pPublishInfo == NULL ) )
    {
        LogError( ( "Argument cannot be NULL: pContext=%p, "
                    "pPublishInfo=%p.",
                    ( void * ) pContext,
                    ( void * ) pPublishInfo ) );
        status = MQTTBadParameter;
    }
    else if( ( pPublishInfo->qos != MQTTQoS0 ) && ( packetId == 0U ) )
    {
        LogError( ( "Packet Id is 0 for PUBLISH with QoS=%u.",
                    pPublishInfo->qos ) );
        status = MQTTBadParameter;
    }
    else if( ( pPublishInfo->payloadLength > 0U ) && ( pPublishInfo->pPayload == NULL ) )
    {
        LogError( ( "A nonzero payload length requires a non-NULL payload: "
                    "payloadLength=%lu, pPayload=%p.",
                    ( unsigned long ) pPublishInfo->payloadLength,
                    pPublishInfo->pPayload ) );
        status = MQTTBadParameter;
    }
    else
    {
        /* Empty else MISRA 15.7 */
    }

    return status;
}

/*-----------------------------------------------------------*/

MQTTStatus_t MQTT_Init( MQTTContext_t * pContext,
                        const TransportInterface_t * pTransportInterface,
                        MQTTGetCurrentTimeFunc_t getTimeFunction,
                        MQTTEventCallback_t userCallback,
                        const MQTTFixedBuffer_t * pNetworkBuffer )
{
    MQTTStatus_t status = MQTTSuccess;

    /* Validate arguments. */
    if( ( pContext == NULL ) || ( pTransportInterface == NULL ) ||
        ( pNetworkBuffer == NULL ) )
    {
        LogError( ( "Argument cannot be NULL: pContext=%p, "
                    "pTransportInterface=%p, "
                    "pNetworkBuffer=%p",
                    ( void * ) pContext,
                    ( void * ) pTransportInterface,
                    ( void * ) pNetworkBuffer ) );
        status = MQTTBadParameter;
    }
    else if( getTimeFunction == NULL )
    {
        LogError( ( "Invalid parameter: getTimeFunction is NULL" ) );
        status = MQTTBadParameter;
    }
    else if( userCallback == NULL )
    {
        LogError( ( "Invalid parameter: userCallback is NULL" ) );
        status = MQTTBadParameter;
    }
    else if( pTransportInterface->recv == NULL )
    {
        LogError( ( "Invalid parameter: pTransportInterface->recv is NULL" ) );
        status = MQTTBadParameter;
    }
    else if( pTransportInterface->send == NULL )
    {
        LogError( ( "Invalid parameter: pTransportInterface->send is NULL" ) );
        status = MQTTBadParameter;
    }
    else
    {
        ( void ) memset( pContext, 0x00, sizeof( MQTTContext_t ) );

        pContext->connectStatus = MQTTNotConnected;
        pContext->transportInterface = *pTransportInterface;
        pContext->getTime = getTimeFunction;
        pContext->appCallback = userCallback;
        pContext->networkBuffer = *pNetworkBuffer;

        /* Zero is not a valid packet ID per MQTT spec. Start from 1. */
        pContext->nextPacketId = 1;
    }

    return status;
}

/*-----------------------------------------------------------*/

MQTTStatus_t MQTT_Connect( MQTTContext_t * pContext,
                           const MQTTConnectInfo_t * pConnectInfo,
                           const MQTTPublishInfo_t * pWillInfo,
                           uint32_t timeoutMs,
                           bool * pSessionPresent )
{
    size_t remainingLength = 0UL, packetSize = 0UL;
    int32_t bytesSent;
    MQTTStatus_t status = MQTTSuccess;
    MQTTPacketInfo_t incomingPacket = { 0 };

    incomingPacket.type = ( uint8_t ) 0;

    if( ( pContext == NULL ) || ( pConnectInfo == NULL ) || ( pSessionPresent == NULL ) )
    {
        LogError( ( "Argument cannot be NULL: pContext=%p, "
                    "pConnectInfo=%p, pSessionPresent=%p.",
                    ( void * ) pContext,
                    ( void * ) pConnectInfo,
                    ( void * ) pSessionPresent ) );
        status = MQTTBadParameter;
    }

    if( status == MQTTSuccess )
    {
        /* Get MQTT connect packet size and remaining length. */
        status = MQTT_GetConnectPacketSize( pConnectInfo,
                                            pWillInfo,
                                            &remainingLength,
                                            &packetSize );
        LogDebug( ( "CONNECT packet size is %lu and remaining length is %lu.",
                    ( unsigned long ) packetSize,
                    ( unsigned long ) remainingLength ) );
    }

    if( status == MQTTSuccess )
    {
        status = MQTT_SerializeConnect( pConnectInfo,
                                        pWillInfo,
                                        remainingLength,
                                        &( pContext->networkBuffer ) );
    }

    if( status == MQTTSuccess )
    {
        bytesSent = sendPacket( pContext,
                                pContext->networkBuffer.pBuffer,
                                packetSize );

        if( bytesSent < 0 )
        {
            LogError( ( "Transport send failed for CONNECT packet." ) );
            status = MQTTSendFailed;
        }
        else
        {
            LogDebug( ( "Sent %d bytes of CONNECT packet.",
                        bytesSent ) );
        }
    }

    /* Read CONNACK from transport layer. */
    if( status == MQTTSuccess )
    {
        status = receiveConnack( pContext,
                                 timeoutMs,
                                 pConnectInfo->cleanSession,
                                 &incomingPacket,
                                 pSessionPresent );
    }

    /* Resend all the PUBREL when reestablishing a session. */
    if( ( status == MQTTSuccess ) && ( *pSessionPresent == true ) )
    {
        status = resendPendingAcks( pContext );
    }

    if( status == MQTTSuccess )
    {
        LogInfo( ( "MQTT connection established with the broker." ) );
        pContext->connectStatus = MQTTConnected;
        pContext->keepAliveIntervalSec = pConnectInfo->keepAliveSeconds;
    }
    else
    {
        LogError( ( "MQTT connection failed with status = %s.",
                    MQTT_Status_strerror( status ) ) );
    }

    return status;
}

/*-----------------------------------------------------------*/

MQTTStatus_t MQTT_Subscribe( MQTTContext_t * pContext,
                             const MQTTSubscribeInfo_t * pSubscriptionList,
                             size_t subscriptionCount,
                             uint16_t packetId )
{
    size_t remainingLength = 0UL, packetSize = 0UL;
    int32_t bytesSent = 0;

    /* Validate arguments. */
    MQTTStatus_t status = validateSubscribeUnsubscribeParams( pContext,
                                                              pSubscriptionList,
                                                              subscriptionCount,
                                                              packetId );

    if( status == MQTTSuccess )
    {
        /* Get the remaining length and packet size.*/
        status = MQTT_GetSubscribePacketSize( pSubscriptionList,
                                              subscriptionCount,
                                              &remainingLength,
                                              &packetSize );
        LogDebug( ( "SUBSCRIBE packet size is %lu and remaining length is %lu.",
                    ( unsigned long ) packetSize,
                    ( unsigned long ) remainingLength ) );
    }

    if( status == MQTTSuccess )
    {
        /* Serialize MQTT SUBSCRIBE packet. */
        status = MQTT_SerializeSubscribe( pSubscriptionList,
                                          subscriptionCount,
                                          packetId,
                                          remainingLength,
                                          &( pContext->networkBuffer ) );
    }

    if( status == MQTTSuccess )
    {
        /* Send serialized MQTT SUBSCRIBE packet to transport layer. */
        bytesSent = sendPacket( pContext,
                                pContext->networkBuffer.pBuffer,
                                packetSize );

        if( bytesSent < 0 )
        {
            LogError( ( "Transport send failed for SUBSCRIBE packet." ) );
            status = MQTTSendFailed;
        }
        else
        {
            LogDebug( ( "Sent %d bytes of SUBSCRIBE packet.",
                        bytesSent ) );
        }
    }

    return status;
}

/*-----------------------------------------------------------*/

MQTTStatus_t MQTT_Publish( MQTTContext_t * pContext,
                           const MQTTPublishInfo_t * pPublishInfo,
                           uint16_t packetId )
{
    size_t headerSize = 0UL;
    MQTTPublishState_t publishStatus = MQTTStateNull;

    /* Validate arguments. */
    MQTTStatus_t status = validatePublishParams( pContext, pPublishInfo, packetId );

    if( status == MQTTSuccess )
    {
        /* Serialize PUBLISH packet. */
        status = serializePublish( pContext,
                                   pPublishInfo,
                                   packetId,
                                   &headerSize );
    }

    if( ( status == MQTTSuccess ) && ( pPublishInfo->qos > MQTTQoS0 ) )
    {
        /* Reserve state for publish message. Only to be done for QoS1 or QoS2. */
        status = MQTT_ReserveState( pContext,
                                    packetId,
                                    pPublishInfo->qos );

        /* State already exists for a duplicate packet.
         * If a state doesn't exist, it will be handled as a new publish in
         * state engine. */
        if( ( status == MQTTStateCollision ) && ( pPublishInfo->dup == true ) )
        {
            status = MQTTSuccess;
        }
    }

    if( status == MQTTSuccess )
    {
        /* Sends the serialized publish packet over network. */
        status = sendPublish( pContext,
                              pPublishInfo,
                              headerSize );
    }

    if( ( status == MQTTSuccess ) && ( pPublishInfo->qos > MQTTQoS0 ) )
    {
        /* Update state machine after PUBLISH is sent.
         * Only to be done for QoS1 or QoS2. */
        status = MQTT_UpdateStatePublish( pContext,
                                          packetId,
                                          MQTT_SEND,
                                          pPublishInfo->qos,
                                          &publishStatus );

        if( status != MQTTSuccess )
        {
            LogError( ( "Update state for publish failed with status %s."
                        " However PUBLISH packet was sent to the broker."
                        " Any further handling of ACKs for the packet Id"
                        " will fail.",
                        MQTT_Status_strerror( status ) ) );
        }
    }

    if( status != MQTTSuccess )
    {
        LogError( ( "MQTT PUBLISH failed with status %s.",
                    MQTT_Status_strerror( status ) ) );
    }

    return status;
}

/*-----------------------------------------------------------*/

MQTTStatus_t MQTT_Ping( MQTTContext_t * pContext )
{
    int32_t bytesSent = 0;
    MQTTStatus_t status = MQTTSuccess;
    size_t packetSize = 0U;

    if( pContext == NULL )
    {
        LogError( ( "pContext is NULL." ) );
        status = MQTTBadParameter;
    }

    if( status == MQTTSuccess )
    {
        /* Get MQTT PINGREQ packet size. */
        status = MQTT_GetPingreqPacketSize( &packetSize );

        if( status == MQTTSuccess )
        {
            LogDebug( ( "MQTT PINGREQ packet size is %lu.",
                        ( unsigned long ) packetSize ) );
        }
        else
        {
            LogError( ( "Failed to get the PINGREQ packet size." ) );
        }
    }

    if( status == MQTTSuccess )
    {
        /* Serialize MQTT PINGREQ. */
        status = MQTT_SerializePingreq( &( pContext->networkBuffer ) );
    }

    if( status == MQTTSuccess )
    {
        /* Send the serialized PINGREQ packet to transport layer. */
        bytesSent = sendPacket( pContext,
                                pContext->networkBuffer.pBuffer,
                                packetSize );

        /* It is an error to not send the entire PINGREQ packet. */
        if( bytesSent < 0 )
        {
            LogError( ( "Transport send failed for PINGREQ packet." ) );
            status = MQTTSendFailed;
        }
        else
        {
            pContext->pingReqSendTimeMs = pContext->lastPacketTime;
            pContext->waitingForPingResp = true;
            LogDebug( ( "Sent %d bytes of PINGREQ packet.",
                        bytesSent ) );
        }
    }

    return status;
}

/*-----------------------------------------------------------*/

MQTTStatus_t MQTT_Unsubscribe( MQTTContext_t * pContext,
                               const MQTTSubscribeInfo_t * pSubscriptionList,
                               size_t subscriptionCount,
                               uint16_t packetId )
{
    size_t remainingLength = 0UL, packetSize = 0UL;
    int32_t bytesSent = 0;

    /* Validate arguments. */
    MQTTStatus_t status = validateSubscribeUnsubscribeParams( pContext,
                                                              pSubscriptionList,
                                                              subscriptionCount,
                                                              packetId );

    if( status == MQTTSuccess )
    {
        /* Get the remaining length and packet size.*/
        status = MQTT_GetUnsubscribePacketSize( pSubscriptionList,
                                                subscriptionCount,
                                                &remainingLength,
                                                &packetSize );
        LogDebug( ( "UNSUBSCRIBE packet size is %lu and remaining length is %lu.",
                    ( unsigned long ) packetSize,
                    ( unsigned long ) remainingLength ) );
    }

    if( status == MQTTSuccess )
    {
        /* Serialize MQTT UNSUBSCRIBE packet. */
        status = MQTT_SerializeUnsubscribe( pSubscriptionList,
                                            subscriptionCount,
                                            packetId,
                                            remainingLength,
                                            &( pContext->networkBuffer ) );
    }

    if( status == MQTTSuccess )
    {
        /* Send serialized MQTT UNSUBSCRIBE packet to transport layer. */
        bytesSent = sendPacket( pContext,
                                pContext->networkBuffer.pBuffer,
                                packetSize );

        if( bytesSent < 0 )
        {
            LogError( ( "Transport send failed for UNSUBSCRIBE packet." ) );
            status = MQTTSendFailed;
        }
        else
        {
            LogDebug( ( "Sent %d bytes of UNSUBSCRIBE packet.",
                        bytesSent ) );
        }
    }

    return status;
}

/*-----------------------------------------------------------*/

MQTTStatus_t MQTT_Disconnect( MQTTContext_t * pContext )
{
    size_t packetSize = 0U;
    int32_t bytesSent = 0;
    MQTTStatus_t status = MQTTSuccess;

    /* Validate arguments. */
    if( pContext == NULL )
    {
        LogError( ( "pContext cannot be NULL." ) );
        status = MQTTBadParameter;
    }

    if( status == MQTTSuccess )
    {
        /* Get MQTT DISCONNECT packet size. */
        status = MQTT_GetDisconnectPacketSize( &packetSize );
        LogDebug( ( "MQTT DISCONNECT packet size is %lu.",
                    ( unsigned long ) packetSize ) );
    }

    if( status == MQTTSuccess )
    {
        /* Serialize MQTT DISCONNECT packet. */
        status = MQTT_SerializeDisconnect( &( pContext->networkBuffer ) );
    }

    if( status == MQTTSuccess )
    {
        bytesSent = sendPacket( pContext,
                                pContext->networkBuffer.pBuffer,
                                packetSize );

        if( bytesSent < 0 )
        {
            LogError( ( "Transport send failed for DISCONNECT packet." ) );
            status = MQTTSendFailed;
        }
        else
        {
            LogDebug( ( "Sent %d bytes of DISCONNECT packet.",
                        bytesSent ) );
        }
    }

    if( status == MQTTSuccess )
    {
        LogInfo( ( "Disconnected from the broker." ) );
        pContext->connectStatus = MQTTNotConnected;
    }

    return status;
}

/*-----------------------------------------------------------*/

MQTTStatus_t MQTT_ProcessLoop( MQTTContext_t * pContext,
                               uint32_t timeoutMs )
{
    MQTTStatus_t status = MQTTBadParameter;
    uint32_t entryTimeMs = 0U, remainingTimeMs = timeoutMs, elapsedTimeMs = 0U;

    if( pContext == NULL )
    {
        LogError( ( "Invalid input parameter: MQTT Context cannot be NULL." ) );
    }
    else if( pContext->getTime == NULL )
    {
        LogError( ( "Invalid input parameter: MQTT Context must have valid getTime." ) );
    }
    else if( pContext->networkBuffer.pBuffer == NULL )
    {
        LogError( ( "Invalid input parameter: The MQTT context's networkBuffer must not be NULL." ) );
    }
    else
    {
        entryTimeMs = pContext->getTime();
        pContext->controlPacketSent = false;
        status = MQTTSuccess;
    }

    while( status == MQTTSuccess )
    {
        status = receiveSingleIteration( pContext, remainingTimeMs, true );

        /* We don't need to break here since the status is already checked in
         * the loop condition, and we do not want multiple breaks in a loop. */
        if( status != MQTTSuccess )
        {
            LogError( ( "Exiting process loop due to failure: ErrorStatus=%s",
                        MQTT_Status_strerror( status ) ) );
        }
        else
        {
            /* Recalculate remaining time and check if loop should exit. This is
             * done at the end so the loop will run at least a single iteration. */
            elapsedTimeMs = calculateElapsedTime( pContext->getTime(),
                                                  entryTimeMs );

            if( elapsedTimeMs > timeoutMs )
            {
                break;
            }

            remainingTimeMs = timeoutMs - elapsedTimeMs;
        }
    }

    return status;
}

/*-----------------------------------------------------------*/

MQTTStatus_t MQTT_ReceiveLoop( MQTTContext_t * pContext,
                               uint32_t timeoutMs )
{
    MQTTStatus_t status = MQTTBadParameter;
    uint32_t entryTimeMs = 0U, remainingTimeMs = timeoutMs, elapsedTimeMs = 0U;

    if( pContext == NULL )
    {
        LogError( ( "Invalid input parameter: MQTT Context cannot be NULL." ) );
    }
    else if( pContext->getTime == NULL )
    {
        LogError( ( "Invalid input parameter: MQTT Context must have a valid getTime function." ) );
    }
    else if( pContext->networkBuffer.pBuffer == NULL )
    {
        LogError( ( "Invalid input parameter: MQTT context's networkBuffer must not be NULL." ) );
    }
    else
    {
        entryTimeMs = pContext->getTime();
        status = MQTTSuccess;
    }

    while( status == MQTTSuccess )
    {
        status = receiveSingleIteration( pContext, remainingTimeMs, false );

        /* We don't need to break here since the status is already checked in
         * the loop condition, and we do not want multiple breaks in a loop. */
        if( status != MQTTSuccess )
        {
            LogError( ( "Exiting receive loop. Error status=%s",
                        MQTT_Status_strerror( status ) ) );
        }
        else
        {
            /* Recalculate remaining time and check if loop should exit. This is
             * done at the end so the loop will run at least a single iteration. */
            elapsedTimeMs = calculateElapsedTime( pContext->getTime(), entryTimeMs );

            if( elapsedTimeMs >= timeoutMs )
            {
                break;
            }

            remainingTimeMs = timeoutMs - elapsedTimeMs;
        }
    }

    return status;
}

/*-----------------------------------------------------------*/

uint16_t MQTT_GetPacketId( MQTTContext_t * pContext )
{
    uint16_t packetId = 0U;

    if( pContext != NULL )
    {
        packetId = pContext->nextPacketId;

        /* A packet ID of zero is not a valid packet ID. When the max ID
         * is reached the next one should start at 1. */
        if( pContext->nextPacketId == ( uint16_t ) UINT16_MAX )
        {
            pContext->nextPacketId = 1;
        }
        else
        {
            pContext->nextPacketId++;
        }
    }

    return packetId;
}

/*-----------------------------------------------------------*/

MQTTStatus_t MQTT_MatchTopic( const char * pTopicName,
                              const uint16_t topicNameLength,
                              const char * pTopicFilter,
                              const uint16_t topicFilterLength,
                              bool * pIsMatch )
{
    MQTTStatus_t status = MQTTSuccess;
    bool topicFilterStartsWithWildcard = false;
    bool matchStatus = false;

    if( ( pTopicName == NULL ) || ( topicNameLength == 0u ) )
    {
        LogError( ( "Invalid paramater: Topic name should be non-NULL and its "
                    "length should be > 0: TopicName=%p, TopicNameLength=%u",
                    ( void * ) pTopicName,
                    topicNameLength ) );

        status = MQTTBadParameter;
    }
    else if( ( pTopicFilter == NULL ) || ( topicFilterLength == 0u ) )
    {
        LogError( ( "Invalid paramater: Topic filter should be non-NULL and "
                    "its length should be > 0: TopicName=%p, TopicFilterLength=%u",
                    ( void * ) pTopicFilter,
                    topicFilterLength ) );
        status = MQTTBadParameter;
    }
    else if( pIsMatch == NULL )
    {
        LogError( ( "Invalid paramater: Output parameter, pIsMatch, is NULL" ) );
        status = MQTTBadParameter;
    }
    else
    {
        /* Check for an exact match if the incoming topic name and the registered
         * topic filter length match. */
        if( topicNameLength == topicFilterLength )
        {
            matchStatus = ( strncmp( pTopicName, pTopicFilter, topicNameLength ) == 0 ) ? true : false;
        }

        if( matchStatus == false )
        {
            /* If an exact match was not found, match against wildcard characters in
             * topic filter.*/

            /* Determine if topic filter starts with a wildcard. */
            topicFilterStartsWithWildcard = ( ( pTopicFilter[ 0 ] == '+' ) ||
                                              ( pTopicFilter[ 0 ] == '#' ) ) ? true : false;

            /* Note: According to the MQTT 3.1.1 specification, incoming PUBLISH topic names
             * starting with "$" character cannot be matched against topic filter starting with
             * a wildcard, i.e. for example, "$SYS/sport" cannot be matched with "#" or
             * "+/sport" topic filters. */
            if( !( ( pTopicName[ 0 ] == '$' ) && ( topicFilterStartsWithWildcard == true ) ) )
            {
                matchStatus = matchTopicFilter( pTopicName, topicNameLength, pTopicFilter, topicFilterLength );
            }
        }

        /* Update the output parameter with the match result. */
        *pIsMatch = matchStatus;
    }

    return status;
}

/*-----------------------------------------------------------*/

MQTTStatus_t MQTT_GetSubAckStatusCodes( const MQTTPacketInfo_t * pSubackPacket,
                                        uint8_t ** pPayloadStart,
                                        uint16_t * pPayloadSize )
{
    MQTTStatus_t status = MQTTSuccess;

    if( pSubackPacket == NULL )
    {
        LogError( ( "Invalid parameter: pSubackPacket is NULL." ) );
        status = MQTTBadParameter;
    }
    else if( pPayloadStart == NULL )
    {
        LogError( ( "Invalid parameter: pPayloadStart is NULL." ) );
        status = MQTTBadParameter;
    }
    else if( pPayloadSize == NULL )
    {
        LogError( ( "Invalid parameter: pPayloadSize is NULL." ) );
        status = MQTTBadParameter;
    }
    else if( pSubackPacket->type != MQTT_PACKET_TYPE_SUBACK )
    {
        LogError( ( "Invalid parameter: Input packet is not a SUBACK packet: "
                    "ExpectedType=%02x, InputType=%02x",
                    MQTT_PACKET_TYPE_SUBACK, pSubackPacket->type ) );
        status = MQTTBadParameter;
    }
    else if( pSubackPacket->pRemainingData == NULL )
    {
        LogError( ( "Invalid parameter: pSubackPacket->pRemainingData is NULL" ) );
        status = MQTTBadParameter;
    }

    /* A SUBACK must have a remaining length of at least 3 to accommodate the
     * packet identifier and at least 1 return code. */
    else if( pSubackPacket->remainingLength < 3U )
    {
        LogError( ( "Invalid parameter: Packet remaining length is invalid: "
                    "Should be greater than 2 for SUBACK packet: InputRemainingLength=%lu",
<<<<<<< HEAD
                    pSubackPacket->remainingLength ) );
=======
                    ( unsigned long ) pSubackPacket->remainingLength ) );
>>>>>>> 264b483c
        status = MQTTBadParameter;
    }
    else
    {
        /* According to the MQTT 3.1.1 protocol specification, the "Remaining Length" field is a
         * length of the variable header (2 bytes) plus the length of the payload.
         * Therefore, we add 2 positions for the starting address of the payload, and
         * subtract 2 bytes from the remaining length for the length of the payload.*/
        *pPayloadStart = pSubackPacket->pRemainingData + ( ( uint16_t ) sizeof( uint16_t ) );
        *pPayloadSize = ( uint16_t ) ( pSubackPacket->remainingLength - sizeof( uint16_t ) );
    }

    return status;
}

/*-----------------------------------------------------------*/

const char * MQTT_Status_strerror( MQTTStatus_t status )
{
    const char * str = NULL;

    switch( status )
    {
        case MQTTSuccess:
            str = "MQTTSuccess";
            break;

        case MQTTBadParameter:
            str = "MQTTBadParameter";
            break;

        case MQTTNoMemory:
            str = "MQTTNoMemory";
            break;

        case MQTTSendFailed:
            str = "MQTTSendFailed";
            break;

        case MQTTRecvFailed:
            str = "MQTTRecvFailed";
            break;

        case MQTTBadResponse:
            str = "MQTTBadResponse";
            break;

        case MQTTServerRefused:
            str = "MQTTServerRefused";
            break;

        case MQTTNoDataAvailable:
            str = "MQTTNoDataAvailable";
            break;

        case MQTTIllegalState:
            str = "MQTTIllegalState";
            break;

        case MQTTStateCollision:
            str = "MQTTStateCollision";
            break;

        case MQTTKeepAliveTimeout:
            str = "MQTTKeepAliveTimeout";
            break;

        default:
            str = "Invalid MQTT Status code";
            break;
    }

    return str;
}

/*-----------------------------------------------------------*/<|MERGE_RESOLUTION|>--- conflicted
+++ resolved
@@ -2333,11 +2333,7 @@
     {
         LogError( ( "Invalid parameter: Packet remaining length is invalid: "
                     "Should be greater than 2 for SUBACK packet: InputRemainingLength=%lu",
-<<<<<<< HEAD
-                    pSubackPacket->remainingLength ) );
-=======
                     ( unsigned long ) pSubackPacket->remainingLength ) );
->>>>>>> 264b483c
         status = MQTTBadParameter;
     }
     else
