--- conflicted
+++ resolved
@@ -331,11 +331,6 @@
  * @param[in] pTopicFilter The topic filter containing the wildcard.
  * @param[in] topicFilterLength Length of the topic filter being examined.
  * @param[in] filterIndex Index of the topic filter being examined.
-<<<<<<< HEAD
- * @param[in] topicNameLength Length of the topic name being examined.
- * @param[in] nameIndex Index of the topic name being examined.
-=======
->>>>>>> a9aa9881
  *
  * @return Returns whether the topic filter and the topic name match.
  */
@@ -419,11 +414,7 @@
         ( pTopicFilter[ filterIndex ] == '/' ) )
     {
         /* Check that the last character is a wildcard. */
-<<<<<<< HEAD
-        matchFound = ( ( pTopicFilter[ filterIndex + 1U ] == '+' ) || 
-=======
         matchFound = ( ( pTopicFilter[ filterIndex + 1U ] == '+' ) ||
->>>>>>> a9aa9881
                        ( pTopicFilter[ filterIndex + 1U ] == '#' ) ) ? true : false;
     }
 
@@ -2342,11 +2333,7 @@
     {
         LogError( ( "Invalid parameter: Packet remaining length is invalid: "
                     "Should be greater than 2 for SUBACK packet: InputRemainingLength=%lu",
-<<<<<<< HEAD
-                    pSubackPacket->remainingLength ) );
-=======
                     ( unsigned long ) pSubackPacket->remainingLength ) );
->>>>>>> a9aa9881
         status = MQTTBadParameter;
     }
     else
