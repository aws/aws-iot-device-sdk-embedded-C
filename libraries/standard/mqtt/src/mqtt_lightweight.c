/*
 * Copyright (C) 2020 Amazon.com, Inc. or its affiliates.  All Rights Reserved.
 *
 * Permission is hereby granted, free of charge, to any person obtaining a copy of
 * this software and associated documentation files (the "Software"), to deal in
 * the Software without restriction, including without limitation the rights to
 * use, copy, modify, merge, publish, distribute, sublicense, and/or sell copies of
 * the Software, and to permit persons to whom the Software is furnished to do so,
 * subject to the following conditions:
 *
 * The above copyright notice and this permission notice shall be included in all
 * copies or substantial portions of the Software.
 *
 * THE SOFTWARE IS PROVIDED "AS IS", WITHOUT WARRANTY OF ANY KIND, EXPRESS OR
 * IMPLIED, INCLUDING BUT NOT LIMITED TO THE WARRANTIES OF MERCHANTABILITY, FITNESS
 * FOR A PARTICULAR PURPOSE AND NONINFRINGEMENT. IN NO EVENT SHALL THE AUTHORS OR
 * COPYRIGHT HOLDERS BE LIABLE FOR ANY CLAIM, DAMAGES OR OTHER LIABILITY, WHETHER
 * IN AN ACTION OF CONTRACT, TORT OR OTHERWISE, ARISING FROM, OUT OF OR IN
 * CONNECTION WITH THE SOFTWARE OR THE USE OR OTHER DEALINGS IN THE SOFTWARE.
 */

#include <string.h>
#include <assert.h>

#include "mqtt_lightweight.h"
#include "private/mqtt_internal.h"

/**
 * @brief MQTT protocol version 3.1.1.
 */
#define MQTT_VERSION_3_1_1                          ( ( uint8_t ) 4U )

/**
 * @brief Size of the fixed and variable header of a CONNECT packet.
 */
#define MQTT_PACKET_CONNECT_HEADER_SIZE             ( 10UL )

/**
 * @brief Maximum size of an MQTT CONNECT packet, per MQTT spec.
 */
#define MQTT_PACKET_CONNECT_MAX_SIZE                ( 327700UL )

/* MQTT CONNECT flags. */
#define MQTT_CONNECT_FLAG_CLEAN                     ( 1 ) /**< @brief Clean session. */
#define MQTT_CONNECT_FLAG_WILL                      ( 2 ) /**< @brief Will present. */
#define MQTT_CONNECT_FLAG_WILL_QOS1                 ( 3 ) /**< @brief Will QoS 1. */
#define MQTT_CONNECT_FLAG_WILL_QOS2                 ( 4 ) /**< @brief Will QoS 2. */
#define MQTT_CONNECT_FLAG_WILL_RETAIN               ( 5 ) /**< @brief Will retain. */
#define MQTT_CONNECT_FLAG_PASSWORD                  ( 6 ) /**< @brief Password present. */
#define MQTT_CONNECT_FLAG_USERNAME                  ( 7 ) /**< @brief User name present. */

/*
 * Positions of each flag in the first byte of an MQTT PUBLISH packet's
 * fixed header.
 */
#define MQTT_PUBLISH_FLAG_RETAIN                    ( 0 ) /**< @brief MQTT PUBLISH retain flag. */
#define MQTT_PUBLISH_FLAG_QOS1                      ( 1 ) /**< @brief MQTT PUBLISH QoS1 flag. */
#define MQTT_PUBLISH_FLAG_QOS2                      ( 2 ) /**< @brief MQTT PUBLISH QoS2 flag. */
#define MQTT_PUBLISH_FLAG_DUP                       ( 3 ) /**< @brief MQTT PUBLISH duplicate flag. */

/**
 * @brief The size of MQTT DISCONNECT packets, per MQTT spec.
 */
#define MQTT_DISCONNECT_PACKET_SIZE                 ( 2UL )

/**
 * @brief The Remaining Length field of MQTT disconnect packets, per MQTT spec.
 */
#define MQTT_DISCONNECT_REMAINING_LENGTH            ( ( uint8_t ) 0 )

/*
 * Constants relating to CONNACK packets, defined by MQTT 3.1.1 spec.
 */
#define MQTT_PACKET_CONNACK_REMAINING_LENGTH        ( ( uint8_t ) 2U )    /**< @brief A CONNACK packet always has a "Remaining length" of 2. */
#define MQTT_PACKET_CONNACK_SESSION_PRESENT_MASK    ( ( uint8_t ) 0x01U ) /**< @brief The "Session Present" bit is always the lowest bit. */

/*
 * UNSUBACK, PUBACK, PUBREC, PUBREL, and PUBCOMP always have a remaining length
 * of 2.
 */
#define MQTT_PACKET_SIMPLE_ACK_REMAINING_LENGTH     ( ( uint8_t ) 2 ) /**< @brief PUBACK, PUBREC, PUBREl, PUBCOMP, UNSUBACK Remaining length. */
#define MQTT_PACKET_PINGRESP_REMAINING_LENGTH       ( 0U )            /**< @brief A PINGRESP packet always has a "Remaining length" of 0. */

/**
 * @brief Per the MQTT 3.1.1 spec, the largest "Remaining Length" of an MQTT
 * packet is this value.
 */
#define MQTT_MAX_REMAINING_LENGTH                   ( 268435455UL )

/**
 * @brief Set a bit in an 8-bit unsigned integer.
 */
#define UINT8_SET_BIT( x, position )      ( ( x ) = ( uint8_t ) ( ( x ) | ( 0x01U << ( position ) ) ) )

/**
 * @brief Macro for checking if a bit is set in a 1-byte unsigned int.
 *
 * @param[in] x The unsigned int to check.
 * @param[in] position Which bit to check.
 */
#define UINT8_CHECK_BIT( x, position )    ( ( ( x ) & ( 0x01U << ( position ) ) ) == ( 0x01U << ( position ) ) )

/**
 * @brief Get the high byte of a 16-bit unsigned integer.
 */
#define UINT16_HIGH_BYTE( x )             ( ( uint8_t ) ( ( x ) >> 8 ) )

/**
 * @brief Get the low byte of a 16-bit unsigned integer.
 */
#define UINT16_LOW_BYTE( x )              ( ( uint8_t ) ( ( x ) & 0x00ffU ) )

/**
 * @brief Macro for decoding a 2-byte unsigned int from a sequence of bytes.
 *
 * @param[in] ptr A uint8_t* that points to the high byte.
 */
#define UINT16_DECODE( ptr )                                \
    ( uint16_t ) ( ( ( ( uint16_t ) ( *( ptr ) ) ) << 8 ) | \
                   ( ( uint16_t ) ( *( ( ptr ) + 1 ) ) ) )

/**
 * @brief A value that represents an invalid remaining length.
 *
 * This value is greater than what is allowed by the MQTT specification.
 */
#define MQTT_REMAINING_LENGTH_INVALID             ( ( size_t ) 268435456 )

/**
 * @brief The minimum remaining length for a QoS 0 PUBLISH.
 *
 * Includes two bytes for topic name length and one byte for topic name.
 */
#define MQTT_MIN_PUBLISH_REMAINING_LENGTH_QOS0    ( 3U )

/*-----------------------------------------------------------*/

/* MQTT Subscription packet types. */
typedef enum MQTTSubscriptionType
{
    MQTT_SUBSCRIBE,
    MQTT_UNSUBSCRIBE
} MQTTSubscriptionType_t;

/*-----------------------------------------------------------*/

/**
 * @brief Serializes MQTT PUBLISH packet into the buffer provided.
 *
 * This function serializes MQTT PUBLISH packet into #pFixedBuffer.pBuffer.
 * Copy of the payload into the buffer is done as part of the serialization
 * only if #serializePayload is true.
 *
 * @brief param[in] pPublishInfo Publish information.
 * @brief param[in] remainingLength Remaining length of the PUBLISH packet.
 * @brief param[in] packetIdentifier Packet identifier of PUBLISH packet.
 * @brief param[in, out] pFixedBuffer Buffer to which PUBLISH packet will be
 * serialized.
 * @brief param[in] serializePayload Copy payload to the serialized buffer
 * only if true. Only PUBLISH header will be serialized if false.
 *
 * @return Total number of bytes sent; -1 if there is an error.
 */
static void serializePublishCommon( const MQTTPublishInfo_t * pPublishInfo,
                                    size_t remainingLength,
                                    uint16_t packetIdentifier,
                                    const MQTTFixedBuffer_t * const pFixedBuffer,
                                    bool serializePayload );

/**
 * @brief Calculates the packet size and remaining length of an MQTT
 * PUBLISH packet.
 *
 * @param[in] pPublishInfo MQTT PUBLISH packet parameters.
 * @param[out] pRemainingLength The Remaining Length of the MQTT PUBLISH packet.
 * @param[out] pPacketSize The total size of the MQTT PUBLISH packet.
 *
 * @return false if the packet would exceed the size allowed by the
 * MQTT spec; true otherwise.
 */
static bool calculatePublishPacketSize( const MQTTPublishInfo_t * pPublishInfo,
                                        size_t * pRemainingLength,
                                        size_t * pPacketSize );

/**
 * @brief Calculates the packet size and remaining length of an MQTT
 * SUBSCRIBE or UNSUBSCRIBE packet.
 *
 * @param[in] pSubscriptionList List of MQTT subscription info.
 * @param[in] subscriptionCount The number of elements in pSubscriptionList.
 * @param[out] pRemainingLength The Remaining Length of the MQTT SUBSCRIBE or
 * UNSUBSCRIBE packet.
 * @param[out] pPacketSize The total size of the MQTT MQTT SUBSCRIBE or
 * UNSUBSCRIBE packet.
 * @param[in] subscriptionType #MQTT_SUBSCRIBE or #MQTT_UNSUBSCRIBE.
 *
 * #MQTTBadParameter if the packet would exceed the size allowed by the
 * MQTT spec; #MQTTSuccess otherwise.
 */
static MQTTStatus_t calculateSubscriptionPacketSize( const MQTTSubscribeInfo_t * pSubscriptionList,
                                                     size_t subscriptionCount,
                                                     size_t * pRemainingLength,
                                                     size_t * pPacketSize,
                                                     MQTTSubscriptionType_t subscriptionType );

/**
 * @brief Validates parameters of #MQTT_SerializeSubscribe or
 * #MQTT_SerializeUnsubscribe.
 *
 * @param[in] pSubscriptionList List of MQTT subscription info.
 * @param[in] subscriptionCount The number of elements in pSubscriptionList.
 * @param[in] packetId Packet identifier.
 * @param[in] remainingLength Remaining length of the packet.
 * @param[in] pBuffer Buffer for packet serialization.
 *
 * @return #MQTTNoMemory if pBuffer is too small to hold the MQTT packet;
 * #MQTTBadParameter if invalid parameters are passed;
 * #MQTTSuccess otherwise.
 */
static MQTTStatus_t validateSubscriptionSerializeParams( const MQTTSubscribeInfo_t * const pSubscriptionList,
                                                         size_t subscriptionCount,
                                                         uint16_t packetId,
                                                         size_t remainingLength,
                                                         const MQTTFixedBuffer_t * const pBuffer );

/**
 * @brief Serialize an MQTT CONNECT packet in the given buffer.
 *
 * @param[in] pConnectInfo MQTT CONNECT packet parameters.
 * @param[in] pWillInfo Last Will and Testament. Pass NULL if not used.
 * @param[in] remainingLength Remaining Length of MQTT CONNECT packet.
 * @param[out] pBuffer Buffer for packet serialization.
 *
 */
static void serializeConnectPacket( const MQTTConnectInfo_t * const pConnectInfo,
                                    const MQTTPublishInfo_t * const pWillInfo,
                                    size_t remainingLength,
                                    const MQTTFixedBuffer_t * const pBuffer );

/*-----------------------------------------------------------*/

static size_t remainingLengthEncodedSize( size_t length )
{
    size_t encodedSize;

    /* Determine how many bytes are needed to encode length.
     * The values below are taken from the MQTT 3.1.1 spec. */

    /* 1 byte is needed to encode lengths between 0 and 127. */
    if( length < 128U )
    {
        encodedSize = 1U;
    }
    /* 2 bytes are needed to encode lengths between 128 and 16,383. */
    else if( length < 16384U )
    {
        encodedSize = 2U;
    }
    /* 3 bytes are needed to encode lengths between 16,384 and 2,097,151. */
    else if( length < 2097152U )
    {
        encodedSize = 3U;
    }
    /* 4 bytes are needed to encode lengths between 2,097,152 and 268,435,455. */
    else
    {
        encodedSize = 4U;
    }

    LogDebug( ( "Encoded size for length =%ul is %ul.",
                length,
                encodedSize ) );

    return encodedSize;
}

/*-----------------------------------------------------------*/

static uint8_t * encodeRemainingLength( uint8_t * pDestination,
                                        size_t length )
{
    uint8_t lengthByte;
    uint8_t * pLengthEnd = NULL;
    size_t remainingLength = length;

    assert( pDestination != NULL );

    pLengthEnd = pDestination;

    /* This algorithm is copied from the MQTT v3.1.1 spec. */
    do
    {
        lengthByte = ( uint8_t ) ( remainingLength % 128U );
        remainingLength = remainingLength / 128U;

        /* Set the high bit of this byte, indicating that there's more data. */
        if( remainingLength > 0U )
        {
            UINT8_SET_BIT( lengthByte, 7 );
        }

        /* Output a single encoded byte. */
        *pLengthEnd = lengthByte;
        pLengthEnd++;
    } while( remainingLength > 0U );

    return pLengthEnd;
}

/*-----------------------------------------------------------*/

static uint8_t * encodeString( uint8_t * pDestination,
                               const char * source,
                               uint16_t sourceLength )
{
    uint8_t * pBuffer = NULL;

    /* Typecast const char * typed source buffer to const uint8_t *.
     * This is to use same type buffers in memcpy. */
    const uint8_t * pSourceBuffer = ( const uint8_t * ) source;

    assert( pDestination != NULL );

    pBuffer = pDestination;

    /* The first byte of a UTF-8 string is the high byte of the string length. */
    *pBuffer = UINT16_HIGH_BYTE( sourceLength );
    pBuffer++;

    /* The second byte of a UTF-8 string is the low byte of the string length. */
    *pBuffer = UINT16_LOW_BYTE( sourceLength );
    pBuffer++;

    /* Copy the string into pBuffer. */
    ( void ) memcpy( pBuffer, pSourceBuffer, sourceLength );

    /* Return the pointer to the end of the encoded string. */
    pBuffer += sourceLength;

    return pBuffer;
}

/*-----------------------------------------------------------*/

static bool calculatePublishPacketSize( const MQTTPublishInfo_t * pPublishInfo,
                                        size_t * pRemainingLength,
                                        size_t * pPacketSize )
{
    bool status = true;
    size_t packetSize = 0, payloadLimit = 0;

    assert( pPublishInfo != NULL );
    assert( pRemainingLength != NULL );
    assert( pPacketSize != NULL );

    /* The variable header of a PUBLISH packet always contains the topic name.
     * The first 2 bytes of UTF-8 string contains length of the string.
     */
    packetSize += pPublishInfo->topicNameLength + sizeof( uint16_t );

    /* The variable header of a QoS 1 or 2 PUBLISH packet contains a 2-byte
     * packet identifier. */
    if( pPublishInfo->qos > MQTTQoS0 )
    {
        packetSize += sizeof( uint16_t );
    }

    /* Calculate the maximum allowed size of the payload for the given parameters.
     * This calculation excludes the "Remaining length" encoding, whose size is not
     * yet known. */
    payloadLimit = MQTT_MAX_REMAINING_LENGTH - packetSize - 1U;

    /* Ensure that the given payload fits within the calculated limit. */
    if( pPublishInfo->payloadLength > payloadLimit )
    {
        LogError( ( "PUBLISH payload length of %lu cannot exceed "
                    "%lu so as not to exceed the maximum "
                    "remaining length of MQTT 3.1.1 packet( %lu ).",
                    pPublishInfo->payloadLength,
                    payloadLimit,
                    MQTT_MAX_REMAINING_LENGTH ) );
        status = false;
    }
    else
    {
        /* Add the length of the PUBLISH payload. At this point, the "Remaining length"
         * has been calculated. */
        packetSize += pPublishInfo->payloadLength;

        /* Now that the "Remaining length" is known, recalculate the payload limit
         * based on the size of its encoding. */
        payloadLimit -= remainingLengthEncodedSize( packetSize );

        /* Check that the given payload fits within the size allowed by MQTT spec. */
        if( pPublishInfo->payloadLength > payloadLimit )
        {
            LogError( ( "PUBLISH payload length of %lu cannot exceed "
                        "%lu so as not to exceed the maximum "
                        "remaining length of MQTT 3.1.1 packet( %lu ).",
                        pPublishInfo->payloadLength,
                        payloadLimit,
                        MQTT_MAX_REMAINING_LENGTH ) );
            status = false;
        }
        else
        {
            /* Set the "Remaining length" output parameter and calculate the full
             * size of the PUBLISH packet. */
            *pRemainingLength = packetSize;

            packetSize += 1U + remainingLengthEncodedSize( packetSize );
            *pPacketSize = packetSize;
        }
    }

    LogDebug( ( "PUBLISH packet remaining length=%lu and packet size=%lu.",
                *pRemainingLength,
                *pPacketSize ) );
    return status;
}

/*-----------------------------------------------------------*/

static void serializePublishCommon( const MQTTPublishInfo_t * pPublishInfo,
                                    size_t remainingLength,
                                    uint16_t packetIdentifier,
                                    const MQTTFixedBuffer_t * const pFixedBuffer,
                                    bool serializePayload )
{
    uint8_t * pIndex = NULL;
    const uint8_t * pPayloadBuffer = NULL;

    /* The first byte of a PUBLISH packet contains the packet type and flags. */
    uint8_t publishFlags = MQTT_PACKET_TYPE_PUBLISH;

    assert( pPublishInfo != NULL );
    assert( pFixedBuffer != NULL );
    /* Packet Id should be non zero for QoS1 and QoS2. */
    assert( pPublishInfo->qos == MQTTQoS0 || packetIdentifier != 0U );
    /* Duplicate flag should be set only for Qos1 or Qos2. */
    assert( ( !pPublishInfo->dup ) || ( pPublishInfo->qos > MQTTQoS0 ) );

    /* Get the start address of the buffer. */
    pIndex = pFixedBuffer->pBuffer;

    if( pPublishInfo->qos == MQTTQoS1 )
    {
        LogDebug( ( "Adding QoS as QoS1 in PUBLISH flags." ) );
        UINT8_SET_BIT( publishFlags, MQTT_PUBLISH_FLAG_QOS1 );
    }
    else if( pPublishInfo->qos == MQTTQoS2 )
    {
        LogDebug( ( "Adding QoS as QoS2 in PUBLISH flags." ) );
        UINT8_SET_BIT( publishFlags, MQTT_PUBLISH_FLAG_QOS2 );
    }
    else
    {
        /* Empty else MISRA 15.7 */
    }

    if( pPublishInfo->retain )
    {
        LogDebug( ( "Adding retain bit in PUBLISH flags." ) );
        UINT8_SET_BIT( publishFlags, MQTT_PUBLISH_FLAG_RETAIN );
    }

    if( pPublishInfo->dup )
    {
        LogDebug( ( "Adding dup bit in PUBLISH flags." ) );
        UINT8_SET_BIT( publishFlags, MQTT_PUBLISH_FLAG_DUP );
    }

    *pIndex = publishFlags;
    pIndex++;

    /* The "Remaining length" is encoded from the second byte. */
    pIndex = encodeRemainingLength( pIndex, remainingLength );

    /* The topic name is placed after the "Remaining length". */
    pIndex = encodeString( pIndex,
                           pPublishInfo->pTopicName,
                           pPublishInfo->topicNameLength );

    /* A packet identifier is required for QoS 1 and 2 messages. */
    if( pPublishInfo->qos > MQTTQoS0 )
    {
        LogDebug( ( "Adding packet Id in PUBLISH packet." ) );
        /* Place the packet identifier into the PUBLISH packet. */
        *pIndex = UINT16_HIGH_BYTE( packetIdentifier );
        *( pIndex + 1 ) = UINT16_LOW_BYTE( packetIdentifier );
        pIndex += 2;
    }

    /* The payload is placed after the packet identifier.
     * Payload is copied over only if required by the flag serializePayload.
     * This will help reduce an unnecessary copy of the payload into the buffer.
     */
    if( ( pPublishInfo->payloadLength > 0U ) &&
        ( serializePayload ) )
    {
        LogDebug( ( "Copying PUBLISH payload of length =%lu to buffer",
                    pPublishInfo->payloadLength ) );

        /* Typecast const void * typed payload buffer to const uint8_t *.
         * This is to use same type buffers in memcpy. */
        pPayloadBuffer = ( const uint8_t * ) pPublishInfo->pPayload;

        ( void ) memcpy( pIndex, pPayloadBuffer, pPublishInfo->payloadLength );
        pIndex += pPublishInfo->payloadLength;
    }

    /* Ensure that the difference between the end and beginning of the buffer
     * is less than the buffer size. */
    assert( ( ( size_t ) ( pIndex - pFixedBuffer->pBuffer ) ) <= pFixedBuffer->size );
}

static size_t getRemainingLength( MQTTTransportRecvFunc_t recvFunc,
                                  MQTTNetworkContext_t networkContext )
{
    size_t remainingLength = 0, multiplier = 1, bytesDecoded = 0, expectedSize = 0;
    uint8_t encodedByte = 0;
    int32_t bytesReceived = 0;

    /* This algorithm is copied from the MQTT v3.1.1 spec. */
    do
    {
        if( multiplier > 2097152U ) /* 128 ^ 3 */
        {
            remainingLength = MQTT_REMAINING_LENGTH_INVALID;
        }
        else
        {
            bytesReceived = recvFunc( networkContext, &encodedByte, 1U );

            if( bytesReceived == 1 )
            {
                remainingLength += ( ( size_t ) encodedByte & 0x7FU ) * multiplier;
                multiplier *= 128U;
                bytesDecoded++;
            }
            else
            {
                remainingLength = MQTT_REMAINING_LENGTH_INVALID;
            }
        }

        if( remainingLength == MQTT_REMAINING_LENGTH_INVALID )
        {
            break;
        }
    } while( ( encodedByte & 0x80U ) != 0U );

    /* Check that the decoded remaining length conforms to the MQTT specification. */
    if( remainingLength != MQTT_REMAINING_LENGTH_INVALID )
    {
        expectedSize = remainingLengthEncodedSize( remainingLength );

        if( bytesDecoded != expectedSize )
        {
            remainingLength = MQTT_REMAINING_LENGTH_INVALID;
        }
    }

    return remainingLength;
}

/*-----------------------------------------------------------*/

static bool incomingPacketValid( uint8_t packetType )
{
    bool status = false;

    /* Check packet type. Mask out lower bits to ignore flags. */
    switch( packetType & 0xF0U )
    {
        /* Valid incoming packet types. */
        case MQTT_PACKET_TYPE_CONNACK:
        case MQTT_PACKET_TYPE_PUBLISH:
        case MQTT_PACKET_TYPE_PUBACK:
        case MQTT_PACKET_TYPE_PUBREC:
        case MQTT_PACKET_TYPE_PUBCOMP:
        case MQTT_PACKET_TYPE_SUBACK:
        case MQTT_PACKET_TYPE_UNSUBACK:
        case MQTT_PACKET_TYPE_PINGRESP:
            status = true;
            break;

        case ( MQTT_PACKET_TYPE_PUBREL & 0xF0U ):

            /* The second bit of a PUBREL must be set. */
            if( ( packetType & 0x02U ) > 0U )
            {
                status = true;
            }

            break;

        /* Any other packet type is invalid. */
        default:
            LogWarn( ( "Incoming packet invalid: Packet type=%u",
                       packetType ) );
            break;
    }

    return status;
}

/*-----------------------------------------------------------*/

static MQTTStatus_t checkPublishRemainingLength( size_t remainingLength,
                                                 MQTTQoS_t qos,
                                                 size_t qos0Minimum )
{
    MQTTStatus_t status = MQTTSuccess;

    /* Sanity checks for "Remaining length". */
    if( qos == MQTTQoS0 )
    {
        /* Check that the "Remaining length" is greater than the minimum. */
        if( remainingLength < qos0Minimum )
        {
            LogDebug( ( "QoS 0 PUBLISH cannot have a remaining length less than %lu.",
                        qos0Minimum ) );

            status = MQTTBadResponse;
        }
    }
    else
    {
        /* Check that the "Remaining length" is greater than the minimum. For
         * QoS 1 or 2, this will be two bytes greater than for QoS 0 due to the
         * packet identifier. */
        if( remainingLength < ( qos0Minimum + 2U ) )
        {
            LogDebug( ( "QoS 1 or 2 PUBLISH cannot have a remaining length less than %lu.",
                        qos0Minimum + 2U ) );

            status = MQTTBadResponse;
        }
    }

    return status;
}

/*-----------------------------------------------------------*/

static MQTTStatus_t processPublishFlags( uint8_t publishFlags,
                                         MQTTPublishInfo_t * const pPublishInfo )
{
    MQTTStatus_t status = MQTTSuccess;

    assert( pPublishInfo != NULL );

    /* Check for QoS 2. */
    if( UINT8_CHECK_BIT( publishFlags, MQTT_PUBLISH_FLAG_QOS2 ) )
    {
        /* PUBLISH packet is invalid if both QoS 1 and QoS 2 bits are set. */
        if( UINT8_CHECK_BIT( publishFlags, MQTT_PUBLISH_FLAG_QOS1 ) )
        {
            LogDebug( ( "Bad QoS: 3." ) );

            status = MQTTBadResponse;
        }
        else
        {
            pPublishInfo->qos = MQTTQoS2;
        }
    }
    /* Check for QoS 1. */
    else if( UINT8_CHECK_BIT( publishFlags, MQTT_PUBLISH_FLAG_QOS1 ) )
    {
        pPublishInfo->qos = MQTTQoS1;
    }
    /* If the PUBLISH isn't QoS 1 or 2, then it's QoS 0. */
    else
    {
        pPublishInfo->qos = MQTTQoS0;
    }

    if( status == MQTTSuccess )
    {
        LogDebug( ( "QoS is %d.", pPublishInfo->qos ) );

        /* Parse the Retain bit. */
        pPublishInfo->retain = UINT8_CHECK_BIT( publishFlags, MQTT_PUBLISH_FLAG_RETAIN );

        LogDebug( ( "Retain bit is %d.", pPublishInfo->retain ) );

        /* Parse the DUP bit. */
        if( UINT8_CHECK_BIT( publishFlags, MQTT_PUBLISH_FLAG_DUP ) )
        {
            LogDebug( ( "DUP is 1." ) );
        }
        else
        {
            LogDebug( ( "DUP is 0." ) );
        }
    }

    return status;
}

/*-----------------------------------------------------------*/

static void logConnackResponse( uint8_t responseCode )
{
    /* Avoid unused parameter warning when assert and logs are disabled. */
    ( void ) responseCode;

    assert( responseCode <= 5 );

    /* Log an error based on the CONNACK response code. */
    switch( responseCode )
    {
        case 0u:
            LogInfo( ( "Connection accepted." ) );
            break;

        case 1u:
            LogInfo( ( "Connection refused: unacceptable protocol version." ) );
            break;

        case 2u:
            LogInfo( ( "Connection refused: identifier rejected." ) );
            break;

        case 3u:
            LogInfo( ( "Connection refused: server unavailable" ) );
            break;

        case 4u:
            LogInfo( ( "Connection refused: bad user name or password." ) );
            break;

        case 5u:
            LogInfo( ( "Connection refused: not authorized." ) );
            break;

        default:
            /* Empty default MISRA 16.4. */
            break;
    }
}

/*-----------------------------------------------------------*/

static MQTTStatus_t deserializeConnack( const MQTTPacketInfo_t * const pConnack,
                                        bool * const pSessionPresent )
{
    MQTTStatus_t status = MQTTSuccess;

    assert( pConnack != NULL );
    assert( pSessionPresent != NULL );
    const uint8_t * pRemainingData = pConnack->pRemainingData;

    /* According to MQTT 3.1.1, the second byte of CONNACK must specify a
     * "Remaining length" of 2. */
    if( pConnack->remainingLength != MQTT_PACKET_CONNACK_REMAINING_LENGTH )
    {
        LogError( ( "CONNACK does not have remaining length of %d.",
                    MQTT_PACKET_CONNACK_REMAINING_LENGTH ) );

        status = MQTTBadResponse;
    }

    /* Check the reserved bits in CONNACK. The high 7 bits of the second byte
     * in CONNACK must be 0. */
    else if( ( pRemainingData[ 0 ] | 0x01U ) != 0x01U )
    {
        LogError( ( "Reserved bits in CONNACK incorrect." ) );

        status = MQTTBadResponse;
    }
    else
    {
        /* Determine if the "Session Present" bit is set. This is the lowest bit of
         * the second byte in CONNACK. */
        if( ( pRemainingData[ 0 ] & MQTT_PACKET_CONNACK_SESSION_PRESENT_MASK )
            == MQTT_PACKET_CONNACK_SESSION_PRESENT_MASK )
        {
            LogWarn( ( "CONNACK session present bit set." ) );
            *pSessionPresent = true;

            /* MQTT 3.1.1 specifies that the fourth byte in CONNACK must be 0 if the
             * "Session Present" bit is set. */
            if( pRemainingData[ 1 ] != 0U )
            {
                status = MQTTBadResponse;
            }
        }
        else
        {
            LogInfo( ( "CONNACK session present bit not set." ) );
        }
    }

    if( status == MQTTSuccess )
    {
        /* In MQTT 3.1.1, only values 0 through 5 are valid CONNACK response codes. */
        if( pRemainingData[ 1 ] > 5U )
        {
            LogError( ( "CONNACK response %hhu is not valid.",
                        pRemainingData[ 1 ] ) );

            status = MQTTBadResponse;
        }
        else
        {
            /* Print the appropriate message for the CONNACK response code if logs are
             * enabled. */
            logConnackResponse( pRemainingData[ 1 ] );

            /* A nonzero CONNACK response code means the connection was refused. */
            if( pRemainingData[ 1 ] > 0U )
            {
                status = MQTTServerRefused;
            }
        }
    }

    return status;
}

/*-----------------------------------------------------------*/

static MQTTStatus_t calculateSubscriptionPacketSize( const MQTTSubscribeInfo_t * pSubscriptionList,
                                                     size_t subscriptionCount,
                                                     size_t * pRemainingLength,
                                                     size_t * pPacketSize,
                                                     MQTTSubscriptionType_t subscriptionType )
{
    MQTTStatus_t status = MQTTSuccess;
    size_t i = 0, packetSize = 0;

    assert( pSubscriptionList != NULL );
    assert( subscriptionCount != 0U );
    assert( pRemainingLength != NULL );
    assert( pPacketSize != NULL );

    /* The variable header of a subscription packet consists of a 2-byte packet
     * identifier. */
    packetSize += sizeof( uint16_t );

    /* Sum the lengths of all subscription topic filters; add 1 byte for each
     * subscription's QoS if type is IOT_MQTT_SUBSCRIBE. */
    for( i = 0; i < subscriptionCount; i++ )
    {
        /* Add the length of the topic filter. MQTT strings are prepended
         * with 2 byte string length field. Hence 2 bytes are added to size. */
        packetSize += pSubscriptionList[ i ].topicFilterLength + sizeof( uint16_t );

        /* Only SUBSCRIBE packets include the QoS. */
        if( subscriptionType == MQTT_SUBSCRIBE )
        {
            packetSize += 1U;
        }
    }

    /* At this point, the "Remaining length" has been calculated. Return error
     * if the "Remaining length" exceeds what is allowed by MQTT 3.1.1. Otherwise,
     * set the output parameter.*/
    if( packetSize > MQTT_MAX_REMAINING_LENGTH )
    {
        LogError( ( "Subscription packet length of %lu exceeds"
                    "the MQTT 3.1.1 maximum packet length of %lu.",
                    packetSize,
                    MQTT_MAX_REMAINING_LENGTH ) );
        status = MQTTBadParameter;
    }
    else
    {
        *pRemainingLength = packetSize;

        /* Calculate the full size of the subscription packet by adding
         * number of bytes required to encode the "Remaining length" field
         * plus 1 byte for the "Packet type" field. */
        packetSize += 1U + remainingLengthEncodedSize( packetSize );

        /*Set the pPacketSize output parameter. */
        *pPacketSize = packetSize;
    }

    LogDebug( ( "Subscription packet remaining length=%lu and packet size=%lu.",
                *pRemainingLength,
                *pPacketSize ) );

    return status;
}

/*-----------------------------------------------------------*/

static MQTTStatus_t readSubackStatus( size_t statusCount,
                                      const uint8_t * pStatusStart )
{
    MQTTStatus_t status = MQTTSuccess;
    uint8_t subscriptionStatus = 0;
    size_t i = 0;

    assert( pStatusStart != NULL );

    /* Iterate through each status byte in the SUBACK packet. */
    for( i = 0; i < statusCount; i++ )
    {
        /* Read a single status byte in SUBACK. */
        subscriptionStatus = pStatusStart[ i ];

        /* MQTT 3.1.1 defines the following values as status codes. */
        switch( subscriptionStatus )
        {
            case 0x00:
            case 0x01:
            case 0x02:

                LogDebug( ( "Topic filter %lu accepted, max QoS %hhu.",
                            ( unsigned long ) i, subscriptionStatus ) );
                break;

            case 0x80:

                LogDebug( ( "Topic filter %lu refused.", ( unsigned long ) i ) );

                /* Application should remove subscription from the list */
                status = MQTTServerRefused;

                break;

            default:
                LogDebug( ( "Bad SUBSCRIBE status %hhu.", subscriptionStatus ) );

                status = MQTTBadResponse;

                break;
        }

        /* Stop parsing the subscription statuses if a bad response was received. */
        if( status == MQTTBadResponse )
        {
            break;
        }
    }

    return status;
}

/*-----------------------------------------------------------*/

static MQTTStatus_t deserializeSuback( const MQTTPacketInfo_t * const pSuback,
                                       uint16_t * pPacketIdentifier )
{
    MQTTStatus_t status = MQTTSuccess;

    assert( pSuback != NULL );
    assert( pPacketIdentifier != NULL );

    size_t remainingLength = pSuback->remainingLength;
    const uint8_t * pVariableHeader = pSuback->pRemainingData;

    /* A SUBACK must have a remaining length of at least 3 to accommodate the
     * packet identifier and at least 1 return code. */
    if( remainingLength < 3U )
    {
        LogDebug( ( "SUBACK cannot have a remaining length less than 3." ) );
        status = MQTTBadResponse;
    }
    else
    {
        /* Extract the packet identifier (first 2 bytes of variable header) from SUBACK. */
        *pPacketIdentifier = UINT16_DECODE( pVariableHeader );

        LogDebug( ( "Packet identifier %hu.", *pPacketIdentifier ) );

        status = readSubackStatus( remainingLength - sizeof( uint16_t ),
                                   pVariableHeader + sizeof( uint16_t ) );
    }

    return status;
}

/*-----------------------------------------------------------*/

static MQTTStatus_t validateSubscriptionSerializeParams( const MQTTSubscribeInfo_t * const pSubscriptionList,
                                                         size_t subscriptionCount,
                                                         uint16_t packetId,
                                                         size_t remainingLength,
                                                         const MQTTFixedBuffer_t * const pBuffer )
{
    MQTTStatus_t status = MQTTSuccess;

    /* The serialized packet size = First byte
     *  + length of encoded size of remaining length
     *  + remaining length. */
    size_t packetSize = 1U + remainingLengthEncodedSize( remainingLength )
                        + remainingLength;

    /* Validate all the parameters. */
    if( ( pBuffer == NULL ) || ( pSubscriptionList == NULL ) )
    {
        LogError( ( "Argument cannot be NULL: pBuffer=%p, "
                    "pSubscriptionList=%p.",
                    pBuffer,
                    pSubscriptionList ) );
        status = MQTTBadParameter;
    }
    else if( subscriptionCount == 0U )
    {
        LogError( ( "Subscription count is 0." ) );
        status = MQTTBadParameter;
    }
    else if( packetId == 0U )
    {
        LogError( ( "Packet Id for subscription packet is 0." ) );
        status = MQTTBadParameter;
    }
    else if( packetSize > pBuffer->size )
    {
        LogError( ( "Buffer size of %lu is not sufficient to hold "
                    "serialized packet of size of %lu.",
                    pBuffer->size,
                    packetSize ) );
        status = MQTTNoMemory;
    }
    else
    {
        /* Empty else MISRA 15.7 */
    }

    return status;
}

/*-----------------------------------------------------------*/

static MQTTStatus_t deserializePublish( const MQTTPacketInfo_t * const pIncomingPacket,
                                        uint16_t * const pPacketId,
                                        MQTTPublishInfo_t * const pPublishInfo )
{
    MQTTStatus_t status = MQTTSuccess;

    assert( pIncomingPacket != NULL );
    assert( pPacketId != NULL );
    assert( pPublishInfo != NULL );
    const uint8_t * pVariableHeader = pIncomingPacket->pRemainingData, * pPacketIdentifierHigh;
    /* The flags are the lower 4 bits of the first byte in PUBLISH. */
    status = processPublishFlags( ( pIncomingPacket->type & 0x0FU ), pPublishInfo );

    if( status == MQTTSuccess )
    {
        /* Sanity checks for "Remaining length". A QoS 0 PUBLISH  must have a remaining
         * length of at least 3 to accommodate topic name length (2 bytes) and topic
         * name (at least 1 byte). A QoS 1 or 2 PUBLISH must have a remaining length of
         * at least 5 for the packet identifier in addition to the topic name length and
         * topic name. */
        status = checkPublishRemainingLength( pIncomingPacket->remainingLength,
                                              pPublishInfo->qos,
                                              MQTT_MIN_PUBLISH_REMAINING_LENGTH_QOS0 );
    }

    if( status == MQTTSuccess )
    {
        /* Extract the topic name starting from the first byte of the variable header.
         * The topic name string starts at byte 3 in the variable header. */
        pPublishInfo->topicNameLength = UINT16_DECODE( pVariableHeader );

        /* Sanity checks for topic name length and "Remaining length". The remaining
         * length must be at least as large as the variable length header. */
        status = checkPublishRemainingLength( pIncomingPacket->remainingLength,
                                              pPublishInfo->qos,
                                              pPublishInfo->topicNameLength + sizeof( uint16_t ) );
    }

    if( status == MQTTSuccess )
    {
        /* Parse the topic. */
        pPublishInfo->pTopicName = ( const char * ) ( pVariableHeader + sizeof( uint16_t ) );
        LogDebug( ( "Topic name length %hu: %.*s",
                    pPublishInfo->topicNameLength,
                    pPublishInfo->topicNameLength,
                    pPublishInfo->pTopicName ) );

        /* Extract the packet identifier for QoS 1 or 2 PUBLISH packets. Packet
         * identifier starts immediately after the topic name. */
        pPacketIdentifierHigh = ( const uint8_t * ) ( pPublishInfo->pTopicName + pPublishInfo->topicNameLength );

        if( pPublishInfo->qos > MQTTQoS0 )
        {
            *pPacketId = UINT16_DECODE( pPacketIdentifierHigh );

            LogDebug( ( "Packet identifier %hu.", *pPacketId ) );

            /* Packet identifier cannot be 0. */
            if( *pPacketId == 0U )
            {
                status = MQTTBadResponse;
            }
        }
    }

    if( status == MQTTSuccess )
    {
        /* Calculate the length of the payload. QoS 1 or 2 PUBLISH packets contain
         * a packet identifier, but QoS 0 PUBLISH packets do not. */
        if( pPublishInfo->qos == MQTTQoS0 )
        {
            pPublishInfo->payloadLength = ( pIncomingPacket->remainingLength - pPublishInfo->topicNameLength - sizeof( uint16_t ) );
            pPublishInfo->pPayload = pPacketIdentifierHigh;
        }
        else
        {
            pPublishInfo->payloadLength = ( pIncomingPacket->remainingLength - pPublishInfo->topicNameLength - 2U * sizeof( uint16_t ) );
            pPublishInfo->pPayload = pPacketIdentifierHigh + sizeof( uint16_t );
        }

        LogDebug( ( "Payload length %hu.", pPublishInfo->payloadLength ) );
    }

    return status;
}

/*-----------------------------------------------------------*/

static MQTTStatus_t deserializeSimpleAck( const MQTTPacketInfo_t * const pAck,
                                          uint16_t * pPacketIdentifier )
{
    MQTTStatus_t status = MQTTSuccess;

    assert( pAck != NULL );
    assert( pPacketIdentifier != NULL );

    /* Check that the "Remaining length" of the received ACK is 2. */
    if( pAck->remainingLength != MQTT_PACKET_SIMPLE_ACK_REMAINING_LENGTH )
    {
        LogError( ( "ACK does not have remaining length of %d.",
                    MQTT_PACKET_SIMPLE_ACK_REMAINING_LENGTH ) );

        status = MQTTBadResponse;
    }
    else
    {
        /* Extract the packet identifier (third and fourth bytes) from ACK. */
        *pPacketIdentifier = UINT16_DECODE( pAck->pRemainingData );

        LogDebug( ( "Packet identifier %hu.", *pPacketIdentifier ) );

        /* Packet identifier cannot be 0. */
        if( *pPacketIdentifier == 0U )
        {
            status = MQTTBadResponse;
        }
    }

    return status;
}

/*-----------------------------------------------------------*/

static MQTTStatus_t deserializePingresp( const MQTTPacketInfo_t * const pPingresp )
{
    MQTTStatus_t status = MQTTSuccess;

    assert( pPingresp != NULL );

    /* Check the "Remaining length" (second byte) of the received PINGRESP is 0. */
    if( pPingresp->remainingLength != MQTT_PACKET_PINGRESP_REMAINING_LENGTH )
    {
        LogError( ( "PINGRESP does not have remaining length of %d.",
                    MQTT_PACKET_PINGRESP_REMAINING_LENGTH ) );

        status = MQTTBadResponse;
    }

    return status;
}

/*-----------------------------------------------------------*/

static void serializeConnectPacket( const MQTTConnectInfo_t * const pConnectInfo,
                                    const MQTTPublishInfo_t * const pWillInfo,
                                    size_t remainingLength,
                                    const MQTTFixedBuffer_t * const pBuffer )
{
    uint8_t connectFlags = 0U;
    uint8_t * pIndex = NULL;

    assert( pConnectInfo != NULL );
    assert( pBuffer != NULL );

    pIndex = pBuffer->pBuffer;
    /* The first byte in the CONNECT packet is the control packet type. */
    *pIndex = MQTT_PACKET_TYPE_CONNECT;
    pIndex++;

    /* The remaining length of the CONNECT packet is encoded starting from the
     * second byte. The remaining length does not include the length of the fixed
     * header or the encoding of the remaining length. */
    pIndex = encodeRemainingLength( pIndex, remainingLength );

    /* The string "MQTT" is placed at the beginning of the CONNECT packet's variable
     * header. This string is 4 bytes long. */
    pIndex = encodeString( pIndex, "MQTT", 4 );

    /* The MQTT protocol version is the second field of the variable header. */
    *pIndex = MQTT_VERSION_3_1_1;
    pIndex++;

    /* Set the clean session flag if needed. */
    if( pConnectInfo->cleanSession == true )
    {
        UINT8_SET_BIT( connectFlags, MQTT_CONNECT_FLAG_CLEAN );
    }

    /* Set the flags for username and password if provided. */
    if( pConnectInfo->pUserName != NULL )
    {
        UINT8_SET_BIT( connectFlags, MQTT_CONNECT_FLAG_USERNAME );
    }

    if( pConnectInfo->pPassword != NULL )
    {
        UINT8_SET_BIT( connectFlags, MQTT_CONNECT_FLAG_PASSWORD );
    }

    /* Set will flag if a Last Will and Testament is provided. */
    if( pWillInfo != NULL )
    {
        UINT8_SET_BIT( connectFlags, MQTT_CONNECT_FLAG_WILL );

        /* Flags only need to be changed for Will QoS 1 or 2. */
        if( pWillInfo->qos == MQTTQoS1 )
        {
            UINT8_SET_BIT( connectFlags, MQTT_CONNECT_FLAG_WILL_QOS1 );
        }
        else if( pWillInfo->qos == MQTTQoS2 )
        {
            UINT8_SET_BIT( connectFlags, MQTT_CONNECT_FLAG_WILL_QOS2 );
        }
        else
        {
            /* Empty else MISRA 15.7 */
        }

        if( pWillInfo->retain == true )
        {
            UINT8_SET_BIT( connectFlags, MQTT_CONNECT_FLAG_WILL_RETAIN );
        }
    }

    *pIndex = connectFlags;
    pIndex++;

    /* Write the 2 bytes of the keep alive interval into the CONNECT packet. */
    *pIndex = UINT16_HIGH_BYTE( pConnectInfo->keepAliveSeconds );
    *( pIndex + 1 ) = UINT16_LOW_BYTE( pConnectInfo->keepAliveSeconds );
    pIndex += 2;

    /* Write the client identifier into the CONNECT packet. */
    pIndex = encodeString( pIndex,
                           pConnectInfo->pClientIdentifier,
                           pConnectInfo->clientIdentifierLength );

    /* Write the will topic name and message into the CONNECT packet if provided. */
    if( pWillInfo != NULL )
    {
        pIndex = encodeString( pIndex,
                               pWillInfo->pTopicName,
                               pWillInfo->topicNameLength );
        pIndex = encodeString( pIndex,
                               pWillInfo->pPayload,
                               ( uint16_t ) pWillInfo->payloadLength );
    }

    /* Encode the user name if provided. */
    if( pConnectInfo->pUserName != NULL )
    {
        pIndex = encodeString( pIndex, pConnectInfo->pUserName, pConnectInfo->userNameLength );
    }

    /* Encode the password if provided. */
    if( pConnectInfo->pPassword != NULL )
    {
        pIndex = encodeString( pIndex, pConnectInfo->pPassword, pConnectInfo->passwordLength );
    }

    LogDebug( ( "Length of serialized CONNECT packet is %lu.",
                ( ( size_t ) ( pIndex - pBuffer->pBuffer ) ) ) );

    /* Ensure that the difference between the end and beginning of the buffer
     * is less than the buffer size. */
    assert( ( ( size_t ) ( pIndex - pBuffer->pBuffer ) ) <= pBuffer->size );
}

/*-----------------------------------------------------------*/

MQTTStatus_t MQTT_GetConnectPacketSize( const MQTTConnectInfo_t * const pConnectInfo,
                                        const MQTTPublishInfo_t * const pWillInfo,
                                        size_t * const pRemainingLength,
                                        size_t * const pPacketSize )
{
    MQTTStatus_t status = MQTTSuccess;
    size_t remainingLength;

    /* The CONNECT packet will always include a 10-byte variable header. */
    size_t connectPacketSize = MQTT_PACKET_CONNECT_HEADER_SIZE;

    /* Validate arguments. */
    if( ( pConnectInfo == NULL ) || ( pRemainingLength == NULL ) ||
        ( pPacketSize == NULL ) )
    {
        LogError( ( "Argument cannot be NULL: pConnectInfo=%p, "
                    "pRemainingLength=%p, pPacketSize=%p.",
                    pConnectInfo,
                    pRemainingLength,
                    pPacketSize ) );
        status = MQTTBadParameter;
    }

    if( status == MQTTSuccess )
    {
        /* Add the length of the client identifier. */
        connectPacketSize += pConnectInfo->clientIdentifierLength + sizeof( uint16_t );

        /* Add the lengths of the will message and topic name if provided. */
        if( pWillInfo != NULL )
        {
            connectPacketSize += pWillInfo->topicNameLength + sizeof( uint16_t ) +
                                 pWillInfo->payloadLength + sizeof( uint16_t );
        }

        /* Add the lengths of the user name and password if provided. */
        if( pConnectInfo->pUserName != NULL )
        {
            connectPacketSize += pConnectInfo->userNameLength + sizeof( uint16_t );
        }

        if( pConnectInfo->pPassword != NULL )
        {
            connectPacketSize += pConnectInfo->passwordLength + sizeof( uint16_t );
        }

        /* At this point, the "Remaining Length" field of the MQTT CONNECT packet has
         * been calculated. */
        remainingLength = connectPacketSize;

        /* Calculate the full size of the MQTT CONNECT packet by adding the size of
         * the "Remaining Length" field plus 1 byte for the "Packet Type" field. */
        connectPacketSize += 1U + remainingLengthEncodedSize( connectPacketSize );

        /* Check that the CONNECT packet is within the bounds of the MQTT spec. */
        if( connectPacketSize > MQTT_PACKET_CONNECT_MAX_SIZE )
        {
            status = MQTTBadParameter;
        }
        else
        {
            *pRemainingLength = remainingLength;
            *pPacketSize = connectPacketSize;
        }

        LogDebug( ( "CONNECT packet remaining length=%lu and packet size=%lu.",
                    *pRemainingLength,
                    *pPacketSize ) );
    }

    return status;
}

/*-----------------------------------------------------------*/

MQTTStatus_t MQTT_SerializeConnect( const MQTTConnectInfo_t * const pConnectInfo,
                                    const MQTTPublishInfo_t * const pWillInfo,
                                    size_t remainingLength,
                                    const MQTTFixedBuffer_t * const pBuffer )
{
    MQTTStatus_t status = MQTTSuccess;

    /* Calculate CONNECT packet size. */
    size_t connectPacketSize = remainingLength + remainingLengthEncodedSize( remainingLength ) + 1U;

    /* Validate arguments. */
    if( ( pConnectInfo == NULL ) || ( pBuffer == NULL ) )
    {
        LogError( ( "Argument cannot be NULL: pConnectInfo=%p, "
                    "pBuffer=%p.",
                    pConnectInfo,
                    pBuffer ) );
        status = MQTTBadParameter;
    }
    /* Check that the full packet size fits within the given buffer. */
    else if( connectPacketSize > pBuffer->size )
    {
        LogError( ( "Buffer size of %lu is not sufficient to hold "
                    "serialized CONNECT packet of size of %lu.",
                    pBuffer->size,
                    connectPacketSize ) );
        status = MQTTNoMemory;
    }
    else
    {
        serializeConnectPacket( pConnectInfo,
                                pWillInfo,
                                remainingLength,
                                pBuffer );
    }

    return status;
}

/*-----------------------------------------------------------*/

MQTTStatus_t MQTT_GetSubscribePacketSize( const MQTTSubscribeInfo_t * const pSubscriptionList,
                                          size_t subscriptionCount,
                                          size_t * pRemainingLength,
                                          size_t * pPacketSize )
{
    MQTTStatus_t status = MQTTSuccess;

    /* Validate parameters. */
    if( ( pSubscriptionList == NULL ) || ( pRemainingLength == NULL ) ||
        ( pPacketSize == NULL ) )
    {
        LogError( ( "Argument cannot be NULL: pSubscriptionList=%p, "
                    "pRemainingLength=%p, pPacketSize=%p.",
                    pSubscriptionList,
                    pRemainingLength,
                    pPacketSize ) );
        status = MQTTBadParameter;
    }
    else if( subscriptionCount == 0U )
    {
        LogError( ( " subscriptionCount is 0." ) );
        status = MQTTBadParameter;
    }
    else
    {
        /* Calculate the MQTT UNSUBSCRIBE packet size. */
        status = calculateSubscriptionPacketSize( pSubscriptionList,
                                                  subscriptionCount,
                                                  pRemainingLength,
                                                  pPacketSize,
                                                  MQTT_SUBSCRIBE );

        if( status == MQTTBadParameter )
        {
            LogError( ( "SUBSCRIBE packet remaining length exceeds %lu, which is the "
                        "maximum size allowed by MQTT 3.1.1.",
                        MQTT_MAX_REMAINING_LENGTH ) );
        }
    }

    return status;
}

/*-----------------------------------------------------------*/

MQTTStatus_t MQTT_SerializeSubscribe( const MQTTSubscribeInfo_t * const pSubscriptionList,
                                      size_t subscriptionCount,
                                      uint16_t packetId,
                                      size_t remainingLength,
                                      const MQTTFixedBuffer_t * const pBuffer )
{
    size_t i = 0;
    uint8_t * pIndex = NULL;

    /* Validate all the parameters. */
    MQTTStatus_t status =
        validateSubscriptionSerializeParams( pSubscriptionList,
                                             subscriptionCount,
                                             packetId,
                                             remainingLength,
                                             pBuffer );

    if( status == MQTTSuccess )
    {
        pIndex = pBuffer->pBuffer;

        /* The first byte in SUBSCRIBE is the packet type. */
        *pIndex = MQTT_PACKET_TYPE_SUBSCRIBE;
        pIndex++;

        /* Encode the "Remaining length" starting from the second byte. */
        pIndex = encodeRemainingLength( pIndex, remainingLength );

        /* Place the packet identifier into the SUBSCRIBE packet. */
        *pIndex = UINT16_HIGH_BYTE( packetId );
        *( pIndex + 1 ) = UINT16_LOW_BYTE( packetId );
        pIndex += 2;

        /* Serialize each subscription topic filter and QoS. */
        for( i = 0; i < subscriptionCount; i++ )
        {
            pIndex = encodeString( pIndex,
                                   pSubscriptionList[ i ].pTopicFilter,
                                   pSubscriptionList[ i ].topicFilterLength );

            /* Place the QoS in the SUBSCRIBE packet. */
            *pIndex = ( uint8_t ) ( pSubscriptionList[ i ].qos );
            pIndex++;
        }

        LogDebug( ( "Length of serialized SUBSCRIBE packet is %lu.",
                    ( ( size_t ) ( pIndex - pBuffer->pBuffer ) ) ) );
    }

    return status;
}

/*-----------------------------------------------------------*/

MQTTStatus_t MQTT_GetUnsubscribePacketSize( const MQTTSubscribeInfo_t * const pSubscriptionList,
                                            size_t subscriptionCount,
                                            size_t * pRemainingLength,
                                            size_t * pPacketSize )
{
    MQTTStatus_t status = MQTTSuccess;

    /* Validate parameters. */
    if( ( pSubscriptionList == NULL ) || ( pRemainingLength == NULL ) ||
        ( pPacketSize == NULL ) )
    {
        LogError( ( "Argument cannot be NULL: pSubscriptionList=%p, "
                    "pRemainingLength=%p, pPacketSize=%p.",
                    pSubscriptionList,
                    pRemainingLength,
                    pPacketSize ) );
        status = MQTTBadParameter;
    }
    else if( subscriptionCount == 0U )
    {
        LogError( ( "Subscription count is 0." ) );
        status = MQTTBadParameter;
    }
    else
    {
        /* Calculate the MQTT SUBSCRIBE packet size. */
        status = calculateSubscriptionPacketSize( pSubscriptionList,
                                                  subscriptionCount,
                                                  pRemainingLength,
                                                  pPacketSize,
                                                  MQTT_SUBSCRIBE );

        if( status == MQTTBadParameter )
        {
            LogError( ( "UNSUBSCRIBE packet remaining length exceeds %lu, which is the "
                        "maximum size allowed by MQTT 3.1.1.",
                        MQTT_MAX_REMAINING_LENGTH ) );
        }
    }

    return status;
}

/*-----------------------------------------------------------*/

MQTTStatus_t MQTT_SerializeUnsubscribe( const MQTTSubscribeInfo_t * const pSubscriptionList,
                                        size_t subscriptionCount,
                                        uint16_t packetId,
                                        size_t remainingLength,
                                        const MQTTFixedBuffer_t * const pBuffer )
{
    MQTTStatus_t status = MQTTSuccess;
    size_t i = 0;
    uint8_t * pIndex = NULL;

    /* Validate all the parameters. */
    status = validateSubscriptionSerializeParams( pSubscriptionList,
                                                  subscriptionCount,
                                                  packetId,
                                                  remainingLength,
                                                  pBuffer );

    if( status == MQTTSuccess )
    {
        /* Get the start of the buffer to the iterator variable. */
        pIndex = pBuffer->pBuffer;

        /* The first byte in UNSUBSCRIBE is the packet type. */
        *pIndex = MQTT_PACKET_TYPE_UNSUBSCRIBE;
        pIndex++;

        /* Encode the "Remaining length" starting from the second byte. */
        pIndex = encodeRemainingLength( pIndex, remainingLength );

        /* Place the packet identifier into the UNSUBSCRIBE packet. */
        *pIndex = UINT16_HIGH_BYTE( packetId );
        *( pIndex + 1 ) = UINT16_LOW_BYTE( packetId );
        pIndex += 2;

        /* Serialize each subscription topic filter. */
        for( i = 0; i < subscriptionCount; i++ )
        {
            pIndex = encodeString( pIndex,
                                   pSubscriptionList[ i ].pTopicFilter,
                                   pSubscriptionList[ i ].topicFilterLength );
        }

        LogDebug( ( "Length of serialized UNSUBSCRIBE packet is %lu.",
                    ( ( size_t ) ( pIndex - pBuffer->pBuffer ) ) ) );
    }

    return status;
}

/*-----------------------------------------------------------*/

MQTTStatus_t MQTT_GetPublishPacketSize( const MQTTPublishInfo_t * const pPublishInfo,
                                        size_t * const pRemainingLength,
                                        size_t * const pPacketSize )
{
    MQTTStatus_t status = MQTTSuccess;

    if( ( pPublishInfo == NULL ) || ( pRemainingLength == NULL ) || ( pPacketSize == NULL ) )
    {
        LogError( ( "Argument cannot be NULL: pPublishInfo=%p, "
                    "pRemainingLength=%p, pPacketSize=%p.",
                    pPublishInfo,
                    pRemainingLength,
                    pPacketSize ) );
        status = MQTTBadParameter;
    }
    else if( ( pPublishInfo->pTopicName == NULL ) || ( pPublishInfo->topicNameLength == 0U ) )
    {
        LogError( ( "Invalid topic name for PUBLISH: pTopicName=%p, "
                    "topicNameLength=%u.",
                    pPublishInfo->pTopicName,
                    pPublishInfo->topicNameLength ) );
        status = MQTTBadParameter;
    }
    else
    {
        /* Calculate the "Remaining length" field and total packet size. If it exceeds
         * what is allowed in the MQTT standard, return an error. */
        if( calculatePublishPacketSize( pPublishInfo, pRemainingLength, pPacketSize ) == false )
        {
            LogError( ( "PUBLISH packet remaining length exceeds %lu, which is the "
                        "maximum size allowed by MQTT 3.1.1.",
                        MQTT_MAX_REMAINING_LENGTH ) );
            status = MQTTBadParameter;
        }
    }

    return status;
}

/*-----------------------------------------------------------*/

MQTTStatus_t MQTT_SerializePublish( const MQTTPublishInfo_t * const pPublishInfo,
                                    uint16_t packetId,
                                    size_t remainingLength,
                                    const MQTTFixedBuffer_t * const pBuffer )
{
    MQTTStatus_t status = MQTTSuccess;

    /* Length of serialized packet = First byte
     *                               + Length of encoded remaining length
     *                               + Remaining length. */
    size_t packetSize = 1U + remainingLengthEncodedSize( remainingLength )
                        + remainingLength;

    if( ( pBuffer == NULL ) || ( pPublishInfo == NULL ) )
    {
        LogError( ( "Argument cannot be NULL: pBuffer=%p, "
                    "pPublishInfo=%p.",
                    pBuffer,
                    pPublishInfo ) );
        status = MQTTBadParameter;
    }
    else if( ( pPublishInfo->pTopicName == NULL ) || ( pPublishInfo->topicNameLength == 0U ) )
    {
        LogError( ( "Invalid topic name for PUBLISH: pTopicName=%p, "
                    "topicNameLength=%u.",
                    pPublishInfo->pTopicName,
                    pPublishInfo->topicNameLength ) );
        status = MQTTBadParameter;
    }
    else if( ( pPublishInfo->qos != MQTTQoS0 ) && ( packetId == 0U ) )
    {
        LogError( ( "Packet Id is 0 for PUBLISH with QoS=%u.",
                    pPublishInfo->qos ) );
        status = MQTTBadParameter;
    }
    else if( packetSize > pBuffer->size )
    {
        LogError( ( "Buffer size of %lu is not sufficient to hold "
                    "serialized PUBLISH packet of size of %lu.",
                    pBuffer->size,
                    packetSize ) );
        status = MQTTNoMemory;
    }
    else
    {
        /* Serialize publish with header and payload. */
        serializePublishCommon( pPublishInfo,
                                remainingLength,
                                packetId,
                                pBuffer,
                                true );
    }

    return status;
}

/*-----------------------------------------------------------*/

MQTTStatus_t MQTT_SerializePublishHeader( const MQTTPublishInfo_t * const pPublishInfo,
                                          uint16_t packetId,
                                          size_t remainingLength,
                                          const MQTTFixedBuffer_t * const pBuffer,
                                          size_t * const pHeaderSize )
{
    MQTTStatus_t status = MQTTSuccess;

    /* Length of serialized packet = First byte
     *                               + Length of encoded remaining length
     *                               + Remaining length
     *                               - Payload Length.
     * Payload length will be subtracted after verifying pPublishInfo parameter.
     */
    size_t packetSize = 1U + remainingLengthEncodedSize( remainingLength )
                        + remainingLength;

    if( ( pBuffer == NULL ) || ( pPublishInfo == NULL ) ||
        ( pHeaderSize == NULL ) )
    {
        LogError( ( "Argument cannot be NULL: pBuffer=%p, "
                    "pPublishInfo=%p, pHeaderSize=%p.",
                    pBuffer,
                    pPublishInfo,
                    pHeaderSize ) );
        status = MQTTBadParameter;
    }
    else if( ( pPublishInfo->pTopicName == NULL ) || ( pPublishInfo->topicNameLength == 0U ) )
    {
        LogError( ( "Invalid topic name for publish: pTopicName=%p, "
                    "topicNameLength=%u.",
                    pPublishInfo->pTopicName,
                    pPublishInfo->topicNameLength ) );
        status = MQTTBadParameter;
    }
    else if( ( pPublishInfo->qos != MQTTQoS0 ) && ( packetId == 0U ) )
    {
        LogError( ( "Packet Id is 0 for publish with QoS=%u.",
                    pPublishInfo->qos ) );
        status = MQTTBadParameter;
    }


    else if( ( packetSize - pPublishInfo->payloadLength ) > pBuffer->size )
    {
        LogError( ( "Buffer size of %lu is not sufficient to hold "
                    "serialized PUBLISH header packet of size of %lu.",
                    pBuffer->size,
                    ( packetSize - pPublishInfo->payloadLength ) ) );
        status = MQTTNoMemory;
    }
    else
    {
        /* Serialize publish without copying the payload. */
        serializePublishCommon( pPublishInfo,
                                remainingLength,
                                packetId,
                                pBuffer,
                                false );

        /* Header size is the same as calculated packet size. */
        *pHeaderSize = ( packetSize - pPublishInfo->payloadLength );
    }

    return status;
}

/*-----------------------------------------------------------*/

MQTTStatus_t MQTT_SerializeAck( const MQTTFixedBuffer_t * const pBuffer,
                                uint8_t packetType,
                                uint16_t packetId )
{
    MQTTStatus_t status = MQTTSuccess;

    if( pBuffer == NULL )
    {
        LogError( ( "Provided buffer is NULL." ) );
        status = MQTTBadParameter;
    }
    /* The buffer must be able to fit 4 bytes for the packet. */
    else if( pBuffer->size < MQTT_PUBLISH_ACK_PACKET_SIZE )
    {
        LogError( ( "Insufficient memory for packet." ) );
        status = MQTTNoMemory;
    }
    else
    {
        switch( packetType )
        {
            /* Only publish acks are serialized by the client. */
            case MQTT_PACKET_TYPE_PUBACK:
            case MQTT_PACKET_TYPE_PUBREC:
            case MQTT_PACKET_TYPE_PUBREL:
            case MQTT_PACKET_TYPE_PUBCOMP:
                pBuffer->pBuffer[ 0 ] = packetType;
                pBuffer->pBuffer[ 1 ] = MQTT_PACKET_SIMPLE_ACK_REMAINING_LENGTH;
                pBuffer->pBuffer[ 2 ] = UINT16_HIGH_BYTE( packetId );
                pBuffer->pBuffer[ 3 ] = UINT16_LOW_BYTE( packetId );
                break;

            default:
                LogError( ( "Packet type is not a publish ACK: Packet type=%02x",
                            packetType ) );
                status = MQTTBadParameter;
                break;
        }
    }

    return status;
}

/*-----------------------------------------------------------*/

MQTTStatus_t MQTT_GetDisconnectPacketSize( size_t * pPacketSize )
{
    /* MQTT DISCONNECT packets always have the same size. */
    *pPacketSize = MQTT_DISCONNECT_PACKET_SIZE;

    return MQTTSuccess;
}

/*-----------------------------------------------------------*/

MQTTStatus_t MQTT_SerializeDisconnect( const MQTTFixedBuffer_t * const pBuffer )
{
    MQTTStatus_t status = MQTTSuccess;
    size_t disconnectPacketSize;

    /* Validate arguments. */
    if( pBuffer == NULL )
    {
        LogError( ( "pBuffer cannot be NULL." ) );
        status = MQTTBadParameter;
    }

    if( status == MQTTSuccess )
    {
        status = MQTT_GetDisconnectPacketSize( &disconnectPacketSize );
        LogDebug( ( "MQTT DISCONNECT packet size is %ul.",
                    disconnectPacketSize ) );
    }

    if( status == MQTTSuccess )
    {
        if( pBuffer->size < disconnectPacketSize )
        {
            LogError( ( "Buffer size of %lu is not sufficient to hold "
                        "serialized DISCONNECT packet of size of %lu.",
                        pBuffer->size,
                        disconnectPacketSize ) );
            status = MQTTNoMemory;
        }
    }

    if( status == MQTTSuccess )
    {
        pBuffer->pBuffer[ 0 ] = MQTT_PACKET_TYPE_DISCONNECT;
        pBuffer->pBuffer[ 1 ] = MQTT_DISCONNECT_REMAINING_LENGTH;
    }

    return status;
}

/*-----------------------------------------------------------*/

MQTTStatus_t MQTT_SerializePingreq( const MQTTFixedBuffer_t * const pBuffer )
{
    MQTTStatus_t status = MQTTSuccess;

    if( pBuffer == NULL )
    {
        LogError( ( "pBuffer is NULL." ) );
        status = MQTTBadParameter;
    }
    else if( pBuffer->size < MQTT_PACKET_PINGREQ_SIZE )
    {
        LogError( ( "Buffer size of %lu is not sufficient to hold "
                    "serialized PINGREQ packet of size of %lu.",
                    pBuffer->size,
                    MQTT_PACKET_PINGREQ_SIZE ) );
        status = MQTTNoMemory;
    }
    else
    {
        /* Ping request packets are always the same. */
        pBuffer->pBuffer[ 0 ] = MQTT_PACKET_TYPE_PINGREQ;
        pBuffer->pBuffer[ 1 ] = 0x00;
    }

    return status;
}

/*-----------------------------------------------------------*/

MQTTStatus_t MQTT_GetIncomingPacket( MQTTTransportRecvFunc_t recvFunc,
                                     MQTTNetworkContext_t networkContext,
                                     MQTTPacketInfo_t * const pIncomingPacket )
{
    return MQTTSuccess;
}

/*-----------------------------------------------------------*/

MQTTStatus_t MQTT_DeserializePublish( const MQTTPacketInfo_t * const pIncomingPacket,
                                      uint16_t * const pPacketId,
                                      MQTTPublishInfo_t * const pPublishInfo )
{
    MQTTStatus_t status = MQTTSuccess;

    if( ( pIncomingPacket == NULL ) || ( pPacketId == NULL ) || ( pPublishInfo == NULL ) )
    {
        LogError( ( "Argument cannot be NULL: pIncomingPacket=%p, "
                    "pPacketId=%p, pPublishInfo=%p",
                    pIncomingPacket,
                    pPacketId,
                    pPublishInfo ) );
        status = MQTTBadParameter;
    }
    else if( ( pIncomingPacket->type & 0xF0U ) != MQTT_PACKET_TYPE_PUBLISH )
    {
        LogError( ( "Packet is not publish. Packet type: %hu.",
                    pIncomingPacket->type ) );
        status = MQTTBadParameter;
    }
    else
    {
        status = deserializePublish( pIncomingPacket, pPacketId, pPublishInfo );
    }

    return status;
}

/*-----------------------------------------------------------*/

MQTTStatus_t MQTT_DeserializeAck( const MQTTPacketInfo_t * const pIncomingPacket,
                                  uint16_t * const pPacketId,
                                  bool * const pSessionPresent )
{
    MQTTStatus_t status = MQTTSuccess;

    if( ( pIncomingPacket == NULL ) )
    {
<<<<<<< HEAD
        LogError( ( "Argument cannot be NULL: pIncomingPacket=%p, "
                    "pPacketId=%p, pSessionPresent=%p",
                    pIncomingPacket,
                    pPacketId,
                    pSessionPresent ) );
=======
        LogError( "pIncomingPacket cannot be NULL." );
        status = MQTTBadParameter;
    }
    /* Pointer for packet identifier cannot be NULL for packets other than
     * CONNACK and PINGRESP. */
    else if( ( pPacketId == NULL ) &&
             ( ( pIncomingPacket->type != MQTT_PACKET_TYPE_CONNACK ) &&
               ( pIncomingPacket->type != MQTT_PACKET_TYPE_PINGRESP ) ) )
    {
        LogErrorWithArgs( "pPacketId cannot be NULL for packet type %02x.",
                          pIncomingPacket->type );
        status = MQTTBadParameter;
    }
    /* Pointer for session present cannot be NULL for CONNACK. */
    else if( ( pSessionPresent == NULL ) &&
             ( pIncomingPacket->type == MQTT_PACKET_TYPE_CONNACK ) )
    {
        LogError( "pSessionPresent cannot be NULL for CONNACK packet." );
>>>>>>> 6dd19737
        status = MQTTBadParameter;
    }
    else if( pIncomingPacket->pRemainingData == NULL )
    {
        LogError( ( "Remaining data of incoming packet is NULL." ) );
        status = MQTTBadParameter;
    }
    else
    {
        /* Make sure response packet is a valid ack. */
        switch( pIncomingPacket->type )
        {
            case MQTT_PACKET_TYPE_CONNACK:
                status = deserializeConnack( pIncomingPacket, pSessionPresent );
                break;

            case MQTT_PACKET_TYPE_SUBACK:
                status = deserializeSuback( pIncomingPacket, pPacketId );
                break;

            case MQTT_PACKET_TYPE_PINGRESP:
                status = deserializePingresp( pIncomingPacket );
                break;

            case MQTT_PACKET_TYPE_UNSUBACK:
            case MQTT_PACKET_TYPE_PUBACK:
            case MQTT_PACKET_TYPE_PUBREC:
            case MQTT_PACKET_TYPE_PUBREL:
            case MQTT_PACKET_TYPE_PUBCOMP:
                status = deserializeSimpleAck( pIncomingPacket, pPacketId );
                break;

            /* Any other packet type is invalid. */
            default:
                LogError( ( "IotMqtt_DeserializeResponse() called with unknown packet type:(%lu).", pIncomingPacket->type ) );
                status = MQTTBadResponse;
                break;
        }
    }

    return status;
}

/*-----------------------------------------------------------*/

MQTTStatus_t MQTT_GetIncomingPacketTypeAndLength( MQTTTransportRecvFunc_t readFunc,
                                                  MQTTNetworkContext_t networkContext,
                                                  MQTTPacketInfo_t * pIncomingPacket )
{
    MQTTStatus_t status = MQTTSuccess;
    /* Read a single byte. */
    int32_t bytesReceived = readFunc( networkContext, &( pIncomingPacket->type ), 1U );

    if( bytesReceived == 1 )
    {
        /* Check validity. */
        if( incomingPacketValid( pIncomingPacket->type ) )
        {
            pIncomingPacket->remainingLength = getRemainingLength( readFunc, networkContext );

            if( pIncomingPacket->remainingLength == MQTT_REMAINING_LENGTH_INVALID )
            {
                status = MQTTBadResponse;
            }
        }
        else
        {
            LogError( ( "Incoming packet invalid: Packet type=%u",
                        pIncomingPacket->type ) );
            status = MQTTBadResponse;
        }
    }
    else if( bytesReceived == 0 )
    {
        status = MQTTNoDataAvailable;
    }
    else
    {
        status = MQTTRecvFailed;
    }

    return status;
}

/*-----------------------------------------------------------*/<|MERGE_RESOLUTION|>--- conflicted
+++ resolved
@@ -1942,32 +1942,25 @@
 
     if( ( pIncomingPacket == NULL ) )
     {
-<<<<<<< HEAD
-        LogError( ( "Argument cannot be NULL: pIncomingPacket=%p, "
-                    "pPacketId=%p, pSessionPresent=%p",
-                    pIncomingPacket,
-                    pPacketId,
-                    pSessionPresent ) );
-=======
-        LogError( "pIncomingPacket cannot be NULL." );
-        status = MQTTBadParameter;
-    }
+        LogError( ( "pIncomingPacket cannot be NULL." ) );
+        status = MQTTBadParameter;
+    }
+
     /* Pointer for packet identifier cannot be NULL for packets other than
      * CONNACK and PINGRESP. */
     else if( ( pPacketId == NULL ) &&
              ( ( pIncomingPacket->type != MQTT_PACKET_TYPE_CONNACK ) &&
                ( pIncomingPacket->type != MQTT_PACKET_TYPE_PINGRESP ) ) )
     {
-        LogErrorWithArgs( "pPacketId cannot be NULL for packet type %02x.",
-                          pIncomingPacket->type );
+        LogErrorWithArgs( ( "pPacketId cannot be NULL for packet type %02x.",
+                            pIncomingPacket->type ) );
         status = MQTTBadParameter;
     }
     /* Pointer for session present cannot be NULL for CONNACK. */
     else if( ( pSessionPresent == NULL ) &&
              ( pIncomingPacket->type == MQTT_PACKET_TYPE_CONNACK ) )
     {
-        LogError( "pSessionPresent cannot be NULL for CONNACK packet." );
->>>>>>> 6dd19737
+        LogError( ( "pSessionPresent cannot be NULL for CONNACK packet." ) );
         status = MQTTBadParameter;
     }
     else if( pIncomingPacket->pRemainingData == NULL )
