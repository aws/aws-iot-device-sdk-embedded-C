/*
 * Copyright (C) 2020 Amazon.com, Inc. or its affiliates.  All Rights Reserved.
 *
 * Permission is hereby granted, free of charge, to any person obtaining a copy of
 * this software and associated documentation files (the "Software"), to deal in
 * the Software without restriction, including without limitation the rights to
 * use, copy, modify, merge, publish, distribute, sublicense, and/or sell copies of
 * the Software, and to permit persons to whom the Software is furnished to do so,
 * subject to the following conditions:
 *
 * The above copyright notice and this permission notice shall be included in all
 * copies or substantial portions of the Software.
 *
 * THE SOFTWARE IS PROVIDED "AS IS", WITHOUT WARRANTY OF ANY KIND, EXPRESS OR
 * IMPLIED, INCLUDING BUT NOT LIMITED TO THE WARRANTIES OF MERCHANTABILITY, FITNESS
 * FOR A PARTICULAR PURPOSE AND NONINFRINGEMENT. IN NO EVENT SHALL THE AUTHORS OR
 * COPYRIGHT HOLDERS BE LIABLE FOR ANY CLAIM, DAMAGES OR OTHER LIABILITY, WHETHER
 * IN AN ACTION OF CONTRACT, TORT OR OTHERWISE, ARISING FROM, OUT OF OR IN
 * CONNECTION WITH THE SOFTWARE OR THE USE OR OTHER DEALINGS IN THE SOFTWARE.
 */

#include <string.h>
#include <assert.h>

#include "mqtt_lightweight.h"
#include "private/mqtt_internal.h"

/**
 * @brief MQTT protocol version 3.1.1.
 */
#define MQTT_VERSION_3_1_1                          ( ( uint8_t ) 4U )

/**
 * @brief Size of the fixed and variable header of a CONNECT packet.
 */
#define MQTT_PACKET_CONNECT_HEADER_SIZE             ( 10UL )

/**
 * @brief Maximum size of an MQTT CONNECT packet, per MQTT spec.
 */
#define MQTT_PACKET_CONNECT_MAX_SIZE                ( 327700UL )

/* MQTT CONNECT flags. */
#define MQTT_CONNECT_FLAG_CLEAN                     ( 1 ) /**< @brief Clean session. */
#define MQTT_CONNECT_FLAG_WILL                      ( 2 ) /**< @brief Will present. */
#define MQTT_CONNECT_FLAG_WILL_QOS1                 ( 3 ) /**< @brief Will QoS 1. */
#define MQTT_CONNECT_FLAG_WILL_QOS2                 ( 4 ) /**< @brief Will QoS 2. */
#define MQTT_CONNECT_FLAG_WILL_RETAIN               ( 5 ) /**< @brief Will retain. */
#define MQTT_CONNECT_FLAG_PASSWORD                  ( 6 ) /**< @brief Password present. */
#define MQTT_CONNECT_FLAG_USERNAME                  ( 7 ) /**< @brief User name present. */

/*
 * Positions of each flag in the first byte of an MQTT PUBLISH packet's
 * fixed header.
 */
#define MQTT_PUBLISH_FLAG_RETAIN                    ( 0 ) /**< @brief MQTT PUBLISH retain flag. */
#define MQTT_PUBLISH_FLAG_QOS1                      ( 1 ) /**< @brief MQTT PUBLISH QoS1 flag. */
#define MQTT_PUBLISH_FLAG_QOS2                      ( 2 ) /**< @brief MQTT PUBLISH QoS2 flag. */
#define MQTT_PUBLISH_FLAG_DUP                       ( 3 ) /**< @brief MQTT PUBLISH duplicate flag. */

/**
 * @brief The size of MQTT DISCONNECT packets, per MQTT spec.
 */
#define MQTT_DISCONNECT_PACKET_SIZE                 ( 2UL )

/*
 * @brief A PINGREQ packet is always 2 bytes in size, defined by MQTT 3.1.1 spec.
 */
#define MQTT_PACKET_PINGREQ_SIZE                    ( 2U )

/**
 * @brief The Remaining Length field of MQTT disconnect packets, per MQTT spec.
 */
#define MQTT_DISCONNECT_REMAINING_LENGTH            ( ( uint8_t ) 0 )

/*
 * Constants relating to CONNACK packets, defined by MQTT 3.1.1 spec.
 */
#define MQTT_PACKET_CONNACK_REMAINING_LENGTH        ( ( uint8_t ) 2U )    /**< @brief A CONNACK packet always has a "Remaining length" of 2. */
#define MQTT_PACKET_CONNACK_SESSION_PRESENT_MASK    ( ( uint8_t ) 0x01U ) /**< @brief The "Session Present" bit is always the lowest bit. */

/*
 * UNSUBACK, PUBACK, PUBREC, PUBREL, and PUBCOMP always have a remaining length
 * of 2.
 */
#define MQTT_PACKET_SIMPLE_ACK_REMAINING_LENGTH     ( ( uint8_t ) 2 ) /**< @brief PUBACK, PUBREC, PUBREl, PUBCOMP, UNSUBACK Remaining length. */
#define MQTT_PACKET_PINGRESP_REMAINING_LENGTH       ( 0U )            /**< @brief A PINGRESP packet always has a "Remaining length" of 0. */

/**
 * @brief Per the MQTT 3.1.1 spec, the largest "Remaining Length" of an MQTT
 * packet is this value.
 */
#define MQTT_MAX_REMAINING_LENGTH                   ( 268435455UL )

/**
 * @brief Set a bit in an 8-bit unsigned integer.
 */
#define UINT8_SET_BIT( x, position )      ( ( x ) = ( uint8_t ) ( ( x ) | ( 0x01U << ( position ) ) ) )

/**
 * @brief Macro for checking if a bit is set in a 1-byte unsigned int.
 *
 * @param[in] x The unsigned int to check.
 * @param[in] position Which bit to check.
 */
#define UINT8_CHECK_BIT( x, position )    ( ( ( x ) & ( 0x01U << ( position ) ) ) == ( 0x01U << ( position ) ) )

/**
 * @brief Get the high byte of a 16-bit unsigned integer.
 */
#define UINT16_HIGH_BYTE( x )             ( ( uint8_t ) ( ( x ) >> 8 ) )

/**
 * @brief Get the low byte of a 16-bit unsigned integer.
 */
#define UINT16_LOW_BYTE( x )              ( ( uint8_t ) ( ( x ) & 0x00ffU ) )

/**
 * @brief Macro for decoding a 2-byte unsigned int from a sequence of bytes.
 *
 * @param[in] ptr A uint8_t* that points to the high byte.
 */
#define UINT16_DECODE( ptr )                                \
    ( uint16_t ) ( ( ( ( uint16_t ) ( *( ptr ) ) ) << 8 ) | \
                   ( ( uint16_t ) ( *( ( ptr ) + 1 ) ) ) )

/**
 * @brief A value that represents an invalid remaining length.
 *
 * This value is greater than what is allowed by the MQTT specification.
 */
#define MQTT_REMAINING_LENGTH_INVALID             ( ( size_t ) 268435456 )

/**
 * @brief The minimum remaining length for a QoS 0 PUBLISH.
 *
 * Includes two bytes for topic name length and one byte for topic name.
 */
#define MQTT_MIN_PUBLISH_REMAINING_LENGTH_QOS0    ( 3U )

/*-----------------------------------------------------------*/

/* MQTT Subscription packet types. */
typedef enum MQTTSubscriptionType
{
    MQTT_SUBSCRIBE,
    MQTT_UNSUBSCRIBE
} MQTTSubscriptionType_t;

/*-----------------------------------------------------------*/

/**
 * @brief Serializes MQTT PUBLISH packet into the buffer provided.
 *
 * This function serializes MQTT PUBLISH packet into #pFixedBuffer.pBuffer.
 * Copy of the payload into the buffer is done as part of the serialization
 * only if #serializePayload is true.
 *
 * @brief param[in] pPublishInfo Publish information.
 * @brief param[in] remainingLength Remaining length of the PUBLISH packet.
 * @brief param[in] packetIdentifier Packet identifier of PUBLISH packet.
 * @brief param[in, out] pFixedBuffer Buffer to which PUBLISH packet will be
 * serialized.
 * @brief param[in] serializePayload Copy payload to the serialized buffer
 * only if true. Only PUBLISH header will be serialized if false.
 *
 * @return Total number of bytes sent; -1 if there is an error.
 */
static void serializePublishCommon( const MQTTPublishInfo_t * pPublishInfo,
                                    size_t remainingLength,
                                    uint16_t packetIdentifier,
                                    const MQTTFixedBuffer_t * const pFixedBuffer,
                                    bool serializePayload );

/**
 * @brief Calculates the packet size and remaining length of an MQTT
 * PUBLISH packet.
 *
 * @param[in] pPublishInfo MQTT PUBLISH packet parameters.
 * @param[out] pRemainingLength The Remaining Length of the MQTT PUBLISH packet.
 * @param[out] pPacketSize The total size of the MQTT PUBLISH packet.
 *
 * @return false if the packet would exceed the size allowed by the
 * MQTT spec; true otherwise.
 */
static bool calculatePublishPacketSize( const MQTTPublishInfo_t * pPublishInfo,
                                        size_t * pRemainingLength,
                                        size_t * pPacketSize );

/**
 * @brief Calculates the packet size and remaining length of an MQTT
 * SUBSCRIBE or UNSUBSCRIBE packet.
 *
 * @param[in] pSubscriptionList List of MQTT subscription info.
 * @param[in] subscriptionCount The number of elements in pSubscriptionList.
 * @param[out] pRemainingLength The Remaining Length of the MQTT SUBSCRIBE or
 * UNSUBSCRIBE packet.
 * @param[out] pPacketSize The total size of the MQTT MQTT SUBSCRIBE or
 * UNSUBSCRIBE packet.
 * @param[in] subscriptionType #MQTT_SUBSCRIBE or #MQTT_UNSUBSCRIBE.
 *
 * #MQTTBadParameter if the packet would exceed the size allowed by the
 * MQTT spec; #MQTTSuccess otherwise.
 */
static MQTTStatus_t calculateSubscriptionPacketSize( const MQTTSubscribeInfo_t * pSubscriptionList,
                                                     size_t subscriptionCount,
                                                     size_t * pRemainingLength,
                                                     size_t * pPacketSize,
                                                     MQTTSubscriptionType_t subscriptionType );

/**
 * @brief Validates parameters of #MQTT_SerializeSubscribe or
 * #MQTT_SerializeUnsubscribe.
 *
 * @param[in] pSubscriptionList List of MQTT subscription info.
 * @param[in] subscriptionCount The number of elements in pSubscriptionList.
 * @param[in] packetId Packet identifier.
 * @param[in] remainingLength Remaining length of the packet.
 * @param[in] pBuffer Buffer for packet serialization.
 *
 * @return #MQTTNoMemory if pBuffer is too small to hold the MQTT packet;
 * #MQTTBadParameter if invalid parameters are passed;
 * #MQTTSuccess otherwise.
 */
static MQTTStatus_t validateSubscriptionSerializeParams( const MQTTSubscribeInfo_t * const pSubscriptionList,
                                                         size_t subscriptionCount,
                                                         uint16_t packetId,
                                                         size_t remainingLength,
                                                         const MQTTFixedBuffer_t * const pBuffer );

/**
 * @brief Serialize an MQTT CONNECT packet in the given buffer.
 *
 * @param[in] pConnectInfo MQTT CONNECT packet parameters.
 * @param[in] pWillInfo Last Will and Testament. Pass NULL if not used.
 * @param[in] remainingLength Remaining Length of MQTT CONNECT packet.
 * @param[out] pBuffer Buffer for packet serialization.
 *
 */
static void serializeConnectPacket( const MQTTConnectInfo_t * const pConnectInfo,
                                    const MQTTPublishInfo_t * const pWillInfo,
                                    size_t remainingLength,
                                    const MQTTFixedBuffer_t * const pBuffer );

/*-----------------------------------------------------------*/

static size_t remainingLengthEncodedSize( size_t length )
{
    size_t encodedSize;

    /* Determine how many bytes are needed to encode length.
     * The values below are taken from the MQTT 3.1.1 spec. */

    /* 1 byte is needed to encode lengths between 0 and 127. */
    if( length < 128U )
    {
        encodedSize = 1U;
    }
    /* 2 bytes are needed to encode lengths between 128 and 16,383. */
    else if( length < 16384U )
    {
        encodedSize = 2U;
    }
    /* 3 bytes are needed to encode lengths between 16,384 and 2,097,151. */
    else if( length < 2097152U )
    {
        encodedSize = 3U;
    }
    /* 4 bytes are needed to encode lengths between 2,097,152 and 268,435,455. */
    else
    {
        encodedSize = 4U;
    }

    LogDebug( ( "Encoded size for length =%ul is %ul.",
                length,
                encodedSize ) );

    return encodedSize;
}

/*-----------------------------------------------------------*/

static uint8_t * encodeRemainingLength( uint8_t * pDestination,
                                        size_t length )
{
    uint8_t lengthByte;
    uint8_t * pLengthEnd = NULL;
    size_t remainingLength = length;

    assert( pDestination != NULL );

    pLengthEnd = pDestination;

    /* This algorithm is copied from the MQTT v3.1.1 spec. */
    do
    {
        lengthByte = ( uint8_t ) ( remainingLength % 128U );
        remainingLength = remainingLength / 128U;

        /* Set the high bit of this byte, indicating that there's more data. */
        if( remainingLength > 0U )
        {
            UINT8_SET_BIT( lengthByte, 7 );
        }

        /* Output a single encoded byte. */
        *pLengthEnd = lengthByte;
        pLengthEnd++;
    } while( remainingLength > 0U );

    return pLengthEnd;
}

/*-----------------------------------------------------------*/

static uint8_t * encodeString( uint8_t * pDestination,
                               const char * source,
                               uint16_t sourceLength )
{
    uint8_t * pBuffer = NULL;

    /* Typecast const char * typed source buffer to const uint8_t *.
     * This is to use same type buffers in memcpy. */
    const uint8_t * pSourceBuffer = ( const uint8_t * ) source;

    assert( pDestination != NULL );

    pBuffer = pDestination;

    /* The first byte of a UTF-8 string is the high byte of the string length. */
    *pBuffer = UINT16_HIGH_BYTE( sourceLength );
    pBuffer++;

    /* The second byte of a UTF-8 string is the low byte of the string length. */
    *pBuffer = UINT16_LOW_BYTE( sourceLength );
    pBuffer++;

    /* Copy the string into pBuffer. */
    ( void ) memcpy( pBuffer, pSourceBuffer, sourceLength );

    /* Return the pointer to the end of the encoded string. */
    pBuffer += sourceLength;

    return pBuffer;
}

/*-----------------------------------------------------------*/

static bool calculatePublishPacketSize( const MQTTPublishInfo_t * pPublishInfo,
                                        size_t * pRemainingLength,
                                        size_t * pPacketSize )
{
    bool status = true;
    size_t packetSize = 0, payloadLimit = 0;

    assert( pPublishInfo != NULL );
    assert( pRemainingLength != NULL );
    assert( pPacketSize != NULL );

    /* The variable header of a PUBLISH packet always contains the topic name.
     * The first 2 bytes of UTF-8 string contains length of the string.
     */
    packetSize += pPublishInfo->topicNameLength + sizeof( uint16_t );

    /* The variable header of a QoS 1 or 2 PUBLISH packet contains a 2-byte
     * packet identifier. */
    if( pPublishInfo->qos > MQTTQoS0 )
    {
        packetSize += sizeof( uint16_t );
    }

    /* Calculate the maximum allowed size of the payload for the given parameters.
     * This calculation excludes the "Remaining length" encoding, whose size is not
     * yet known. */
    payloadLimit = MQTT_MAX_REMAINING_LENGTH - packetSize - 1U;

    /* Ensure that the given payload fits within the calculated limit. */
    if( pPublishInfo->payloadLength > payloadLimit )
    {
        LogError( ( "PUBLISH payload length of %lu cannot exceed "
                    "%lu so as not to exceed the maximum "
                    "remaining length of MQTT 3.1.1 packet( %lu ).",
                    pPublishInfo->payloadLength,
                    payloadLimit,
                    MQTT_MAX_REMAINING_LENGTH ) );
        status = false;
    }
    else
    {
        /* Add the length of the PUBLISH payload. At this point, the "Remaining length"
         * has been calculated. */
        packetSize += pPublishInfo->payloadLength;

        /* Now that the "Remaining length" is known, recalculate the payload limit
         * based on the size of its encoding. */
        payloadLimit -= remainingLengthEncodedSize( packetSize );

        /* Check that the given payload fits within the size allowed by MQTT spec. */
        if( pPublishInfo->payloadLength > payloadLimit )
        {
            LogError( ( "PUBLISH payload length of %lu cannot exceed "
                        "%lu so as not to exceed the maximum "
                        "remaining length of MQTT 3.1.1 packet( %lu ).",
                        pPublishInfo->payloadLength,
                        payloadLimit,
                        MQTT_MAX_REMAINING_LENGTH ) );
            status = false;
        }
        else
        {
            /* Set the "Remaining length" output parameter and calculate the full
             * size of the PUBLISH packet. */
            *pRemainingLength = packetSize;

            packetSize += 1U + remainingLengthEncodedSize( packetSize );
            *pPacketSize = packetSize;
        }
    }

    LogDebug( ( "PUBLISH packet remaining length=%lu and packet size=%lu.",
                *pRemainingLength,
                *pPacketSize ) );
    return status;
}

/*-----------------------------------------------------------*/

static void serializePublishCommon( const MQTTPublishInfo_t * pPublishInfo,
                                    size_t remainingLength,
                                    uint16_t packetIdentifier,
                                    const MQTTFixedBuffer_t * const pFixedBuffer,
                                    bool serializePayload )
{
    uint8_t * pIndex = NULL;
    const uint8_t * pPayloadBuffer = NULL;

    /* The first byte of a PUBLISH packet contains the packet type and flags. */
    uint8_t publishFlags = MQTT_PACKET_TYPE_PUBLISH;

    assert( pPublishInfo != NULL );
    assert( pFixedBuffer != NULL );
    /* Packet Id should be non zero for QoS1 and QoS2. */
    assert( pPublishInfo->qos == MQTTQoS0 || packetIdentifier != 0U );
    /* Duplicate flag should be set only for Qos1 or Qos2. */
    assert( ( !pPublishInfo->dup ) || ( pPublishInfo->qos > MQTTQoS0 ) );

    /* Get the start address of the buffer. */
    pIndex = pFixedBuffer->pBuffer;

    if( pPublishInfo->qos == MQTTQoS1 )
    {
        LogDebug( ( "Adding QoS as QoS1 in PUBLISH flags." ) );
        UINT8_SET_BIT( publishFlags, MQTT_PUBLISH_FLAG_QOS1 );
    }
    else if( pPublishInfo->qos == MQTTQoS2 )
    {
        LogDebug( ( "Adding QoS as QoS2 in PUBLISH flags." ) );
        UINT8_SET_BIT( publishFlags, MQTT_PUBLISH_FLAG_QOS2 );
    }
    else
    {
        /* Empty else MISRA 15.7 */
    }

    if( pPublishInfo->retain )
    {
        LogDebug( ( "Adding retain bit in PUBLISH flags." ) );
        UINT8_SET_BIT( publishFlags, MQTT_PUBLISH_FLAG_RETAIN );
    }

    if( pPublishInfo->dup )
    {
        LogDebug( ( "Adding dup bit in PUBLISH flags." ) );
        UINT8_SET_BIT( publishFlags, MQTT_PUBLISH_FLAG_DUP );
    }

    *pIndex = publishFlags;
    pIndex++;

    /* The "Remaining length" is encoded from the second byte. */
    pIndex = encodeRemainingLength( pIndex, remainingLength );

    /* The topic name is placed after the "Remaining length". */
    pIndex = encodeString( pIndex,
                           pPublishInfo->pTopicName,
                           pPublishInfo->topicNameLength );

    /* A packet identifier is required for QoS 1 and 2 messages. */
    if( pPublishInfo->qos > MQTTQoS0 )
    {
        LogDebug( ( "Adding packet Id in PUBLISH packet." ) );
        /* Place the packet identifier into the PUBLISH packet. */
        *pIndex = UINT16_HIGH_BYTE( packetIdentifier );
        *( pIndex + 1 ) = UINT16_LOW_BYTE( packetIdentifier );
        pIndex += 2;
    }

    /* The payload is placed after the packet identifier.
     * Payload is copied over only if required by the flag serializePayload.
     * This will help reduce an unnecessary copy of the payload into the buffer.
     */
    if( ( pPublishInfo->payloadLength > 0U ) &&
        ( serializePayload ) )
    {
        LogDebug( ( "Copying PUBLISH payload of length =%lu to buffer",
                    pPublishInfo->payloadLength ) );

        /* Typecast const void * typed payload buffer to const uint8_t *.
         * This is to use same type buffers in memcpy. */
        pPayloadBuffer = ( const uint8_t * ) pPublishInfo->pPayload;

        ( void ) memcpy( pIndex, pPayloadBuffer, pPublishInfo->payloadLength );
        pIndex += pPublishInfo->payloadLength;
    }

    /* Ensure that the difference between the end and beginning of the buffer
     * is less than the buffer size. */
    assert( ( ( size_t ) ( pIndex - pFixedBuffer->pBuffer ) ) <= pFixedBuffer->size );
}

static size_t getRemainingLength( MQTTTransportRecvFunc_t recvFunc,
                                  MQTTNetworkContext_t networkContext )
{
    size_t remainingLength = 0, multiplier = 1, bytesDecoded = 0, expectedSize = 0;
    uint8_t encodedByte = 0;
    int32_t bytesReceived = 0;

    /* This algorithm is copied from the MQTT v3.1.1 spec. */
    do
    {
        if( multiplier > 2097152U ) /* 128 ^ 3 */
        {
            remainingLength = MQTT_REMAINING_LENGTH_INVALID;
        }
        else
        {
            bytesReceived = recvFunc( networkContext, &encodedByte, 1U );

            if( bytesReceived == 1 )
            {
                remainingLength += ( ( size_t ) encodedByte & 0x7FU ) * multiplier;
                multiplier *= 128U;
                bytesDecoded++;
            }
            else
            {
                remainingLength = MQTT_REMAINING_LENGTH_INVALID;
            }
        }

        if( remainingLength == MQTT_REMAINING_LENGTH_INVALID )
        {
            break;
        }
    } while( ( encodedByte & 0x80U ) != 0U );

    /* Check that the decoded remaining length conforms to the MQTT specification. */
    if( remainingLength != MQTT_REMAINING_LENGTH_INVALID )
    {
        expectedSize = remainingLengthEncodedSize( remainingLength );

        if( bytesDecoded != expectedSize )
        {
            remainingLength = MQTT_REMAINING_LENGTH_INVALID;
        }
    }

    return remainingLength;
}

/*-----------------------------------------------------------*/

static bool incomingPacketValid( uint8_t packetType )
{
    bool status = false;

    /* Check packet type. Mask out lower bits to ignore flags. */
    switch( packetType & 0xF0U )
    {
        /* Valid incoming packet types. */
        case MQTT_PACKET_TYPE_CONNACK:
        case MQTT_PACKET_TYPE_PUBLISH:
        case MQTT_PACKET_TYPE_PUBACK:
        case MQTT_PACKET_TYPE_PUBREC:
        case MQTT_PACKET_TYPE_PUBCOMP:
        case MQTT_PACKET_TYPE_SUBACK:
        case MQTT_PACKET_TYPE_UNSUBACK:
        case MQTT_PACKET_TYPE_PINGRESP:
            status = true;
            break;

        case ( MQTT_PACKET_TYPE_PUBREL & 0xF0U ):

            /* The second bit of a PUBREL must be set. */
            if( ( packetType & 0x02U ) > 0U )
            {
                status = true;
            }

            break;

        /* Any other packet type is invalid. */
        default:
            LogWarn( ( "Incoming packet invalid: Packet type=%u",
                       packetType ) );
            break;
    }

    return status;
}

/*-----------------------------------------------------------*/

static MQTTStatus_t checkPublishRemainingLength( size_t remainingLength,
                                                 MQTTQoS_t qos,
                                                 size_t qos0Minimum )
{
    MQTTStatus_t status = MQTTSuccess;

    /* Sanity checks for "Remaining length". */
    if( qos == MQTTQoS0 )
    {
        /* Check that the "Remaining length" is greater than the minimum. */
        if( remainingLength < qos0Minimum )
        {
            LogDebug( ( "QoS 0 PUBLISH cannot have a remaining length less than %lu.",
                        qos0Minimum ) );

            status = MQTTBadResponse;
        }
    }
    else
    {
        /* Check that the "Remaining length" is greater than the minimum. For
         * QoS 1 or 2, this will be two bytes greater than for QoS 0 due to the
         * packet identifier. */
        if( remainingLength < ( qos0Minimum + 2U ) )
        {
            LogDebug( ( "QoS 1 or 2 PUBLISH cannot have a remaining length less than %lu.",
                        qos0Minimum + 2U ) );

            status = MQTTBadResponse;
        }
    }

    return status;
}

/*-----------------------------------------------------------*/

static MQTTStatus_t processPublishFlags( uint8_t publishFlags,
                                         MQTTPublishInfo_t * const pPublishInfo )
{
    MQTTStatus_t status = MQTTSuccess;

    assert( pPublishInfo != NULL );

    /* Check for QoS 2. */
    if( UINT8_CHECK_BIT( publishFlags, MQTT_PUBLISH_FLAG_QOS2 ) )
    {
        /* PUBLISH packet is invalid if both QoS 1 and QoS 2 bits are set. */
        if( UINT8_CHECK_BIT( publishFlags, MQTT_PUBLISH_FLAG_QOS1 ) )
        {
            LogDebug( ( "Bad QoS: 3." ) );

            status = MQTTBadResponse;
        }
        else
        {
            pPublishInfo->qos = MQTTQoS2;
        }
    }
    /* Check for QoS 1. */
    else if( UINT8_CHECK_BIT( publishFlags, MQTT_PUBLISH_FLAG_QOS1 ) )
    {
        pPublishInfo->qos = MQTTQoS1;
    }
    /* If the PUBLISH isn't QoS 1 or 2, then it's QoS 0. */
    else
    {
        pPublishInfo->qos = MQTTQoS0;
    }

    if( status == MQTTSuccess )
    {
        LogDebug( ( "QoS is %d.", pPublishInfo->qos ) );

        /* Parse the Retain bit. */
        pPublishInfo->retain = UINT8_CHECK_BIT( publishFlags, MQTT_PUBLISH_FLAG_RETAIN );

        LogDebug( ( "Retain bit is %d.", pPublishInfo->retain ) );

        /* Parse the DUP bit. */
        if( UINT8_CHECK_BIT( publishFlags, MQTT_PUBLISH_FLAG_DUP ) )
        {
            LogDebug( ( "DUP is 1." ) );
        }
        else
        {
            LogDebug( ( "DUP is 0." ) );
        }
    }

    return status;
}

/*-----------------------------------------------------------*/

static void logConnackResponse( uint8_t responseCode )
{
    /* Avoid unused parameter warning when assert and logs are disabled. */
    ( void ) responseCode;

    assert( responseCode <= 5 );

    /* Log an error based on the CONNACK response code. */
    switch( responseCode )
    {
        case 0u:
            LogInfo( ( "Connection accepted." ) );
            break;

        case 1u:
            LogInfo( ( "Connection refused: unacceptable protocol version." ) );
            break;

        case 2u:
            LogInfo( ( "Connection refused: identifier rejected." ) );
            break;

        case 3u:
            LogInfo( ( "Connection refused: server unavailable" ) );
            break;

        case 4u:
            LogInfo( ( "Connection refused: bad user name or password." ) );
            break;

        case 5u:
            LogInfo( ( "Connection refused: not authorized." ) );
            break;

        default:
            /* Empty default MISRA 16.4. */
            break;
    }
}

/*-----------------------------------------------------------*/

static MQTTStatus_t deserializeConnack( const MQTTPacketInfo_t * const pConnack,
                                        bool * const pSessionPresent )
{
    MQTTStatus_t status = MQTTSuccess;

    assert( pConnack != NULL );
    assert( pSessionPresent != NULL );
    const uint8_t * pRemainingData = pConnack->pRemainingData;

    /* According to MQTT 3.1.1, the second byte of CONNACK must specify a
     * "Remaining length" of 2. */
    if( pConnack->remainingLength != MQTT_PACKET_CONNACK_REMAINING_LENGTH )
    {
        LogError( ( "CONNACK does not have remaining length of %d.",
                    MQTT_PACKET_CONNACK_REMAINING_LENGTH ) );

        status = MQTTBadResponse;
    }

    /* Check the reserved bits in CONNACK. The high 7 bits of the second byte
     * in CONNACK must be 0. */
    else if( ( pRemainingData[ 0 ] | 0x01U ) != 0x01U )
    {
        LogError( ( "Reserved bits in CONNACK incorrect." ) );

        status = MQTTBadResponse;
    }
    else
    {
        /* Determine if the "Session Present" bit is set. This is the lowest bit of
         * the second byte in CONNACK. */
        if( ( pRemainingData[ 0 ] & MQTT_PACKET_CONNACK_SESSION_PRESENT_MASK )
            == MQTT_PACKET_CONNACK_SESSION_PRESENT_MASK )
        {
            LogWarn( ( "CONNACK session present bit set." ) );
            *pSessionPresent = true;

            /* MQTT 3.1.1 specifies that the fourth byte in CONNACK must be 0 if the
             * "Session Present" bit is set. */
            if( pRemainingData[ 1 ] != 0U )
            {
                status = MQTTBadResponse;
            }
        }
        else
        {
            LogInfo( ( "CONNACK session present bit not set." ) );
        }
    }

    if( status == MQTTSuccess )
    {
        /* In MQTT 3.1.1, only values 0 through 5 are valid CONNACK response codes. */
        if( pRemainingData[ 1 ] > 5U )
        {
            LogError( ( "CONNACK response %hhu is not valid.",
                        pRemainingData[ 1 ] ) );

            status = MQTTBadResponse;
        }
        else
        {
            /* Print the appropriate message for the CONNACK response code if logs are
             * enabled. */
            logConnackResponse( pRemainingData[ 1 ] );

            /* A nonzero CONNACK response code means the connection was refused. */
            if( pRemainingData[ 1 ] > 0U )
            {
                status = MQTTServerRefused;
            }
        }
    }

    return status;
}

/*-----------------------------------------------------------*/

static MQTTStatus_t calculateSubscriptionPacketSize( const MQTTSubscribeInfo_t * pSubscriptionList,
                                                     size_t subscriptionCount,
                                                     size_t * pRemainingLength,
                                                     size_t * pPacketSize,
                                                     MQTTSubscriptionType_t subscriptionType )
{
    MQTTStatus_t status = MQTTSuccess;
    size_t i = 0, packetSize = 0;

    assert( pSubscriptionList != NULL );
    assert( subscriptionCount != 0U );
    assert( pRemainingLength != NULL );
    assert( pPacketSize != NULL );

    /* The variable header of a subscription packet consists of a 2-byte packet
     * identifier. */
    packetSize += sizeof( uint16_t );

    /* Sum the lengths of all subscription topic filters; add 1 byte for each
     * subscription's QoS if type is IOT_MQTT_SUBSCRIBE. */
    for( i = 0; i < subscriptionCount; i++ )
    {
        /* Add the length of the topic filter. MQTT strings are prepended
         * with 2 byte string length field. Hence 2 bytes are added to size. */
        packetSize += pSubscriptionList[ i ].topicFilterLength + sizeof( uint16_t );

        /* Only SUBSCRIBE packets include the QoS. */
        if( subscriptionType == MQTT_SUBSCRIBE )
        {
            packetSize += 1U;
        }
    }

    /* At this point, the "Remaining length" has been calculated. Return error
     * if the "Remaining length" exceeds what is allowed by MQTT 3.1.1. Otherwise,
     * set the output parameter.*/
    if( packetSize > MQTT_MAX_REMAINING_LENGTH )
    {
        LogError( ( "Subscription packet length of %lu exceeds"
                    "the MQTT 3.1.1 maximum packet length of %lu.",
                    packetSize,
                    MQTT_MAX_REMAINING_LENGTH ) );
        status = MQTTBadParameter;
    }
    else
    {
        *pRemainingLength = packetSize;

        /* Calculate the full size of the subscription packet by adding
         * number of bytes required to encode the "Remaining length" field
         * plus 1 byte for the "Packet type" field. */
        packetSize += 1U + remainingLengthEncodedSize( packetSize );

        /*Set the pPacketSize output parameter. */
        *pPacketSize = packetSize;
    }

    LogDebug( ( "Subscription packet remaining length=%lu and packet size=%lu.",
                *pRemainingLength,
                *pPacketSize ) );

    return status;
}

/*-----------------------------------------------------------*/

static MQTTStatus_t readSubackStatus( size_t statusCount,
                                      const uint8_t * pStatusStart )
{
    MQTTStatus_t status = MQTTSuccess;
    uint8_t subscriptionStatus = 0;
    size_t i = 0;

    assert( pStatusStart != NULL );

    /* Iterate through each status byte in the SUBACK packet. */
    for( i = 0; i < statusCount; i++ )
    {
        /* Read a single status byte in SUBACK. */
        subscriptionStatus = pStatusStart[ i ];

        /* MQTT 3.1.1 defines the following values as status codes. */
        switch( subscriptionStatus )
        {
            case 0x00:
            case 0x01:
            case 0x02:

                LogDebug( ( "Topic filter %lu accepted, max QoS %hhu.",
                            ( unsigned long ) i, subscriptionStatus ) );
                break;

            case 0x80:

                LogDebug( ( "Topic filter %lu refused.", ( unsigned long ) i ) );

                /* Application should remove subscription from the list */
                status = MQTTServerRefused;

                break;

            default:
                LogDebug( ( "Bad SUBSCRIBE status %hhu.", subscriptionStatus ) );

                status = MQTTBadResponse;

                break;
        }

        /* Stop parsing the subscription statuses if a bad response was received. */
        if( status == MQTTBadResponse )
        {
            break;
        }
    }

    return status;
}

/*-----------------------------------------------------------*/

static MQTTStatus_t deserializeSuback( const MQTTPacketInfo_t * const pSuback,
                                       uint16_t * pPacketIdentifier )
{
    MQTTStatus_t status = MQTTSuccess;

    assert( pSuback != NULL );
    assert( pPacketIdentifier != NULL );

    size_t remainingLength = pSuback->remainingLength;
    const uint8_t * pVariableHeader = pSuback->pRemainingData;

    /* A SUBACK must have a remaining length of at least 3 to accommodate the
     * packet identifier and at least 1 return code. */
    if( remainingLength < 3U )
    {
        LogDebug( ( "SUBACK cannot have a remaining length less than 3." ) );
        status = MQTTBadResponse;
    }
    else
    {
        /* Extract the packet identifier (first 2 bytes of variable header) from SUBACK. */
        *pPacketIdentifier = UINT16_DECODE( pVariableHeader );

        LogDebug( ( "Packet identifier %hu.", *pPacketIdentifier ) );

        status = readSubackStatus( remainingLength - sizeof( uint16_t ),
                                   pVariableHeader + sizeof( uint16_t ) );
    }

    return status;
}

/*-----------------------------------------------------------*/

static MQTTStatus_t validateSubscriptionSerializeParams( const MQTTSubscribeInfo_t * const pSubscriptionList,
                                                         size_t subscriptionCount,
                                                         uint16_t packetId,
                                                         size_t remainingLength,
                                                         const MQTTFixedBuffer_t * const pBuffer )
{
    MQTTStatus_t status = MQTTSuccess;

    /* The serialized packet size = First byte
     *  + length of encoded size of remaining length
     *  + remaining length. */
    size_t packetSize = 1U + remainingLengthEncodedSize( remainingLength )
                        + remainingLength;

    /* Validate all the parameters. */
    if( ( pBuffer == NULL ) || ( pSubscriptionList == NULL ) )
    {
        LogError( ( "Argument cannot be NULL: pBuffer=%p, "
                    "pSubscriptionList=%p.",
                    pBuffer,
                    pSubscriptionList ) );
        status = MQTTBadParameter;
    }
    else if( subscriptionCount == 0U )
    {
        LogError( ( "Subscription count is 0." ) );
        status = MQTTBadParameter;
    }
    else if( packetId == 0U )
    {
        LogError( ( "Packet Id for subscription packet is 0." ) );
        status = MQTTBadParameter;
    }
    else if( packetSize > pBuffer->size )
    {
        LogError( ( "Buffer size of %lu is not sufficient to hold "
                    "serialized packet of size of %lu.",
                    pBuffer->size,
                    packetSize ) );
        status = MQTTNoMemory;
    }
    else
    {
        /* Empty else MISRA 15.7 */
    }

    return status;
}

/*-----------------------------------------------------------*/

static MQTTStatus_t deserializePublish( const MQTTPacketInfo_t * const pIncomingPacket,
                                        uint16_t * const pPacketId,
                                        MQTTPublishInfo_t * const pPublishInfo )
{
    MQTTStatus_t status = MQTTSuccess;

    assert( pIncomingPacket != NULL );
    assert( pPacketId != NULL );
    assert( pPublishInfo != NULL );
    const uint8_t * pVariableHeader = pIncomingPacket->pRemainingData, * pPacketIdentifierHigh;
    /* The flags are the lower 4 bits of the first byte in PUBLISH. */
    status = processPublishFlags( ( pIncomingPacket->type & 0x0FU ), pPublishInfo );

    if( status == MQTTSuccess )
    {
        /* Sanity checks for "Remaining length". A QoS 0 PUBLISH  must have a remaining
         * length of at least 3 to accommodate topic name length (2 bytes) and topic
         * name (at least 1 byte). A QoS 1 or 2 PUBLISH must have a remaining length of
         * at least 5 for the packet identifier in addition to the topic name length and
         * topic name. */
        status = checkPublishRemainingLength( pIncomingPacket->remainingLength,
                                              pPublishInfo->qos,
                                              MQTT_MIN_PUBLISH_REMAINING_LENGTH_QOS0 );
    }

    if( status == MQTTSuccess )
    {
        /* Extract the topic name starting from the first byte of the variable header.
         * The topic name string starts at byte 3 in the variable header. */
        pPublishInfo->topicNameLength = UINT16_DECODE( pVariableHeader );

        /* Sanity checks for topic name length and "Remaining length". The remaining
         * length must be at least as large as the variable length header. */
        status = checkPublishRemainingLength( pIncomingPacket->remainingLength,
                                              pPublishInfo->qos,
                                              pPublishInfo->topicNameLength + sizeof( uint16_t ) );
    }

    if( status == MQTTSuccess )
    {
        /* Parse the topic. */
        pPublishInfo->pTopicName = ( const char * ) ( pVariableHeader + sizeof( uint16_t ) );
        LogDebug( ( "Topic name length %hu: %.*s",
                    pPublishInfo->topicNameLength,
                    pPublishInfo->topicNameLength,
                    pPublishInfo->pTopicName ) );

        /* Extract the packet identifier for QoS 1 or 2 PUBLISH packets. Packet
         * identifier starts immediately after the topic name. */
        pPacketIdentifierHigh = ( const uint8_t * ) ( pPublishInfo->pTopicName + pPublishInfo->topicNameLength );

        if( pPublishInfo->qos > MQTTQoS0 )
        {
            *pPacketId = UINT16_DECODE( pPacketIdentifierHigh );

            LogDebug( ( "Packet identifier %hu.", *pPacketId ) );

            /* Packet identifier cannot be 0. */
            if( *pPacketId == 0U )
            {
                status = MQTTBadResponse;
            }
        }
    }

    if( status == MQTTSuccess )
    {
        /* Calculate the length of the payload. QoS 1 or 2 PUBLISH packets contain
         * a packet identifier, but QoS 0 PUBLISH packets do not. */
        if( pPublishInfo->qos == MQTTQoS0 )
        {
            pPublishInfo->payloadLength = ( pIncomingPacket->remainingLength - pPublishInfo->topicNameLength - sizeof( uint16_t ) );
            pPublishInfo->pPayload = pPacketIdentifierHigh;
        }
        else
        {
            pPublishInfo->payloadLength = ( pIncomingPacket->remainingLength - pPublishInfo->topicNameLength - 2U * sizeof( uint16_t ) );
            pPublishInfo->pPayload = pPacketIdentifierHigh + sizeof( uint16_t );
        }

        LogDebug( ( "Payload length %hu.", pPublishInfo->payloadLength ) );
    }

    return status;
}

/*-----------------------------------------------------------*/

static MQTTStatus_t deserializeSimpleAck( const MQTTPacketInfo_t * const pAck,
                                          uint16_t * pPacketIdentifier )
{
    MQTTStatus_t status = MQTTSuccess;

    assert( pAck != NULL );
    assert( pPacketIdentifier != NULL );

    /* Check that the "Remaining length" of the received ACK is 2. */
    if( pAck->remainingLength != MQTT_PACKET_SIMPLE_ACK_REMAINING_LENGTH )
    {
        LogError( ( "ACK does not have remaining length of %d.",
                    MQTT_PACKET_SIMPLE_ACK_REMAINING_LENGTH ) );

        status = MQTTBadResponse;
    }
    else
    {
        /* Extract the packet identifier (third and fourth bytes) from ACK. */
        *pPacketIdentifier = UINT16_DECODE( pAck->pRemainingData );

        LogDebug( ( "Packet identifier %hu.", *pPacketIdentifier ) );

        /* Packet identifier cannot be 0. */
        if( *pPacketIdentifier == 0U )
        {
            status = MQTTBadResponse;
        }
    }

    return status;
}

/*-----------------------------------------------------------*/

static MQTTStatus_t deserializePingresp( const MQTTPacketInfo_t * const pPingresp )
{
    MQTTStatus_t status = MQTTSuccess;

    assert( pPingresp != NULL );

    /* Check the "Remaining length" (second byte) of the received PINGRESP is 0. */
    if( pPingresp->remainingLength != MQTT_PACKET_PINGRESP_REMAINING_LENGTH )
    {
        LogError( ( "PINGRESP does not have remaining length of %d.",
                    MQTT_PACKET_PINGRESP_REMAINING_LENGTH ) );

        status = MQTTBadResponse;
    }

    return status;
}

/*-----------------------------------------------------------*/

static void serializeConnectPacket( const MQTTConnectInfo_t * const pConnectInfo,
                                    const MQTTPublishInfo_t * const pWillInfo,
                                    size_t remainingLength,
                                    const MQTTFixedBuffer_t * const pBuffer )
{
    uint8_t connectFlags = 0U;
    uint8_t * pIndex = NULL;

    assert( pConnectInfo != NULL );
    assert( pBuffer != NULL );

    pIndex = pBuffer->pBuffer;
    /* The first byte in the CONNECT packet is the control packet type. */
    *pIndex = MQTT_PACKET_TYPE_CONNECT;
    pIndex++;

    /* The remaining length of the CONNECT packet is encoded starting from the
     * second byte. The remaining length does not include the length of the fixed
     * header or the encoding of the remaining length. */
    pIndex = encodeRemainingLength( pIndex, remainingLength );

    /* The string "MQTT" is placed at the beginning of the CONNECT packet's variable
     * header. This string is 4 bytes long. */
    pIndex = encodeString( pIndex, "MQTT", 4 );

    /* The MQTT protocol version is the second field of the variable header. */
    *pIndex = MQTT_VERSION_3_1_1;
    pIndex++;

    /* Set the clean session flag if needed. */
    if( pConnectInfo->cleanSession == true )
    {
        UINT8_SET_BIT( connectFlags, MQTT_CONNECT_FLAG_CLEAN );
    }

    /* Set the flags for username and password if provided. */
    if( pConnectInfo->pUserName != NULL )
    {
        UINT8_SET_BIT( connectFlags, MQTT_CONNECT_FLAG_USERNAME );
    }

    if( pConnectInfo->pPassword != NULL )
    {
        UINT8_SET_BIT( connectFlags, MQTT_CONNECT_FLAG_PASSWORD );
    }

    /* Set will flag if a Last Will and Testament is provided. */
    if( pWillInfo != NULL )
    {
        UINT8_SET_BIT( connectFlags, MQTT_CONNECT_FLAG_WILL );

        /* Flags only need to be changed for Will QoS 1 or 2. */
        if( pWillInfo->qos == MQTTQoS1 )
        {
            UINT8_SET_BIT( connectFlags, MQTT_CONNECT_FLAG_WILL_QOS1 );
        }
        else if( pWillInfo->qos == MQTTQoS2 )
        {
            UINT8_SET_BIT( connectFlags, MQTT_CONNECT_FLAG_WILL_QOS2 );
        }
        else
        {
            /* Empty else MISRA 15.7 */
        }

        if( pWillInfo->retain == true )
        {
            UINT8_SET_BIT( connectFlags, MQTT_CONNECT_FLAG_WILL_RETAIN );
        }
    }

    *pIndex = connectFlags;
    pIndex++;

    /* Write the 2 bytes of the keep alive interval into the CONNECT packet. */
    *pIndex = UINT16_HIGH_BYTE( pConnectInfo->keepAliveSeconds );
    *( pIndex + 1 ) = UINT16_LOW_BYTE( pConnectInfo->keepAliveSeconds );
    pIndex += 2;

    /* Write the client identifier into the CONNECT packet. */
    pIndex = encodeString( pIndex,
                           pConnectInfo->pClientIdentifier,
                           pConnectInfo->clientIdentifierLength );

    /* Write the will topic name and message into the CONNECT packet if provided. */
    if( pWillInfo != NULL )
    {
        pIndex = encodeString( pIndex,
                               pWillInfo->pTopicName,
                               pWillInfo->topicNameLength );
        pIndex = encodeString( pIndex,
                               pWillInfo->pPayload,
                               ( uint16_t ) pWillInfo->payloadLength );
    }

    /* Encode the user name if provided. */
    if( pConnectInfo->pUserName != NULL )
    {
        pIndex = encodeString( pIndex, pConnectInfo->pUserName, pConnectInfo->userNameLength );
    }

    /* Encode the password if provided. */
    if( pConnectInfo->pPassword != NULL )
    {
        pIndex = encodeString( pIndex, pConnectInfo->pPassword, pConnectInfo->passwordLength );
    }

    LogDebug( ( "Length of serialized CONNECT packet is %lu.",
                ( ( size_t ) ( pIndex - pBuffer->pBuffer ) ) ) );

    /* Ensure that the difference between the end and beginning of the buffer
     * is less than the buffer size. */
    assert( ( ( size_t ) ( pIndex - pBuffer->pBuffer ) ) <= pBuffer->size );
}

/*-----------------------------------------------------------*/

MQTTStatus_t MQTT_GetConnectPacketSize( const MQTTConnectInfo_t * const pConnectInfo,
                                        const MQTTPublishInfo_t * const pWillInfo,
                                        size_t * const pRemainingLength,
                                        size_t * const pPacketSize )
{
    MQTTStatus_t status = MQTTSuccess;
    size_t remainingLength;

    /* The CONNECT packet will always include a 10-byte variable header. */
    size_t connectPacketSize = MQTT_PACKET_CONNECT_HEADER_SIZE;

    /* Validate arguments. */
    if( ( pConnectInfo == NULL ) || ( pRemainingLength == NULL ) ||
        ( pPacketSize == NULL ) )
    {
        LogError( ( "Argument cannot be NULL: pConnectInfo=%p, "
                    "pRemainingLength=%p, pPacketSize=%p.",
                    pConnectInfo,
                    pRemainingLength,
                    pPacketSize ) );
        status = MQTTBadParameter;
    }

    if( status == MQTTSuccess )
    {
        /* Add the length of the client identifier. */
        connectPacketSize += pConnectInfo->clientIdentifierLength + sizeof( uint16_t );

        /* Add the lengths of the will message and topic name if provided. */
        if( pWillInfo != NULL )
        {
            connectPacketSize += pWillInfo->topicNameLength + sizeof( uint16_t ) +
                                 pWillInfo->payloadLength + sizeof( uint16_t );
        }

        /* Add the lengths of the user name and password if provided. */
        if( pConnectInfo->pUserName != NULL )
        {
            connectPacketSize += pConnectInfo->userNameLength + sizeof( uint16_t );
        }

        if( pConnectInfo->pPassword != NULL )
        {
            connectPacketSize += pConnectInfo->passwordLength + sizeof( uint16_t );
        }

        /* At this point, the "Remaining Length" field of the MQTT CONNECT packet has
         * been calculated. */
        remainingLength = connectPacketSize;

        /* Calculate the full size of the MQTT CONNECT packet by adding the size of
         * the "Remaining Length" field plus 1 byte for the "Packet Type" field. */
        connectPacketSize += 1U + remainingLengthEncodedSize( connectPacketSize );

        /* Check that the CONNECT packet is within the bounds of the MQTT spec. */
        if( connectPacketSize > MQTT_PACKET_CONNECT_MAX_SIZE )
        {
            status = MQTTBadParameter;
        }
        else
        {
            *pRemainingLength = remainingLength;
            *pPacketSize = connectPacketSize;
        }

        LogDebug( ( "CONNECT packet remaining length=%lu and packet size=%lu.",
                    *pRemainingLength,
                    *pPacketSize ) );
    }

    return status;
}

/*-----------------------------------------------------------*/

MQTTStatus_t MQTT_SerializeConnect( const MQTTConnectInfo_t * const pConnectInfo,
                                    const MQTTPublishInfo_t * const pWillInfo,
                                    size_t remainingLength,
                                    const MQTTFixedBuffer_t * const pBuffer )
{
    MQTTStatus_t status = MQTTSuccess;

    /* Calculate CONNECT packet size. */
    size_t connectPacketSize = remainingLength + remainingLengthEncodedSize( remainingLength ) + 1U;

    /* Validate arguments. */
    if( ( pConnectInfo == NULL ) || ( pBuffer == NULL ) )
    {
        LogError( ( "Argument cannot be NULL: pConnectInfo=%p, "
                    "pBuffer=%p.",
                    pConnectInfo,
                    pBuffer ) );
        status = MQTTBadParameter;
    }
    /* Check that the full packet size fits within the given buffer. */
    else if( connectPacketSize > pBuffer->size )
    {
        LogError( ( "Buffer size of %lu is not sufficient to hold "
                    "serialized CONNECT packet of size of %lu.",
                    pBuffer->size,
                    connectPacketSize ) );
        status = MQTTNoMemory;
    }
    else
    {
        serializeConnectPacket( pConnectInfo,
                                pWillInfo,
                                remainingLength,
                                pBuffer );
    }

    return status;
}

/*-----------------------------------------------------------*/

MQTTStatus_t MQTT_GetSubscribePacketSize( const MQTTSubscribeInfo_t * const pSubscriptionList,
                                          size_t subscriptionCount,
                                          size_t * pRemainingLength,
                                          size_t * pPacketSize )
{
    MQTTStatus_t status = MQTTSuccess;

    /* Validate parameters. */
    if( ( pSubscriptionList == NULL ) || ( pRemainingLength == NULL ) ||
        ( pPacketSize == NULL ) )
    {
        LogError( ( "Argument cannot be NULL: pSubscriptionList=%p, "
                    "pRemainingLength=%p, pPacketSize=%p.",
                    pSubscriptionList,
                    pRemainingLength,
                    pPacketSize ) );
        status = MQTTBadParameter;
    }
    else if( subscriptionCount == 0U )
    {
        LogError( ( " subscriptionCount is 0." ) );
        status = MQTTBadParameter;
    }
    else
    {
        /* Calculate the MQTT UNSUBSCRIBE packet size. */
        status = calculateSubscriptionPacketSize( pSubscriptionList,
                                                  subscriptionCount,
                                                  pRemainingLength,
                                                  pPacketSize,
                                                  MQTT_SUBSCRIBE );

        if( status == MQTTBadParameter )
        {
            LogError( ( "SUBSCRIBE packet remaining length exceeds %lu, which is the "
                        "maximum size allowed by MQTT 3.1.1.",
                        MQTT_MAX_REMAINING_LENGTH ) );
        }
    }

    return status;
}

/*-----------------------------------------------------------*/

MQTTStatus_t MQTT_SerializeSubscribe( const MQTTSubscribeInfo_t * const pSubscriptionList,
                                      size_t subscriptionCount,
                                      uint16_t packetId,
                                      size_t remainingLength,
                                      const MQTTFixedBuffer_t * const pBuffer )
{
    size_t i = 0;
    uint8_t * pIndex = NULL;

    /* Validate all the parameters. */
    MQTTStatus_t status =
        validateSubscriptionSerializeParams( pSubscriptionList,
                                             subscriptionCount,
                                             packetId,
                                             remainingLength,
                                             pBuffer );

    if( status == MQTTSuccess )
    {
        pIndex = pBuffer->pBuffer;

        /* The first byte in SUBSCRIBE is the packet type. */
        *pIndex = MQTT_PACKET_TYPE_SUBSCRIBE;
        pIndex++;

        /* Encode the "Remaining length" starting from the second byte. */
        pIndex = encodeRemainingLength( pIndex, remainingLength );

        /* Place the packet identifier into the SUBSCRIBE packet. */
        *pIndex = UINT16_HIGH_BYTE( packetId );
        *( pIndex + 1 ) = UINT16_LOW_BYTE( packetId );
        pIndex += 2;

        /* Serialize each subscription topic filter and QoS. */
        for( i = 0; i < subscriptionCount; i++ )
        {
            pIndex = encodeString( pIndex,
                                   pSubscriptionList[ i ].pTopicFilter,
                                   pSubscriptionList[ i ].topicFilterLength );

            /* Place the QoS in the SUBSCRIBE packet. */
            *pIndex = ( uint8_t ) ( pSubscriptionList[ i ].qos );
            pIndex++;
        }

        LogDebug( ( "Length of serialized SUBSCRIBE packet is %lu.",
                    ( ( size_t ) ( pIndex - pBuffer->pBuffer ) ) ) );
    }

    return status;
}

/*-----------------------------------------------------------*/

MQTTStatus_t MQTT_GetUnsubscribePacketSize( const MQTTSubscribeInfo_t * const pSubscriptionList,
                                            size_t subscriptionCount,
                                            size_t * pRemainingLength,
                                            size_t * pPacketSize )
{
    MQTTStatus_t status = MQTTSuccess;

    /* Validate parameters. */
    if( ( pSubscriptionList == NULL ) || ( pRemainingLength == NULL ) ||
        ( pPacketSize == NULL ) )
    {
        LogError( ( "Argument cannot be NULL: pSubscriptionList=%p, "
                    "pRemainingLength=%p, pPacketSize=%p.",
                    pSubscriptionList,
                    pRemainingLength,
                    pPacketSize ) );
        status = MQTTBadParameter;
    }
    else if( subscriptionCount == 0U )
    {
        LogError( ( "Subscription count is 0." ) );
        status = MQTTBadParameter;
    }
    else
    {
        /* Calculate the MQTT SUBSCRIBE packet size. */
        status = calculateSubscriptionPacketSize( pSubscriptionList,
                                                  subscriptionCount,
                                                  pRemainingLength,
                                                  pPacketSize,
                                                  MQTT_UNSUBSCRIBE );

        if( status == MQTTBadParameter )
        {
            LogError( ( "UNSUBSCRIBE packet remaining length exceeds %lu, which is the "
                        "maximum size allowed by MQTT 3.1.1.",
                        MQTT_MAX_REMAINING_LENGTH ) );
        }
    }

    return status;
}

/*-----------------------------------------------------------*/

MQTTStatus_t MQTT_SerializeUnsubscribe( const MQTTSubscribeInfo_t * const pSubscriptionList,
                                        size_t subscriptionCount,
                                        uint16_t packetId,
                                        size_t remainingLength,
                                        const MQTTFixedBuffer_t * const pBuffer )
{
    MQTTStatus_t status = MQTTSuccess;
    size_t i = 0;
    uint8_t * pIndex = NULL;

    /* Validate all the parameters. */
    status = validateSubscriptionSerializeParams( pSubscriptionList,
                                                  subscriptionCount,
                                                  packetId,
                                                  remainingLength,
                                                  pBuffer );

    if( status == MQTTSuccess )
    {
        /* Get the start of the buffer to the iterator variable. */
        pIndex = pBuffer->pBuffer;

        /* The first byte in UNSUBSCRIBE is the packet type. */
        *pIndex = MQTT_PACKET_TYPE_UNSUBSCRIBE;
        pIndex++;

        /* Encode the "Remaining length" starting from the second byte. */
        pIndex = encodeRemainingLength( pIndex, remainingLength );

        /* Place the packet identifier into the UNSUBSCRIBE packet. */
        *pIndex = UINT16_HIGH_BYTE( packetId );
        *( pIndex + 1 ) = UINT16_LOW_BYTE( packetId );
        pIndex += 2;

        /* Serialize each subscription topic filter. */
        for( i = 0; i < subscriptionCount; i++ )
        {
            pIndex = encodeString( pIndex,
                                   pSubscriptionList[ i ].pTopicFilter,
                                   pSubscriptionList[ i ].topicFilterLength );
        }

        LogDebug( ( "Length of serialized UNSUBSCRIBE packet is %lu.",
                    ( ( size_t ) ( pIndex - pBuffer->pBuffer ) ) ) );
    }

    return status;
}

/*-----------------------------------------------------------*/

MQTTStatus_t MQTT_GetPublishPacketSize( const MQTTPublishInfo_t * const pPublishInfo,
                                        size_t * const pRemainingLength,
                                        size_t * const pPacketSize )
{
    MQTTStatus_t status = MQTTSuccess;

    if( ( pPublishInfo == NULL ) || ( pRemainingLength == NULL ) || ( pPacketSize == NULL ) )
    {
        LogError( ( "Argument cannot be NULL: pPublishInfo=%p, "
                    "pRemainingLength=%p, pPacketSize=%p.",
                    pPublishInfo,
                    pRemainingLength,
                    pPacketSize ) );
        status = MQTTBadParameter;
    }
    else if( ( pPublishInfo->pTopicName == NULL ) || ( pPublishInfo->topicNameLength == 0U ) )
    {
        LogError( ( "Invalid topic name for PUBLISH: pTopicName=%p, "
                    "topicNameLength=%u.",
                    pPublishInfo->pTopicName,
                    pPublishInfo->topicNameLength ) );
        status = MQTTBadParameter;
    }
    else
    {
        /* Calculate the "Remaining length" field and total packet size. If it exceeds
         * what is allowed in the MQTT standard, return an error. */
        if( calculatePublishPacketSize( pPublishInfo, pRemainingLength, pPacketSize ) == false )
        {
            LogError( ( "PUBLISH packet remaining length exceeds %lu, which is the "
                        "maximum size allowed by MQTT 3.1.1.",
                        MQTT_MAX_REMAINING_LENGTH ) );
            status = MQTTBadParameter;
        }
    }

    return status;
}

/*-----------------------------------------------------------*/

MQTTStatus_t MQTT_SerializePublish( const MQTTPublishInfo_t * const pPublishInfo,
                                    uint16_t packetId,
                                    size_t remainingLength,
                                    const MQTTFixedBuffer_t * const pBuffer )
{
    MQTTStatus_t status = MQTTSuccess;

    /* Length of serialized packet = First byte
     *                               + Length of encoded remaining length
     *                               + Remaining length. */
    size_t packetSize = 1U + remainingLengthEncodedSize( remainingLength )
                        + remainingLength;

    if( ( pBuffer == NULL ) || ( pPublishInfo == NULL ) )
    {
        LogError( ( "Argument cannot be NULL: pBuffer=%p, "
                    "pPublishInfo=%p.",
                    pBuffer,
                    pPublishInfo ) );
        status = MQTTBadParameter;
    }
    else if( ( pPublishInfo->pTopicName == NULL ) || ( pPublishInfo->topicNameLength == 0U ) )
    {
        LogError( ( "Invalid topic name for PUBLISH: pTopicName=%p, "
                    "topicNameLength=%u.",
                    pPublishInfo->pTopicName,
                    pPublishInfo->topicNameLength ) );
        status = MQTTBadParameter;
    }
    else if( ( pPublishInfo->qos != MQTTQoS0 ) && ( packetId == 0U ) )
    {
        LogError( ( "Packet Id is 0 for PUBLISH with QoS=%u.",
                    pPublishInfo->qos ) );
        status = MQTTBadParameter;
    }
    else if( packetSize > pBuffer->size )
    {
        LogError( ( "Buffer size of %lu is not sufficient to hold "
                    "serialized PUBLISH packet of size of %lu.",
                    pBuffer->size,
                    packetSize ) );
        status = MQTTNoMemory;
    }
    else
    {
        /* Serialize publish with header and payload. */
        serializePublishCommon( pPublishInfo,
                                remainingLength,
                                packetId,
                                pBuffer,
                                true );
    }

    return status;
}

/*-----------------------------------------------------------*/

MQTTStatus_t MQTT_SerializePublishHeader( const MQTTPublishInfo_t * const pPublishInfo,
                                          uint16_t packetId,
                                          size_t remainingLength,
                                          const MQTTFixedBuffer_t * const pBuffer,
                                          size_t * const pHeaderSize )
{
    MQTTStatus_t status = MQTTSuccess;

    /* Length of serialized packet = First byte
     *                               + Length of encoded remaining length
     *                               + Remaining length
     *                               - Payload Length.
     * Payload length will be subtracted after verifying pPublishInfo parameter.
     */
    size_t packetSize = 1U + remainingLengthEncodedSize( remainingLength )
                        + remainingLength;

    if( ( pBuffer == NULL ) || ( pPublishInfo == NULL ) ||
        ( pHeaderSize == NULL ) )
    {
        LogError( ( "Argument cannot be NULL: pBuffer=%p, "
                    "pPublishInfo=%p, pHeaderSize=%p.",
                    pBuffer,
                    pPublishInfo,
                    pHeaderSize ) );
        status = MQTTBadParameter;
    }
    else if( ( pPublishInfo->pTopicName == NULL ) || ( pPublishInfo->topicNameLength == 0U ) )
    {
        LogError( ( "Invalid topic name for publish: pTopicName=%p, "
                    "topicNameLength=%u.",
                    pPublishInfo->pTopicName,
                    pPublishInfo->topicNameLength ) );
        status = MQTTBadParameter;
    }
    else if( ( pPublishInfo->qos != MQTTQoS0 ) && ( packetId == 0U ) )
    {
        LogError( ( "Packet Id is 0 for publish with QoS=%u.",
                    pPublishInfo->qos ) );
        status = MQTTBadParameter;
    }


    else if( ( packetSize - pPublishInfo->payloadLength ) > pBuffer->size )
    {
        LogError( ( "Buffer size of %lu is not sufficient to hold "
                    "serialized PUBLISH header packet of size of %lu.",
                    pBuffer->size,
                    ( packetSize - pPublishInfo->payloadLength ) ) );
        status = MQTTNoMemory;
    }
    else
    {
        /* Serialize publish without copying the payload. */
        serializePublishCommon( pPublishInfo,
                                remainingLength,
                                packetId,
                                pBuffer,
                                false );

        /* Header size is the same as calculated packet size. */
        *pHeaderSize = ( packetSize - pPublishInfo->payloadLength );
    }

    return status;
}

/*-----------------------------------------------------------*/

MQTTStatus_t MQTT_SerializeAck( const MQTTFixedBuffer_t * const pBuffer,
                                uint8_t packetType,
                                uint16_t packetId )
{
    MQTTStatus_t status = MQTTSuccess;

    if( pBuffer == NULL )
    {
        LogError( ( "Provided buffer is NULL." ) );
        status = MQTTBadParameter;
    }
    /* The buffer must be able to fit 4 bytes for the packet. */
    else if( pBuffer->size < MQTT_PUBLISH_ACK_PACKET_SIZE )
    {
        LogError( ( "Insufficient memory for packet." ) );
        status = MQTTNoMemory;
    }
    else
    {
        switch( packetType )
        {
            /* Only publish acks are serialized by the client. */
            case MQTT_PACKET_TYPE_PUBACK:
            case MQTT_PACKET_TYPE_PUBREC:
            case MQTT_PACKET_TYPE_PUBREL:
            case MQTT_PACKET_TYPE_PUBCOMP:
                pBuffer->pBuffer[ 0 ] = packetType;
                pBuffer->pBuffer[ 1 ] = MQTT_PACKET_SIMPLE_ACK_REMAINING_LENGTH;
                pBuffer->pBuffer[ 2 ] = UINT16_HIGH_BYTE( packetId );
                pBuffer->pBuffer[ 3 ] = UINT16_LOW_BYTE( packetId );
                break;

            default:
                LogError( ( "Packet type is not a publish ACK: Packet type=%02x",
                            packetType ) );
                status = MQTTBadParameter;
                break;
        }
    }

    return status;
}

/*-----------------------------------------------------------*/

MQTTStatus_t MQTT_GetDisconnectPacketSize( size_t * pPacketSize )
{
    /* MQTT DISCONNECT packets always have the same size. */
    *pPacketSize = MQTT_DISCONNECT_PACKET_SIZE;

    return MQTTSuccess;
}

/*-----------------------------------------------------------*/

MQTTStatus_t MQTT_SerializeDisconnect( const MQTTFixedBuffer_t * const pBuffer )
{
    MQTTStatus_t status = MQTTSuccess;

    /* Validate arguments. */
    if( pBuffer == NULL )
    {
        LogError( ( "pBuffer cannot be NULL." ) );
        status = MQTTBadParameter;
    }

    if( status == MQTTSuccess )
    {
        if( pBuffer->size < MQTT_DISCONNECT_PACKET_SIZE )
        {
<<<<<<< HEAD
            LogErrorWithArgs( "Buffer size of %lu is not sufficient to hold "
                              "serialized DISCONNECT packet of size of %lu.",
                              pBuffer->size,
                              MQTT_DISCONNECT_PACKET_SIZE );
=======
            LogError( ( "Buffer size of %lu is not sufficient to hold "
                        "serialized DISCONNECT packet of size of %lu.",
                        pBuffer->size,
                        MQTT_DISCONNECT_PACKET_SIZE ) );
>>>>>>> 16213445
            status = MQTTNoMemory;
        }
    }

    if( status == MQTTSuccess )
    {
        pBuffer->pBuffer[ 0 ] = MQTT_PACKET_TYPE_DISCONNECT;
        pBuffer->pBuffer[ 1 ] = MQTT_DISCONNECT_REMAINING_LENGTH;
    }

    return status;
}

/*-----------------------------------------------------------*/

MQTTStatus_t MQTT_GetPingreqPacketSize( size_t * pPacketSize )
{
    MQTTStatus_t status = MQTTSuccess;

    if( pPacketSize == NULL )
    {
<<<<<<< HEAD
        LogError( "pPacketSize is NULL." );
=======
        LogError( ( "pPacketSize is NULL." ) );
>>>>>>> 16213445
        status = MQTTBadParameter;
    }
    else
    {
        /* MQTT PINGREQ packets always have the same size. */
        *pPacketSize = MQTT_PACKET_PINGREQ_SIZE;
    }

    return status;
}

/*-----------------------------------------------------------*/

MQTTStatus_t MQTT_SerializePingreq( const MQTTFixedBuffer_t * const pBuffer )
{
    MQTTStatus_t status = MQTTSuccess;

    if( pBuffer == NULL )
    {
        LogError( ( "pBuffer is NULL." ) );
        status = MQTTBadParameter;
    }

    if( status == MQTTSuccess )
    {
        if( pBuffer->size < MQTT_PACKET_PINGREQ_SIZE )
        {
<<<<<<< HEAD
            LogErrorWithArgs( "Buffer size of %lu is not sufficient to hold "
                              "serialized PINGREQ packet of size of %lu.",
                              pBuffer->size,
                              MQTT_PACKET_PINGREQ_SIZE );
=======
            LogError( ( "Buffer size of %lu is not sufficient to hold "
                        "serialized PINGREQ packet of size of %lu.",
                        pBuffer->size,
                        MQTT_PACKET_PINGREQ_SIZE ) );
>>>>>>> 16213445
            status = MQTTNoMemory;
        }
    }

    if( status == MQTTSuccess )
    {
        /* Ping request packets are always the same. */
        pBuffer->pBuffer[ 0 ] = MQTT_PACKET_TYPE_PINGREQ;
        pBuffer->pBuffer[ 1 ] = 0x00;
    }

    return status;
}

/*-----------------------------------------------------------*/

MQTTStatus_t MQTT_GetIncomingPacket( MQTTTransportRecvFunc_t recvFunc,
                                     MQTTNetworkContext_t networkContext,
                                     MQTTPacketInfo_t * const pIncomingPacket )
{
    return MQTTSuccess;
}

/*-----------------------------------------------------------*/

MQTTStatus_t MQTT_DeserializePublish( const MQTTPacketInfo_t * const pIncomingPacket,
                                      uint16_t * const pPacketId,
                                      MQTTPublishInfo_t * const pPublishInfo )
{
    MQTTStatus_t status = MQTTSuccess;

    if( ( pIncomingPacket == NULL ) || ( pPacketId == NULL ) || ( pPublishInfo == NULL ) )
    {
        LogError( ( "Argument cannot be NULL: pIncomingPacket=%p, "
                    "pPacketId=%p, pPublishInfo=%p",
                    pIncomingPacket,
                    pPacketId,
                    pPublishInfo ) );
        status = MQTTBadParameter;
    }
    else if( ( pIncomingPacket->type & 0xF0U ) != MQTT_PACKET_TYPE_PUBLISH )
    {
        LogError( ( "Packet is not publish. Packet type: %hu.",
                    pIncomingPacket->type ) );
        status = MQTTBadParameter;
    }
    else
    {
        status = deserializePublish( pIncomingPacket, pPacketId, pPublishInfo );
    }

    return status;
}

/*-----------------------------------------------------------*/

MQTTStatus_t MQTT_DeserializeAck( const MQTTPacketInfo_t * const pIncomingPacket,
                                  uint16_t * const pPacketId,
                                  bool * const pSessionPresent )
{
    MQTTStatus_t status = MQTTSuccess;

    if( ( pIncomingPacket == NULL ) )
    {
        LogError( ( "pIncomingPacket cannot be NULL." ) );
        status = MQTTBadParameter;
    }

    /* Pointer for packet identifier cannot be NULL for packets other than
     * CONNACK and PINGRESP. */
    else if( ( pPacketId == NULL ) &&
             ( ( pIncomingPacket->type != MQTT_PACKET_TYPE_CONNACK ) &&
               ( pIncomingPacket->type != MQTT_PACKET_TYPE_PINGRESP ) ) )
    {
        LogError( ( "pPacketId cannot be NULL for packet type %02x.",
                    pIncomingPacket->type ) );
        status = MQTTBadParameter;
    }
    /* Pointer for session present cannot be NULL for CONNACK. */
    else if( ( pSessionPresent == NULL ) &&
             ( pIncomingPacket->type == MQTT_PACKET_TYPE_CONNACK ) )
    {
        LogError( ( "pSessionPresent cannot be NULL for CONNACK packet." ) );
        status = MQTTBadParameter;
    }
    else if( pIncomingPacket->pRemainingData == NULL )
    {
        LogError( ( "Remaining data of incoming packet is NULL." ) );
        status = MQTTBadParameter;
    }
    else
    {
        /* Make sure response packet is a valid ack. */
        switch( pIncomingPacket->type )
        {
            case MQTT_PACKET_TYPE_CONNACK:
                status = deserializeConnack( pIncomingPacket, pSessionPresent );
                break;

            case MQTT_PACKET_TYPE_SUBACK:
                status = deserializeSuback( pIncomingPacket, pPacketId );
                break;

            case MQTT_PACKET_TYPE_PINGRESP:
                status = deserializePingresp( pIncomingPacket );
                break;

            case MQTT_PACKET_TYPE_UNSUBACK:
            case MQTT_PACKET_TYPE_PUBACK:
            case MQTT_PACKET_TYPE_PUBREC:
            case MQTT_PACKET_TYPE_PUBREL:
            case MQTT_PACKET_TYPE_PUBCOMP:
                status = deserializeSimpleAck( pIncomingPacket, pPacketId );
                break;

            /* Any other packet type is invalid. */
            default:
                LogError( ( "IotMqtt_DeserializeResponse() called with unknown packet type:(%lu).", pIncomingPacket->type ) );
                status = MQTTBadResponse;
                break;
        }
    }

    return status;
}

/*-----------------------------------------------------------*/

MQTTStatus_t MQTT_GetIncomingPacketTypeAndLength( MQTTTransportRecvFunc_t readFunc,
                                                  MQTTNetworkContext_t networkContext,
                                                  MQTTPacketInfo_t * pIncomingPacket )
{
    MQTTStatus_t status = MQTTSuccess;
    /* Read a single byte. */
    int32_t bytesReceived = readFunc( networkContext, &( pIncomingPacket->type ), 1U );

    if( bytesReceived == 1 )
    {
        /* Check validity. */
        if( incomingPacketValid( pIncomingPacket->type ) )
        {
            pIncomingPacket->remainingLength = getRemainingLength( readFunc, networkContext );

            if( pIncomingPacket->remainingLength == MQTT_REMAINING_LENGTH_INVALID )
            {
                status = MQTTBadResponse;
            }
        }
        else
        {
            LogError( ( "Incoming packet invalid: Packet type=%u",
                        pIncomingPacket->type ) );
            status = MQTTBadResponse;
        }
    }
    else if( bytesReceived == 0 )
    {
        status = MQTTNoDataAvailable;
    }
    else
    {
        status = MQTTRecvFailed;
    }

    return status;
}

/*-----------------------------------------------------------*/<|MERGE_RESOLUTION|>--- conflicted
+++ resolved
@@ -1843,17 +1843,10 @@
     {
         if( pBuffer->size < MQTT_DISCONNECT_PACKET_SIZE )
         {
-<<<<<<< HEAD
-            LogErrorWithArgs( "Buffer size of %lu is not sufficient to hold "
-                              "serialized DISCONNECT packet of size of %lu.",
-                              pBuffer->size,
-                              MQTT_DISCONNECT_PACKET_SIZE );
-=======
             LogError( ( "Buffer size of %lu is not sufficient to hold "
                         "serialized DISCONNECT packet of size of %lu.",
                         pBuffer->size,
                         MQTT_DISCONNECT_PACKET_SIZE ) );
->>>>>>> 16213445
             status = MQTTNoMemory;
         }
     }
@@ -1875,11 +1868,7 @@
 
     if( pPacketSize == NULL )
     {
-<<<<<<< HEAD
-        LogError( "pPacketSize is NULL." );
-=======
         LogError( ( "pPacketSize is NULL." ) );
->>>>>>> 16213445
         status = MQTTBadParameter;
     }
     else
@@ -1907,17 +1896,10 @@
     {
         if( pBuffer->size < MQTT_PACKET_PINGREQ_SIZE )
         {
-<<<<<<< HEAD
-            LogErrorWithArgs( "Buffer size of %lu is not sufficient to hold "
-                              "serialized PINGREQ packet of size of %lu.",
-                              pBuffer->size,
-                              MQTT_PACKET_PINGREQ_SIZE );
-=======
             LogError( ( "Buffer size of %lu is not sufficient to hold "
                         "serialized PINGREQ packet of size of %lu.",
                         pBuffer->size,
                         MQTT_PACKET_PINGREQ_SIZE ) );
->>>>>>> 16213445
             status = MQTTNoMemory;
         }
     }
