--- conflicted
+++ resolved
@@ -270,9 +270,9 @@
             pOperation->u.operation.periodic.retry.nextPeriodMs = IOT_MQTT_RETRY_MS_CEILING;
         }
 
-        /* In some implementations IotLog() maps to C standard printing API 
-         * that need specific primitive types for format specifiers. Also 
-         * inttypes.h may not be available on some C99 compilers, despite 
+        /* In some implementations IotLog() maps to C standard printing API
+         * that need specific primitive types for format specifiers. Also
+         * inttypes.h may not be available on some C99 compilers, despite
          * stdint.h being available. */
         /* coverity[misra_c_2012_directive_4_6_violation] */
         IotLogDebug( "(MQTT connection %p, PUBLISH operation %p) Scheduling retry %lu of %lu in %lu ms.",
@@ -322,8 +322,6 @@
     {
         IotMutex_Unlock( &( pMqttConnection->referencesMutex ) );
     }
-<<<<<<< HEAD
-=======
 
     return( status == IOT_MQTT_SUCCESS );
 }
@@ -432,7 +430,6 @@
 
         IotMutex_Unlock( &( pMqttConnection->referencesMutex ) );
     }
->>>>>>> e60ddd73
 
     return networkPending;
 }
@@ -595,9 +592,9 @@
         IotMutex_Lock( &( pMqttConnection->referencesMutex ) );
         pOperation->u.operation.jobReference--;
 
-        /* In some implementations IotLog() maps to C standard printing API 
-         * that need specific primitive types for format specifiers. Also 
-         * inttypes.h may not be available on some C99 compilers, despite 
+        /* In some implementations IotLog() maps to C standard printing API
+         * that need specific primitive types for format specifiers. Also
+         * inttypes.h may not be available on some C99 compilers, despite
          * stdint.h being available. */
         /* coverity[misra_c_2012_directive_4_6_violation] */
         IotLogDebug( "(MQTT connection %p, %s operation %p) Job reference changed"
@@ -815,9 +812,9 @@
 
         if( taskPoolStatus == IOT_TASKPOOL_SUCCESS )
         {
-            /* In some implementations IotLog() maps to a C standard printing API 
+            /* In some implementations IotLog() maps to a C standard printing API
              * that need specific primitive types for format specifiers. Also,
-             * inttypes.h may not be available on some C99 compilers, despite 
+             * inttypes.h may not be available on some C99 compilers, despite
              * stdint.h being available. */
             /* coverity[misra_c_2012_directive_4_6_violation] */
             IotLogDebug( "(MQTT connection %p) Next keep-alive job in %lu ms.",
@@ -945,16 +942,6 @@
             /* DISCONNECT operations are always waitable. */
             IotMqtt_Assert( waitable == true );
 
-<<<<<<< HEAD
-                pOperation->u.operation.status = IOT_MQTT_SUCCESS;
-            }
-            else if( waitable == false )
-            {
-                if( pOperation->u.operation.notify.callback.function == NULL )
-                {
-                    pOperation->u.operation.status = IOT_MQTT_SUCCESS;
-                }
-=======
             pOperation->u.operation.status = IOT_MQTT_SUCCESS;
         }
         /* Non-waitable operations with no callback are also considered successful. */
@@ -963,7 +950,6 @@
             if( pOperation->u.operation.notify.callback.function == NULL )
             {
                 pOperation->u.operation.status = IOT_MQTT_SUCCESS;
->>>>>>> e60ddd73
             }
         }
     }
@@ -971,53 +957,7 @@
     /* Check if this operation requires further processing. */
     if( pOperation->u.operation.status == IOT_MQTT_STATUS_PENDING )
     {
-<<<<<<< HEAD
-        /* Check if this operation should be scheduled for retransmission. */
-        if( pOperation->u.operation.periodic.retry.limit > 0 )
-        {
-            if( _scheduleNextRetry( pOperation ) == false )
-            {
-                pOperation->u.operation.status = IOT_MQTT_SCHEDULING_ERROR;
-            }
-            else
-            {
-                /* A successfully scheduled PUBLISH retry is awaiting a response
-                 * from the network. */
-                networkPending = true;
-            }
-        }
-        else
-        {
-            /* Decrement reference count to signal completion of send job. Check
-             * if the operation should be destroyed. */
-            IotMutex_Lock( &( pMqttConnection->referencesMutex ) );
-
-            if( waitable == true )
-            {
-                destroyOperation = _IotMqtt_DecrementOperationReferences( pOperation, false );
-            }
-
-            /* If the operation should not be destroyed, transfer it from the
-             * pending processing to the pending response list. */
-            if( destroyOperation == false )
-            {
-                if( IotLink_IsLinked( &( pOperation->link ) ) == true )
-                {
-                    IotListDouble_Remove( &( pOperation->link ) );
-                }
-
-                IotListDouble_InsertHead( &( pMqttConnection->pendingResponse ),
-                                          &( pOperation->link ) );
-
-                /* This operation is now awaiting a response from the network. */
-                networkPending = true;
-            }
-
-            IotMutex_Unlock( &( pMqttConnection->referencesMutex ) );
-        }
-=======
         networkPending = _completePendingSend( pOperation, &destroyOperation );
->>>>>>> e60ddd73
     }
 
     /* Destroy the operation or notify of completion if necessary. */
@@ -1182,9 +1122,9 @@
             {
                 ( pResult->u.operation.jobReference )++;
 
-                /* In some implementations IotLog() maps to C standard printing API 
-                 * that need specific primitive types for format specifiers. Also 
-                 * inttypes.h may not be available on some C99 compilers, despite 
+                /* In some implementations IotLog() maps to C standard printing API
+                 * that need specific primitive types for format specifiers. Also
+                 * inttypes.h may not be available on some C99 compilers, despite
                  * stdint.h being available. */
                 /* coverity[misra_c_2012_directive_4_6_violation] */
                 IotLogDebug( "(MQTT connection %p, %s operation %p) Job reference changed from %ld to %ld.",
@@ -1250,49 +1190,7 @@
     /* Schedule callback invocation for non-waitable operation. */
     if( waitable == false )
     {
-<<<<<<< HEAD
-        /* Non-waitable operation should have job reference of 1. */
-        IotMqtt_Assert( pOperation->u.operation.jobReference == 1 );
-
-        /* Schedule an invocation of the callback. */
-        if( pOperation->u.operation.notify.callback.function != NULL )
-        {
-            IotMutex_Lock( &( pMqttConnection->referencesMutex ) );
-
-            status = _IotMqtt_ScheduleOperation( pOperation,
-                                                 _IotMqtt_ProcessCompletedOperation,
-                                                 0 );
-
-            if( status == IOT_MQTT_SUCCESS )
-            {
-                IotLogDebug( "(MQTT connection %p, %s operation %p) Callback scheduled.",
-                             pOperation->pMqttConnection,
-                             IotMqtt_OperationType( pOperation->u.operation.type ),
-                             pOperation );
-
-                /* Place the scheduled operation back in the list of operations pending
-                 * processing. */
-                if( IotLink_IsLinked( &( pOperation->link ) ) == true )
-                {
-                    IotListDouble_Remove( &( pOperation->link ) );
-                }
-
-                IotListDouble_InsertHead( &( pMqttConnection->pendingProcessing ),
-                                          &( pOperation->link ) );
-            }
-            else
-            {
-                IotLogWarn( "(MQTT connection %p, %s operation %p) Failed to schedule callback.",
-                            pOperation->pMqttConnection,
-                            IotMqtt_OperationType( pOperation->u.operation.type ),
-                            pOperation );
-            }
-
-            IotMutex_Unlock( &( pMqttConnection->referencesMutex ) );
-        }
-=======
         status = _scheduleCallback( pOperation );
->>>>>>> e60ddd73
     }
 
     /* Operations that weren't scheduled may be destroyed. */
