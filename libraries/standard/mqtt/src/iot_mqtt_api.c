--- conflicted
+++ resolved
@@ -1244,11 +1244,7 @@
         status = IOT_MQTT_NOT_INITIALIZED;
     }
     /* Validate network interface and connect info. */
-<<<<<<< HEAD
-    else if( _IotMqtt_ValidateConnect( pConnectInfo ) == false )
-=======
     else if( _IotMqtt_ValidateConnect( pConnectInfo ) == false || pMqttConnection == NULL )
->>>>>>> 5b246cc2
     {
         status = IOT_MQTT_BAD_PARAMETER;
     }
@@ -1779,38 +1775,16 @@
 
     if( pPublishInfo == NULL )
     {
-<<<<<<< HEAD
-        syncFlags |= IOT_MQTT_FLAG_WAITABLE;
-        pPublishOperation = &publishOperation;
-    }
-
-    /* Call the asynchronous PUBLISH function. */
-    status = IotMqtt_PublishAsync( mqttConnection,
-                                   pPublishInfo,
-                                   syncFlags,
-                                   NULL,
-                                   pPublishOperation );
-
-    /* Wait for a queued QoS 1 PUBLISH to complete. */
-    if( pPublishInfo->qos == IOT_MQTT_QOS_1 )
-    {
-        if( status == IOT_MQTT_STATUS_PENDING )
-=======
         status = IOT_MQTT_BAD_PARAMETER;
     }
     else
     {
         /* Set the waitable flag and reference for QoS 1 PUBLISH. */
         if( pPublishInfo->qos == IOT_MQTT_QOS_1 )
->>>>>>> 5b246cc2
         {
             syncFlags |= IOT_MQTT_FLAG_WAITABLE;
             pPublishOperation = &publishOperation;
         }
-<<<<<<< HEAD
-    }
-
-=======
 
         /* Call the asynchronous PUBLISH function. */
         status = IotMqtt_PublishAsync( mqttConnection,
@@ -1828,7 +1802,6 @@
             }
         }
     }
->>>>>>> 5b246cc2
     return status;
 }
 
