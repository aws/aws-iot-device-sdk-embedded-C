--- conflicted
+++ resolved
@@ -782,14 +782,7 @@
     }
 
     /* Set the reference, if provided. */
-<<<<<<< HEAD
-    if( pOperationReference != NULL )
-    {
-        *pOperationReference = pSubscriptionOperation;
-    }
-=======
     _setOperationReference( pOperationReference, pSubscriptionOperation );
->>>>>>> e60ddd73
 
     /* Send the SUBSCRIBE packet. */
     if( ( flags & MQTT_INTERNAL_FLAG_BLOCK_ON_SEND ) == MQTT_INTERNAL_FLAG_BLOCK_ON_SEND )
@@ -816,14 +809,7 @@
             }
 
             /* Clear the previously set (and now invalid) reference. */
-<<<<<<< HEAD
-            if( pOperationReference != NULL )
-            {
-                *pOperationReference = IOT_MQTT_OPERATION_INITIALIZER;
-            }
-=======
             _setOperationReference( pOperationReference, IOT_MQTT_OPERATION_INITIALIZER );
->>>>>>> e60ddd73
 
             goto cleanup;
         }
@@ -849,8 +835,6 @@
     }
 
     return status;
-<<<<<<< HEAD
-=======
 }
 
 /*-----------------------------------------------------------*/
@@ -905,7 +889,6 @@
                 IotMqtt_strerror( status ) );
 
     return status;
->>>>>>> e60ddd73
 }
 
 /*-----------------------------------------------------------*/
@@ -928,9 +911,9 @@
     {
         ( pMqttConnection->references )++;
 
-        /* In some implementations IotLog() maps to C standard printing API 
-         * that need specific primitive types for format specifiers. Also, 
-         * inttypes.h may not be available on some C99 compilers, despite 
+        /* In some implementations IotLog() maps to C standard printing API
+         * that need specific primitive types for format specifiers. Also,
+         * inttypes.h may not be available on some C99 compilers, despite
          * stdint.h being available. */
         /* coverity[misra_c_2012_directive_4_6_violation] */
         IotLogDebug( "(MQTT connection %p) Reference count changed from %ld to %ld.",
@@ -961,9 +944,9 @@
     ( pMqttConnection->references )--;
     IotMqtt_Assert( pMqttConnection->references >= 0 );
 
-    /* In some implementations IotLog() maps to C standard printing API 
-     * that need specific primitive types for format specifiers. Also, 
-     * inttypes.h may not be available on some C99 compilers, despite stdint.h 
+    /* In some implementations IotLog() maps to C standard printing API
+     * that need specific primitive types for format specifiers. Also,
+     * inttypes.h may not be available on some C99 compilers, despite stdint.h
      * being available. */
     /* coverity[misra_c_2012_directive_4_6_violation] */
     IotLogDebug( "(MQTT connection %p) Reference count changed from %ld to %ld.",
@@ -1562,57 +1545,14 @@
     }
 
     if( _IotMqtt_ValidatePublish( mqttConnection->awsIotMqttMode,
-<<<<<<< HEAD
-                                  pPublishInfo ) == false )
-=======
                                   pPublishInfo,
                                   flags,
                                   pCallbackInfo,
                                   pPublishOperation ) == false )
->>>>>>> e60ddd73
     {
         status = IOT_MQTT_BAD_PARAMETER;
         goto cleanup;
     }
-<<<<<<< HEAD
-
-    /* Check that no notification is requested for a QoS 0 publish. */
-    if( pPublishInfo->qos == IOT_MQTT_QOS_0 )
-    {
-        if( pCallbackInfo != NULL )
-        {
-            IotLogError( "QoS 0 PUBLISH should not have notification parameters set." );
-
-            status = IOT_MQTT_BAD_PARAMETER;
-            goto cleanup;
-        }
-        else if( ( flags & IOT_MQTT_FLAG_WAITABLE ) != 0 )
-        {
-            IotLogError( "QoS 0 PUBLISH should not have notification parameters set." );
-
-            status = IOT_MQTT_BAD_PARAMETER;
-            goto cleanup;
-        }
-
-        if( pPublishOperation != NULL )
-        {
-            IotLogWarn( "Ignoring reference parameter for QoS 0 publish." );
-        }
-    }
-
-    /* Check that a reference pointer is provided for a waitable operation. */
-    if( ( flags & IOT_MQTT_FLAG_WAITABLE ) == IOT_MQTT_FLAG_WAITABLE )
-    {
-        if( pPublishOperation == NULL )
-        {
-            IotLogError( "Reference must be provided for a waitable PUBLISH." );
-
-            status = IOT_MQTT_BAD_PARAMETER;
-            goto cleanup;
-        }
-    }
-=======
->>>>>>> e60ddd73
 
     /* Create a PUBLISH operation. */
     status = _IotMqtt_CreateOperation( mqttConnection,
@@ -1665,14 +1605,7 @@
     /* Set the reference, if provided. */
     if( pPublishInfo->qos != IOT_MQTT_QOS_0 )
     {
-<<<<<<< HEAD
-        if( pPublishOperation != NULL )
-        {
-            *pPublishOperation = pOperation;
-        }
-=======
         _setOperationReference( pPublishOperation, pOperation );
->>>>>>> e60ddd73
     }
 
     /* Send the PUBLISH packet. */
@@ -1694,14 +1627,7 @@
             /* Clear the previously set (and now invalid) reference. */
             if( pPublishInfo->qos != IOT_MQTT_QOS_0 )
             {
-<<<<<<< HEAD
-                if( pPublishOperation != NULL )
-                {
-                    *pPublishOperation = IOT_MQTT_OPERATION_INITIALIZER;
-                }
-=======
                 _setOperationReference( pPublishOperation, IOT_MQTT_OPERATION_INITIALIZER );
->>>>>>> e60ddd73
             }
 
             goto cleanup;
@@ -1792,10 +1718,7 @@
     if( _IotMqtt_ValidateOperation( operation ) == false )
     {
         status = IOT_MQTT_BAD_PARAMETER;
-<<<<<<< HEAD
-=======
-        goto cleanup;
->>>>>>> e60ddd73
+        goto cleanup;
     }
 
     /* Check the MQTT connection status. */
@@ -1828,42 +1751,7 @@
         /* Only wait on an operation if the MQTT connection is active. */
         if( status == IOT_MQTT_SUCCESS )
         {
-<<<<<<< HEAD
-            if( IotSemaphore_TimedWait( &( operation->u.operation.notify.waitSemaphore ),
-                                        timeoutMs ) == false )
-            {
-                status = IOT_MQTT_TIMEOUT;
-
-                /* Attempt to cancel the job of the timed out operation. */
-                ( void ) _IotMqtt_DecrementOperationReferences( operation, true );
-
-                /* Clean up lingering subscriptions from a timed-out SUBSCRIBE. */
-                if( operation->u.operation.type == IOT_MQTT_SUBSCRIBE )
-                {
-                    IotLogDebug( "(MQTT connection %p, SUBSCRIBE operation %p) Cleaning up"
-                                 " subscriptions of timed-out SUBSCRIBE.",
-                                 pMqttConnection,
-                                 operation );
-
-                    _IotMqtt_RemoveSubscriptionByPacket( pMqttConnection,
-                                                         operation->u.operation.packetIdentifier,
-                                                         MQTT_REMOVE_ALL_SUBSCRIPTIONS );
-                }
-            }
-            else
-            {
-                /* Retrieve the status of the completed operation. */
-                status = operation->u.operation.status;
-            }
-
-            IotLogInfo( "(MQTT connection %p, %s operation %p) Wait complete with result %s.",
-                        pMqttConnection,
-                        IotMqtt_OperationType( operation->u.operation.type ),
-                        operation,
-                        IotMqtt_strerror( status ) );
-=======
             status = _waitForOperation( operation, timeoutMs );
->>>>>>> e60ddd73
         }
 
         /* Wait is finished; decrement operation reference count. */
