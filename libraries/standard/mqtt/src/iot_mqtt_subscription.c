/*
 * IoT MQTT V2.1.0
 * Copyright (C) 2018 Amazon.com, Inc. or its affiliates.  All Rights Reserved.
 *
 * Permission is hereby granted, free of charge, to any person obtaining a copy of
 * this software and associated documentation files (the "Software"), to deal in
 * the Software without restriction, including without limitation the rights to
 * use, copy, modify, merge, publish, distribute, sublicense, and/or sell copies of
 * the Software, and to permit persons to whom the Software is furnished to do so,
 * subject to the following conditions:
 *
 * The above copyright notice and this permission notice shall be included in all
 * copies or substantial portions of the Software.
 *
 * THE SOFTWARE IS PROVIDED "AS IS", WITHOUT WARRANTY OF ANY KIND, EXPRESS OR
 * IMPLIED, INCLUDING BUT NOT LIMITED TO THE WARRANTIES OF MERCHANTABILITY, FITNESS
 * FOR A PARTICULAR PURPOSE AND NONINFRINGEMENT. IN NO EVENT SHALL THE AUTHORS OR
 * COPYRIGHT HOLDERS BE LIABLE FOR ANY CLAIM, DAMAGES OR OTHER LIABILITY, WHETHER
 * IN AN ACTION OF CONTRACT, TORT OR OTHERWISE, ARISING FROM, OUT OF OR IN
 * CONNECTION WITH THE SOFTWARE OR THE USE OR OTHER DEALINGS IN THE SOFTWARE.
 */

/**
 * @file iot_mqtt_subscription.c
 * @brief Implements functions that manage subscriptions for an MQTT connection.
 */

/* The config header is always included first. */
#include "iot_config.h"

/* Standard includes. */
#include <stdbool.h>
#include <string.h>

/* MQTT internal include. */
#include "private/iot_mqtt_internal.h"

/* Platform layer includes. */
#include "platform/iot_threads.h"

/*-----------------------------------------------------------*/

/**
 * @brief First parameter to #_topicMatch.
 */
typedef struct _topicMatchParams
{
    const char * pTopicName;  /**< @brief The topic name to parse. */
    uint16_t topicNameLength; /**< @brief Length of #_topicMatchParams_t.pTopicName. */
    bool exactMatchOnly;      /**< @brief Whether to allow wildcards or require exact matches. */
} _topicMatchParams_t;

/**
 * @brief First parameter to #_packetMatch.
 */
typedef struct _packetMatchParams
{
    uint16_t packetIdentifier; /**< Packet identifier to match. */
    int32_t order;             /**< Order to match. Set to #MQTT_REMOVE_ALL_SUBSCRIPTIONS to ignore. */
} _packetMatchParams_t;

/*-----------------------------------------------------------*/

/**
 * @brief Handle special corner cases regarding wildcards at the end of topic
 * filters, as documented by the MQTT protocol spec.
 *
 * @param[in] pTopicFilter The topic filter containing the wildcard.
 * @param[in] nameIndex Index of the topic name being examined.
 * @param[in] filterIndex Index of the topic filter being examined.
 * @param[in] topicNameLength Length of the topic name being examined.
 * @param[in] topicFilterLength Length of the topic filter being examined.
 * @param[out] pMatch Whether the topic filter and topic name match.
 *
 * @return `true` if the caller of this function should exit; `false` if the caller
 * should continue parsing the topics.
 */
static bool _matchEndWildcards( const char * pTopicFilter,
                                uint16_t topicNameLength,
                                uint16_t topicFilterLength,
                                uint16_t nameIndex,
                                uint16_t filterIndex,
                                bool * pMatch );

/**
 * @brief Attempt to match characters in a topic filter by wildcards.
 *
 * @param[in] pTopicFilter The topic filter containing the wildcard.
 * @param[in] pTopicName The topic name to check.
 * @param[in] topicNameLength Length of the topic name.
 * @param[in] filterIndex Index of the wildcard in the topic filter.
 * @param[in,out] pNameIndex Index of character in topic name. This variable is
 * advanced for `+` wildcards.
 * @param[out] pMatch Whether the topic filter and topic name match.
 *
 * @return `true` if the caller of this function should exit; `false` if the caller
 * should continue parsing the topics.
 */
static bool _matchWildcards( const char * pTopicFilter,
                             const char * pTopicName,
                             uint16_t topicNameLength,
                             uint16_t filterIndex,
                             uint16_t * pNameIndex,
                             bool * pMatch );

/**
 * @brief Match a topic name and topic filter while allowing the use of wildcards.
 *
 * @param[in] pTopicName The topic name to check.
 * @param[in] topicNameLength Length of `pTopicName`.
 * @param[in] pTopicFilter The topic filter to check.
 * @param[in] topicFilterLength Length of `pTopicFilter`.
 *
 * @return `true` if the topic name and topic filter match; `false` otherwise.
 */
static bool _topicFilterMatch( const char * pTopicName,
                               uint16_t topicNameLength,
                               const char * pTopicFilter,
                               uint16_t topicFilterLength );

/**
 * @brief Matches a topic name (from a publish) with a topic filter (from a
 * subscription).
 *
 * @param[in] pSubscriptionLink Pointer to the link member of an #_mqttSubscription_t.
 * @param[in] pMatch Pointer to a #_topicMatchParams_t.
 *
 * @return `true` if the arguments match the subscription topic filter; `false`
 * otherwise.
 */
static bool _topicMatch( const IotLink_t * pSubscriptionLink,
                         void * pMatch );

/**
 * @brief Matches a packet identifier and order.
 *
 * @param[in] pSubscriptionLink Pointer to the link member of an #_mqttSubscription_t.
 * @param[in] pMatch Pointer to a #_packetMatchParams_t.
 *
 * @return `true` if the arguments match the subscription's packet info; `false`
 * otherwise.
 */
static bool _packetMatch( const IotLink_t * pSubscriptionLink,
                          void * pMatch );

/*-----------------------------------------------------------*/

static bool _matchEndWildcards( const char * pTopicFilter,
                                uint16_t topicNameLength,
                                uint16_t topicFilterLength,
                                uint16_t nameIndex,
                                uint16_t filterIndex,
                                bool * pMatch )
{
    bool status = false, endChar = false;
<<<<<<< HEAD

    /* Determine if the last character is reached for both topic name and topic
     * filter for the '#' wildcard. */
    endChar = ( nameIndex == topicNameLength - 1 ) && ( filterIndex == topicFilterLength - 3 );

=======

    /* Determine if the last character is reached for both topic name and topic
     * filter for the '#' wildcard. */
    endChar = ( nameIndex == topicNameLength - 1 ) && ( filterIndex == topicFilterLength - 3 );

>>>>>>> e60ddd73
    if( endChar == true )
    {
        /* Determine if the topic filter ends with the '#' wildcard. */
        status = ( pTopicFilter[ filterIndex + 1 ] == '/' ) && ( pTopicFilter[ filterIndex + 2 ] == '#' );

        if( status == true )
        {
            goto cleanup;
        }
    }

    /* Determine if the last character is reached for both topic name and topic
     * filter for the '+' wildcard. */
    endChar = ( nameIndex == topicNameLength - 1 ) && ( filterIndex == topicFilterLength - 2 );

    if( endChar == true )
    {
        /* Filter "sport/+" also matches the "sport/" but not "sport". */
        status = ( pTopicFilter[ filterIndex + 1 ] == '+' );
    }

cleanup:
    *pMatch = status;

    return status;
}

/*-----------------------------------------------------------*/

static bool _matchWildcards( const char * pTopicFilter,
                             const char * pTopicName,
                             uint16_t topicNameLength,
                             uint16_t filterIndex,
                             uint16_t * pNameIndex,
                             bool * pMatch )
{
    bool status = false;

    /* Check for wildcards. */
    if( pTopicFilter[ filterIndex ] == '+' )
    {
        /* Move topic name index to the end of the current level.
         * This is identified by '/'. */
        while( ( *pNameIndex < topicNameLength ) && ( pTopicName[ *pNameIndex ] != '/' ) )
        {
            ( *pNameIndex )++;
        }

        ( *pNameIndex )--;
    }
    else if( pTopicFilter[ filterIndex ] == '#' )
    {
        /* Subsequent characters don't need to be checked for the
         * multi-level wildcard. */
        *pMatch = true;
        status = true;
    }
    else
    {
        /* Any character mismatch other than '+' or '#' means the topic
         * name does not match the topic filter. */
        *pMatch = false;
        status = true;
    }

    return status;
}

/*-----------------------------------------------------------*/

static bool _topicFilterMatch( const char * pTopicName,
                               uint16_t topicNameLength,
                               const char * pTopicFilter,
                               uint16_t topicFilterLength )
{
    bool status = false;
    uint16_t nameIndex = 0, filterIndex = 0;

    while( ( nameIndex < topicNameLength ) && ( filterIndex < topicFilterLength ) )
    {
        /* Check if the character in the topic name matches the corresponding
         * character in the topic filter string. */
        if( pTopicName[ nameIndex ] == pTopicFilter[ filterIndex ] )
        {
            /* Handle special corner cases regarding wildcards at the end of
             * topic filters, as documented by the MQTT protocol spec. */
            if( _matchEndWildcards( pTopicFilter,
                                    topicNameLength,
                                    topicFilterLength,
                                    nameIndex,
                                    filterIndex,
                                    &status ) == true )
            {
                goto cleanup;
            }
        }
        else
        {
            /* Check for matching wildcards. */
            if( _matchWildcards( pTopicFilter,
                                 pTopicName,
                                 topicNameLength,
                                 filterIndex,
                                 &nameIndex,
                                 &status ) == true )
            {
                goto cleanup;
            }
        }

        /* Increment indexes. */
        nameIndex++;
        filterIndex++;
    }

    /* If the end of both strings has been reached, they match. */
    if( ( nameIndex == topicNameLength ) && ( filterIndex == topicFilterLength ) )
    {
        status = true;
    }

cleanup:

    return status;
}

/*-----------------------------------------------------------*/

static bool _topicMatch( const IotLink_t * pSubscriptionLink,
                         void * pMatch )
{
    bool status = false;

    /* This function is called from a container function; the caller
     * will never pass NULL. */
    IotMqtt_Assert( pSubscriptionLink != NULL );

    _mqttSubscription_t * pSubscription = IotLink_Container( _mqttSubscription_t,
                                                             pSubscriptionLink,
                                                             link );
    _topicMatchParams_t * pParam = ( _topicMatchParams_t * ) pMatch;

    /* Extract the relevant strings and lengths from parameters. */
    const char * pTopicName = pParam->pTopicName;
    const char * pTopicFilter = pSubscription->pTopicFilter;
    const uint16_t topicNameLength = pParam->topicNameLength;
    const uint16_t topicFilterLength = pSubscription->topicFilterLength;

    /* Check for an exact match. */
    if( topicNameLength == topicFilterLength )
<<<<<<< HEAD
    {
        status = ( strncmp( pTopicName, pTopicFilter, topicNameLength ) == 0 );
    }

    /* If  an exact match is required, return the result of the comparison above.
     * Otherwise, attempt to match with MQTT wildcards in topic filters. */
    if( pParam->exactMatchOnly == false )
    {
        status = _topicFilterMatch( pTopicName, topicNameLength, pTopicFilter, topicFilterLength );
    }

=======
    {
        status = ( strncmp( pTopicName, pTopicFilter, topicNameLength ) == 0 );
    }

    /* If  an exact match is required, return the result of the comparison above.
     * Otherwise, attempt to match with MQTT wildcards in topic filters. */
    if( pParam->exactMatchOnly == false )
    {
        status = _topicFilterMatch( pTopicName, topicNameLength, pTopicFilter, topicFilterLength );
    }

>>>>>>> e60ddd73
    return status;
}

/*-----------------------------------------------------------*/

static bool _packetMatch( const IotLink_t * pSubscriptionLink,
                          void * pMatch )
{
    bool match = false;

    /* Because this function is called from a container function, the given link
     * must never be NULL. */
    IotMqtt_Assert( pSubscriptionLink != NULL );

    _mqttSubscription_t * pSubscription = IotLink_Container( _mqttSubscription_t,
                                                             pSubscriptionLink,
                                                             link );
    _packetMatchParams_t * pParam = ( _packetMatchParams_t * ) pMatch;

    /* Compare packet identifiers. */
    if( pParam->packetIdentifier == pSubscription->packetInfo.identifier )
    {
        /* Compare orders if order is not MQTT_REMOVE_ALL_SUBSCRIPTIONS. */
        if( pParam->order == MQTT_REMOVE_ALL_SUBSCRIPTIONS )
        {
            match = true;
        }
        else
        {
            match = ( ( size_t ) pParam->order ) == pSubscription->packetInfo.order;
        }
    }

    /* If this subscription should be removed, check the reference count. */
    if( match == true )
    {
        /* Reference count must not be negative. */
        IotMqtt_Assert( pSubscription->references >= 0 );

        /* If the reference count is positive, this subscription cannot be
         * removed yet because there are subscription callbacks using it. */
        if( pSubscription->references > 0 )
        {
            match = false;

            /* Set the unsubscribed flag. The last active subscription callback
             * will remove and clean up this subscription. */
            pSubscription->unsubscribed = true;
        }
    }

    return match;
}

/*-----------------------------------------------------------*/

IotMqttError_t _IotMqtt_AddSubscriptions( _mqttConnection_t * pMqttConnection,
                                          uint16_t subscribePacketIdentifier,
                                          const IotMqttSubscription_t * pSubscriptionList,
                                          size_t subscriptionCount )
{
    IotMqttError_t status = IOT_MQTT_SUCCESS;
    size_t i = 0;
    _mqttSubscription_t * pNewSubscription = NULL;
    IotLink_t * pSubscriptionLink = NULL;
    _topicMatchParams_t topicMatchParams = { .exactMatchOnly = true };

    IotMutex_Lock( &( pMqttConnection->subscriptionMutex ) );

    for( i = 0; i < subscriptionCount; i++ )
    {
        /* Check if this topic filter is already registered. */
        topicMatchParams.pTopicName = pSubscriptionList[ i ].pTopicFilter;
        topicMatchParams.topicNameLength = pSubscriptionList[ i ].topicFilterLength;
        pSubscriptionLink = IotListDouble_FindFirstMatch( &( pMqttConnection->subscriptionList ),
                                                          NULL,
                                                          _topicMatch,
                                                          &topicMatchParams );

        if( pSubscriptionLink != NULL )
        {
            pNewSubscription = IotLink_Container( _mqttSubscription_t, pSubscriptionLink, link );

            /* The lengths of exactly matching topic filters must match. */
            IotMqtt_Assert( pNewSubscription->topicFilterLength == pSubscriptionList[ i ].topicFilterLength );

            /* Replace the callback and packet info with the new parameters. */
            pNewSubscription->callback = pSubscriptionList[ i ].callback;
            pNewSubscription->packetInfo.identifier = subscribePacketIdentifier;
            pNewSubscription->packetInfo.order = i;
        }
        else
        {
            /* Allocate memory for a new subscription. */
            pNewSubscription = IotMqtt_MallocSubscription( sizeof( _mqttSubscription_t ) +
                                                           pSubscriptionList[ i ].topicFilterLength );

            if( pNewSubscription == NULL )
            {
                status = IOT_MQTT_NO_MEMORY;
                break;
            }

            /* Clear the new subscription. */
            ( void ) memset( pNewSubscription,
                             0x00,
                             sizeof( _mqttSubscription_t ) + pSubscriptionList[ i ].topicFilterLength );

            /* Set the members of the new subscription and add it to the list. */
            pNewSubscription->packetInfo.identifier = subscribePacketIdentifier;
            pNewSubscription->packetInfo.order = i;
            pNewSubscription->callback = pSubscriptionList[ i ].callback;
            pNewSubscription->topicFilterLength = pSubscriptionList[ i ].topicFilterLength;
            ( void ) memcpy( pNewSubscription->pTopicFilter,
                             pSubscriptionList[ i ].pTopicFilter,
                             ( size_t ) ( pSubscriptionList[ i ].topicFilterLength ) );

            IotListDouble_InsertHead( &( pMqttConnection->subscriptionList ),
                                      &( pNewSubscription->link ) );
        }
    }

    IotMutex_Unlock( &( pMqttConnection->subscriptionMutex ) );

    /* If memory allocation failed, remove all previously added subscriptions. */
    if( status != IOT_MQTT_SUCCESS )
    {
        _IotMqtt_RemoveSubscriptionByTopicFilter( pMqttConnection,
                                                  pSubscriptionList,
                                                  i );
    }

    return status;
}

/*-----------------------------------------------------------*/

void _IotMqtt_InvokeSubscriptionCallback( _mqttConnection_t * pMqttConnection,
                                          IotMqttCallbackParam_t * pCallbackParam )
{
    _mqttSubscription_t * pSubscription = NULL;
    IotLink_t * pCurrentLink = NULL, * pNextLink = NULL;
    void * pCallbackContext = NULL;

    void ( * callbackFunction )( void *,
                                 IotMqttCallbackParam_t * ) = NULL;
    _topicMatchParams_t topicMatchParams = { 0 };

    /* Set the members of the search parameter. */
    topicMatchParams.pTopicName = pCallbackParam->u.message.info.pTopicName;
    topicMatchParams.topicNameLength = pCallbackParam->u.message.info.topicNameLength;
    topicMatchParams.exactMatchOnly = false;

    /* Prevent any other thread from modifying the subscription list while this
     * function is searching. */
    IotMutex_Lock( &( pMqttConnection->subscriptionMutex ) );

    /* Search the subscription list for all matching subscriptions starting at
     * the list head. */
    while( true )
    {
        pCurrentLink = IotListDouble_FindFirstMatch( &( pMqttConnection->subscriptionList ),
                                                     pCurrentLink,
                                                     _topicMatch,
                                                     &topicMatchParams );

        /* No subscription found. Exit loop. */
        if( pCurrentLink == NULL )
        {
            break;
        }

        /* Subscription found. Calculate pointer to subscription object. */
        pSubscription = IotLink_Container( _mqttSubscription_t, pCurrentLink, link );

        /* Subscription validation should not have allowed a NULL callback function. */
        IotMqtt_Assert( pSubscription->callback.function != NULL );

        /* Increment the subscription's reference count. */
        ( pSubscription->references )++;

        /* Copy the necessary members of the subscription before releasing the
         * subscription list mutex. */
        pCallbackContext = pSubscription->callback.pCallbackContext;
        callbackFunction = pSubscription->callback.function;

        /* Unlock the subscription list mutex. */
        IotMutex_Unlock( &( pMqttConnection->subscriptionMutex ) );

        /* Set the members of the callback parameter. */
        pCallbackParam->mqttConnection = pMqttConnection;
        pCallbackParam->u.message.pTopicFilter = pSubscription->pTopicFilter;
        pCallbackParam->u.message.topicFilterLength = pSubscription->topicFilterLength;

        /* Invoke the subscription callback. */
        callbackFunction( pCallbackContext, pCallbackParam );

        /* Lock the subscription list mutex to decrement the reference count. */
        IotMutex_Lock( &( pMqttConnection->subscriptionMutex ) );

        /* Decrement the reference count. It must still be positive. */
        ( pSubscription->references )--;
        IotMqtt_Assert( pSubscription->references >= 0 );

        /* Save the pointer to the next link in case this subscription is freed. */
        pNextLink = pCurrentLink->pNext;

        /* Remove this subscription if it has no references and the unsubscribed
         * flag is set. */
        if( pSubscription->unsubscribed == true )
        {
            /* An unsubscribed subscription should have been removed from the list. */
            IotMqtt_Assert( IotLink_IsLinked( &( pSubscription->link ) ) == false );

            /* Free subscriptions with no references. */
            if( pSubscription->references == 0 )
            {
                IotMqtt_FreeSubscription( pSubscription );
            }
        }

        /* Move current link pointer. */
        pCurrentLink = pNextLink;
    }

    IotMutex_Unlock( &( pMqttConnection->subscriptionMutex ) );

    _IotMqtt_DecrementConnectionReferences( pMqttConnection );
}

/*-----------------------------------------------------------*/

void _IotMqtt_RemoveSubscriptionByPacket( _mqttConnection_t * pMqttConnection,
                                          uint16_t packetIdentifier,
                                          int32_t order )
{
    _packetMatchParams_t packetMatchParams = { 0 };

    /* Set the members of the search parameter. */
    packetMatchParams.packetIdentifier = packetIdentifier;
    packetMatchParams.order = order;

    IotMutex_Lock( &( pMqttConnection->subscriptionMutex ) );
    IotListDouble_RemoveAllMatches( &( pMqttConnection->subscriptionList ),
                                    _packetMatch,
                                    ( void * ) ( &packetMatchParams ),
                                    IotMqtt_FreeSubscription,
                                    offsetof( _mqttSubscription_t, link ) );
    IotMutex_Unlock( &( pMqttConnection->subscriptionMutex ) );
}

/*-----------------------------------------------------------*/

void _IotMqtt_RemoveSubscriptionByTopicFilter( _mqttConnection_t * pMqttConnection,
                                               const IotMqttSubscription_t * pSubscriptionList,
                                               size_t subscriptionCount )
{
    size_t i = 0;
    _mqttSubscription_t * pSubscription = NULL;
    IotLink_t * pSubscriptionLink = NULL;
    _topicMatchParams_t topicMatchParams = { 0 };

    /* Prevent any other thread from modifying the subscription list while this
     * function is running. */
    IotMutex_Lock( &( pMqttConnection->subscriptionMutex ) );

    /* Find and remove each topic filter from the list. */
    for( i = 0; i < subscriptionCount; i++ )
    {
        topicMatchParams.pTopicName = pSubscriptionList[ i ].pTopicFilter;
        topicMatchParams.topicNameLength = pSubscriptionList[ i ].topicFilterLength;
        topicMatchParams.exactMatchOnly = true;

        pSubscriptionLink = IotListDouble_FindFirstMatch( &( pMqttConnection->subscriptionList ),
                                                          NULL,
                                                          _topicMatch,
                                                          &topicMatchParams );

        if( pSubscriptionLink != NULL )
        {
            pSubscription = IotLink_Container( _mqttSubscription_t, pSubscriptionLink, link );

            /* Reference count must not be negative. */
            IotMqtt_Assert( pSubscription->references >= 0 );

            /* Remove subscription from list. */
            IotListDouble_Remove( pSubscriptionLink );

            /* Check the reference count. This subscription cannot be removed if
             * there are subscription callbacks using it. */
            if( pSubscription->references > 0 )
            {
                /* Set the unsubscribed flag. The last active subscription callback
                 * will remove and clean up this subscription. */
                pSubscription->unsubscribed = true;
            }
            else
            {
                /* Free a subscription with no references. */
                IotMqtt_FreeSubscription( pSubscription );
            }
        }
    }

    IotMutex_Unlock( &( pMqttConnection->subscriptionMutex ) );
}

/*-----------------------------------------------------------*/

bool IotMqtt_IsSubscribed( IotMqttConnection_t mqttConnection,
                           const char * pTopicFilter,
                           uint16_t topicFilterLength,
                           IotMqttSubscription_t * const pCurrentSubscription )
{
    bool status = false;
    _mqttSubscription_t * pSubscription = NULL;
    IotLink_t * pSubscriptionLink = NULL;
    _topicMatchParams_t topicMatchParams = { 0 };

    /* Set the members of the search parameter. */
    topicMatchParams.pTopicName = pTopicFilter;
    topicMatchParams.topicNameLength = topicFilterLength;
    topicMatchParams.exactMatchOnly = true;

    /* Prevent any other thread from modifying the subscription list while this
     * function is running. */
    IotMutex_Lock( &( mqttConnection->subscriptionMutex ) );

    /* Search for a matching subscription. */
    pSubscriptionLink = IotListDouble_FindFirstMatch( &( mqttConnection->subscriptionList ),
                                                      NULL,
                                                      _topicMatch,
                                                      &topicMatchParams );

    /* Check if a matching subscription was found. */
    if( pSubscriptionLink != NULL )
    {
        pSubscription = IotLink_Container( _mqttSubscription_t, pSubscriptionLink, link );

        /* Copy the matching subscription to the output parameter. */
        if( pCurrentSubscription != NULL )
        {
            pCurrentSubscription->pTopicFilter = pTopicFilter;
            pCurrentSubscription->topicFilterLength = topicFilterLength;
            pCurrentSubscription->qos = IOT_MQTT_QOS_0;
            pCurrentSubscription->callback = pSubscription->callback;
        }

        status = true;
    }

    IotMutex_Unlock( &( mqttConnection->subscriptionMutex ) );

    return status;
}

/*-----------------------------------------------------------*/

/* Provide access to internal functions and variables if testing. */
#if IOT_BUILD_TESTS == 1
    #include "iot_test_access_mqtt_subscription.c"
#endif<|MERGE_RESOLUTION|>--- conflicted
+++ resolved
@@ -153,19 +153,11 @@
                                 bool * pMatch )
 {
     bool status = false, endChar = false;
-<<<<<<< HEAD
 
     /* Determine if the last character is reached for both topic name and topic
      * filter for the '#' wildcard. */
     endChar = ( nameIndex == topicNameLength - 1 ) && ( filterIndex == topicFilterLength - 3 );
 
-=======
-
-    /* Determine if the last character is reached for both topic name and topic
-     * filter for the '#' wildcard. */
-    endChar = ( nameIndex == topicNameLength - 1 ) && ( filterIndex == topicFilterLength - 3 );
-
->>>>>>> e60ddd73
     if( endChar == true )
     {
         /* Determine if the topic filter ends with the '#' wildcard. */
@@ -316,7 +308,6 @@
 
     /* Check for an exact match. */
     if( topicNameLength == topicFilterLength )
-<<<<<<< HEAD
     {
         status = ( strncmp( pTopicName, pTopicFilter, topicNameLength ) == 0 );
     }
@@ -328,19 +319,6 @@
         status = _topicFilterMatch( pTopicName, topicNameLength, pTopicFilter, topicFilterLength );
     }
 
-=======
-    {
-        status = ( strncmp( pTopicName, pTopicFilter, topicNameLength ) == 0 );
-    }
-
-    /* If  an exact match is required, return the result of the comparison above.
-     * Otherwise, attempt to match with MQTT wildcards in topic filters. */
-    if( pParam->exactMatchOnly == false )
-    {
-        status = _topicFilterMatch( pTopicName, topicNameLength, pTopicFilter, topicFilterLength );
-    }
-
->>>>>>> e60ddd73
     return status;
 }
 
