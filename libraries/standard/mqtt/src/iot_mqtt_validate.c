--- conflicted
+++ resolved
@@ -48,8 +48,6 @@
                               const IotMqttPublishInfo_t * pPublishInfo );
 
 /**
-<<<<<<< HEAD
-=======
  * @brief Check that the payload inside #IotMqttPublishInfo_t is valid.
  *
  * @param[in] pPublishInfo The #IotMqttPublishInfo_t to validate.
@@ -64,7 +62,6 @@
 
 
 /**
->>>>>>> 23af5c8d
  * @brief Check that an #IotMqttQos_t is valid.
  *
  * @param[in] qos The QoS to check.
@@ -116,11 +113,7 @@
  * @param[in] index Index of `+` in the topic filter.
  * @param[in] pSubscription Subscription with the topic filter to check.
  *
-<<<<<<< HEAD
- * @return `true` if the `+` wilcard is valid; `false` otherwise.
-=======
  * @return `true` if the `+` wildcard is valid; `false` otherwise.
->>>>>>> 23af5c8d
  */
 static bool _validateWildcardPlus( uint16_t index,
                                    const IotMqttSubscription_t * pSubscription );
@@ -131,17 +124,11 @@
  * @param[in] index Index of `#` in the topic filter.
  * @param[in] pSubscription Subscription with the topic filter to check.
  *
-<<<<<<< HEAD
- * @return `true` if the `#` wilcard is valid; `false` otherwise.
-=======
  * @return `true` if the `#` wildcard is valid; `false` otherwise.
->>>>>>> 23af5c8d
  */
 static bool _validateWildcardHash( uint16_t index,
                                    const IotMqttSubscription_t * pSubscription );
 
-<<<<<<< HEAD
-=======
 /**
  * @brief Validate the MQTT client identifier.
  *
@@ -152,7 +139,6 @@
  */
 static bool _validateClientId( const IotMqttConnectInfo_t * pConnectInfo );
 
->>>>>>> 23af5c8d
 /*-----------------------------------------------------------*/
 
 static bool _validateQos( IotMqttQos_t qos )
@@ -165,7 +151,6 @@
         case IOT_MQTT_QOS_1:
             status = true;
             break;
-<<<<<<< HEAD
 
         default:
             IotLogError( "QoS must be either 0 or 1." );
@@ -186,16 +171,52 @@
     if( pString == NULL )
     {
         status = false;
-        goto cleanup;
-    }
-
-    if( length == 0 )
-    {
-        status = false;
-        goto cleanup;
-    }
-
-cleanup:
+    }
+    else if( length == 0U )
+    {
+        status = false;
+    }
+    else
+    {
+        status = true;
+    }
+
+    return status;
+}
+
+/*-----------------------------------------------------------*/
+
+static bool _validatePublishPayload( const IotMqttPublishInfo_t * pPublishInfo,
+                                     size_t maximumPayloadLength,
+                                     const char * pPublishTypeDescription )
+{
+    bool status = true;
+
+    /* This parameter is not used when logging is disabled. */
+    ( void ) pPublishTypeDescription;
+
+    if( pPublishInfo->payloadLength != 0U )
+    {
+        if( pPublishInfo->payloadLength > maximumPayloadLength )
+        {
+            IotLogError( "%s payload size of %zu exceeds maximum length of %zu.",
+                         pPublishTypeDescription,
+                         pPublishInfo->payloadLength,
+                         maximumPayloadLength );
+
+            status = false;
+        }
+        else if( pPublishInfo->pPayload == NULL )
+        {
+            IotLogError( "Nonzero payload length cannot have a NULL payload." );
+
+            status = false;
+        }
+        else
+        {
+            /* Empty else MISRA 15.7 */
+        }
+    }
 
     return status;
 }
@@ -209,96 +230,74 @@
 {
     bool status = true;
 
-    /* This parameter is not used when logging is disabled. */
-    ( void ) pPublishTypeDescription;
-
-    /* Check for NULL. */
-    if( pPublishInfo == NULL )
-    {
-        IotLogError( "Publish information cannot be NULL." );
-
-        status = false;
-        goto cleanup;
-    }
-
+    /* Check for a valid QoS and callback function when subscribing. */
+    if( operation == IOT_MQTT_SUBSCRIBE )
+    {
+        status = _validateQos( pSubscription->qos );
+
+        status = false;
+    }
     /* Check topic name for NULL or zero-length. */
-    status = _validateString( pPublishInfo->pTopicName, pPublishInfo->topicNameLength );
-
-    if( status == false )
-    {
-        IotLogError( "Publish topic name must be set." );
-
-        goto cleanup;
-    }
-
-    if( pPublishInfo->payloadLength != 0 )
-    {
-        if( pPublishInfo->payloadLength > maximumPayloadLength )
-        {
-            IotLogError( "%s payload size of %zu exceeds maximum length of %zu.",
-                         pPublishTypeDescription,
-                         pPublishInfo->payloadLength,
-                         maximumPayloadLength );
-
-            status = false;
-            goto cleanup;
-        }
-        else
-        {
-            if( pPublishInfo->pPayload == NULL )
-            {
-                IotLogError( "Nonzero payload length cannot have a NULL payload." );
-
-                status = false;
-                goto cleanup;
-            }
-        }
-    }
-
-    /* Check for a valid QoS. */
-    status = _validateQos( pPublishInfo->qos );
-
-    if( status == false )
-    {
-        goto cleanup;
-    }
-
-    /* Check the retry parameters. */
-    if( pPublishInfo->retryLimit > 0 )
-    {
-        if( pPublishInfo->retryMs == 0 )
-        {
-            IotLogError( "Publish retry time must be positive." );
-
-            status = false;
-            goto cleanup;
-        }
-    }
-
-    /* Check for compatibility with AWS IoT MQTT server. */
-    if( awsIotMqttMode == true )
-    {
-        /* Check for retained message. */
-        if( pPublishInfo->retain == true )
-        {
-            IotLogError( "AWS IoT does not support retained publish messages." );
-
-            status = false;
-            goto cleanup;
-        }
-
-        /* Check topic name length. */
-        if( pPublishInfo->topicNameLength > AWS_IOT_MQTT_SERVER_MAX_TOPIC_LENGTH )
-        {
-            IotLogError( "AWS IoT does not support topic names longer than %d bytes.",
-                         AWS_IOT_MQTT_SERVER_MAX_TOPIC_LENGTH );
-
-            status = false;
-            goto cleanup;
-        }
-    }
-
-cleanup:
+    else
+    {
+        status = _validateString( pPublishInfo->pTopicName, pPublishInfo->topicNameLength );
+
+        if( status != true )
+        {
+            IotLogError( "Publish topic name must be set." );
+        }
+    }
+
+    if( status == true )
+    {
+        status = _validatePublishPayload( pPublishInfo,
+                                          maximumPayloadLength,
+                                          pPublishTypeDescription );
+    }
+
+    if( status == true )
+    {
+        /* Check for a valid QoS. */
+        status = _validateQos( pPublishInfo->qos );
+    }
+
+    if( status == true )
+    {
+        /* Check the retry parameters. */
+        if( pPublishInfo->retryLimit > 0U )
+        {
+            if( pPublishInfo->retryMs == 0U )
+            {
+                IotLogError( "Publish retry time must be positive." );
+
+                status = false;
+            }
+        }
+    }
+
+    if( status == true )
+    {
+        /* Check for compatibility with AWS IoT MQTT server. */
+        if( awsIotMqttMode == true )
+        {
+            /* Check for retained message. */
+            if( pPublishInfo->retain == true )
+            {
+                IotLogError( "AWS IoT does not support retained publish messages." );
+
+                status = false;
+            }
+
+            /* Check topic name length. */
+            if( pPublishInfo->topicNameLength > AWS_IOT_MQTT_SERVER_MAX_TOPIC_LENGTH )
+            {
+                IotLogError( "AWS IoT does not support topic names longer than %d bytes.",
+                             AWS_IOT_MQTT_SERVER_MAX_TOPIC_LENGTH );
+
+                status = false;
+            }
+        }
+    }
 
     return status;
 }
@@ -317,186 +316,120 @@
         IotLogError( "Subscription list pointer cannot be NULL." );
 
         status = false;
-        goto cleanup;
-    }
-
-    if( listSize == 0 )
+    }
+    else if( listSize == 0U )
     {
         IotLogError( "Empty subscription list." );
 
         status = false;
-        goto cleanup;
-    }
-
-    /* AWS IoT supports at most 8 topic filters in a single SUBSCRIBE packet. */
-    if( awsIotMqttMode == true )
-    {
-        if( listSize > AWS_IOT_MQTT_SERVER_MAX_TOPIC_FILTERS_PER_SUBSCRIBE )
-        {
-            IotLogError( "AWS IoT does not support more than %d topic filters per "
-                         "subscription request.",
-                         AWS_IOT_MQTT_SERVER_MAX_TOPIC_FILTERS_PER_SUBSCRIBE );
-
-            status = false;
-            goto cleanup;
-        }
     }
 
 cleanup:
 
-=======
-
-        default:
-            IotLogError( "QoS must be either 0 or 1." );
-
-            break;
-    }
-
-    return status;
-}
-
-/*-----------------------------------------------------------*/
-
-static bool _validateString( const char * pString,
-                             uint16_t length )
-{
-    bool status = true;
-
-    if( pString == NULL )
-    {
-        status = false;
-    }
-    else if( length == 0U )
-    {
-        status = false;
-    }
-    else
-    {
-        status = true;
-    }
-
-    return status;
-}
-
-/*-----------------------------------------------------------*/
-
-static bool _validatePublishPayload( const IotMqttPublishInfo_t * pPublishInfo,
-                                     size_t maximumPayloadLength,
-                                     const char * pPublishTypeDescription )
-{
-    bool status = true;
-
-    /* This parameter is not used when logging is disabled. */
-    ( void ) pPublishTypeDescription;
-
-    if( pPublishInfo->payloadLength != 0U )
-    {
-        if( pPublishInfo->payloadLength > maximumPayloadLength )
-        {
-            IotLogError( "%s payload size of %zu exceeds maximum length of %zu.",
-                         pPublishTypeDescription,
-                         pPublishInfo->payloadLength,
-                         maximumPayloadLength );
-
-            status = false;
-        }
-        else if( pPublishInfo->pPayload == NULL )
-        {
-            IotLogError( "Nonzero payload length cannot have a NULL payload." );
-
-            status = false;
-        }
-        else
-        {
-            /* Empty else MISRA 15.7 */
-        }
-    }
-
->>>>>>> 23af5c8d
-    return status;
-}
-
-/*-----------------------------------------------------------*/
-
-<<<<<<< HEAD
+    return status;
+}
+
+/*-----------------------------------------------------------*/
+
+static bool _validateWildcardHash( uint16_t index,
+                                   const IotMqttSubscription_t * pSubscription )
+{
+    bool status = true;
+
+    /* '#' must be the last character in the filter. */
+    if( index != pSubscription->topicFilterLength - 1 )
+    {
+        /* AWS IoT supports at most 8 topic filters in a single SUBSCRIBE packet. */
+        if( awsIotMqttMode == true )
+        {
+            if( listSize > AWS_IOT_MQTT_SERVER_MAX_TOPIC_FILTERS_PER_SUBSCRIBE )
+            {
+                IotLogError( "AWS IoT does not support more than %d topic filters per "
+                             "subscription request.",
+                             AWS_IOT_MQTT_SERVER_MAX_TOPIC_FILTERS_PER_SUBSCRIBE );
+
+                status = false;
+            }
+        }
+    }
+
+    return status;
+}
+
+/*-----------------------------------------------------------*/
+
 static bool _validateSubscription( bool awsIotMqttMode,
                                    IotMqttOperationType_t operation,
                                    const IotMqttSubscription_t * pSubscription )
 {
     bool status = true;
     uint16_t i = 0;
-=======
-static bool _validatePublish( bool awsIotMqttMode,
-                              size_t maximumPayloadLength,
-                              const char * pPublishTypeDescription,
-                              const IotMqttPublishInfo_t * pPublishInfo )
-{
-    bool status = true;
->>>>>>> 23af5c8d
 
     /* Check for a valid QoS and callback function when subscribing. */
     if( operation == IOT_MQTT_SUBSCRIBE )
     {
-        status = _validateQos( pSubscription->qos );
-
-<<<<<<< HEAD
+        if( pSubscription->callback.function == NULL )
+        {
+            IotLogError( "Callback function must be set." );
+
+            status = false;
+        }
+        else
+        {
+            status = _validateQos( pSubscription->qos );
+        }
+    }
+
+    /* Check subscription topic filter. */
+    if( status == true )
+    {
+        status = _validateString( pSubscription->pTopicFilter, pSubscription->topicFilterLength );
+
         if( status == false )
         {
-            goto cleanup;
-        }
-
-        if( pSubscription->callback.function == NULL )
-        {
-            IotLogError( "Callback function must be set." );
-
-            status = false;
-            goto cleanup;
-        }
-    }
-
-    /* Check subscription topic filter. */
-    status = _validateString( pSubscription->pTopicFilter, pSubscription->topicFilterLength );
-
-    if( status == false )
-    {
-        IotLogError( "Subscription topic filter must be set." );
-
-        goto cleanup;
-    }
-
-    /* Check for compatibility with AWS IoT MQTT server. */
-    if( awsIotMqttMode == true )
-    {
-        /* Check topic filter length. */
-        if( pSubscription->topicFilterLength > AWS_IOT_MQTT_SERVER_MAX_TOPIC_LENGTH )
-        {
-            IotLogError( "AWS IoT does not support topic filters longer than %d bytes.",
-                         AWS_IOT_MQTT_SERVER_MAX_TOPIC_LENGTH );
-
-            status = false;
-            goto cleanup;
-        }
-    }
-
-    /* Check that the wildcards '+' and '#' are being used correctly. */
-    for( i = 0; i < pSubscription->topicFilterLength; i++ )
-    {
-        if( pSubscription->pTopicFilter[ i ] == '+' )
-        {
-            status = _validateWildcardPlus( i, pSubscription );
-        }
-        else if( pSubscription->pTopicFilter[ i ] == '#' )
-        {
-            status = _validateWildcardHash( i, pSubscription );
-        }
-
-        if( status == false )
-        {
-            goto cleanup;
-        }
-    }
-
-cleanup:
+            IotLogError( "Subscription topic filter must be set." );
+        }
+    }
+
+    /* Check topic filter length compatibility with AWS IoT MQTT server. */
+    if( status == true )
+    {
+        if( awsIotMqttMode == true )
+        {
+            if( pSubscription->topicFilterLength > AWS_IOT_MQTT_SERVER_MAX_TOPIC_LENGTH )
+            {
+                IotLogError( "AWS IoT does not support topic filters longer than %d bytes.",
+                             AWS_IOT_MQTT_SERVER_MAX_TOPIC_LENGTH );
+
+                status = false;
+            }
+        }
+    }
+
+    if( status == true )
+    {
+        /* Check that the wildcards '+' and '#' are being used correctly. */
+        for( i = 0; i < pSubscription->topicFilterLength; i++ )
+        {
+            if( pSubscription->pTopicFilter[ i ] == '+' )
+            {
+                status = _validateWildcardPlus( i, pSubscription );
+            }
+            else if( pSubscription->pTopicFilter[ i ] == '#' )
+            {
+                status = _validateWildcardHash( i, pSubscription );
+            }
+            else
+            {
+                /* Empty else MISRA 15.7 */
+            }
+
+            if( status == false )
+            {
+                break;
+            }
+        }
+    }
 
     return status;
 }
@@ -509,123 +442,33 @@
     bool status = true;
 
     /* Unless '+' is the first character in the filter, it must be preceded by '/'. */
-    if( index > 0 )
-    {
-        if( pSubscription->pTopicFilter[ index - 1 ] != '/' )
+    if( index > 0U )
+    {
+        if( pSubscription->pTopicFilter[ index - 1U ] != '/' )
         {
             IotLogError( "Invalid topic filter %.*s -- '+' must be preceded by '/'.",
                          pSubscription->topicFilterLength,
                          pSubscription->pTopicFilter );
 
             status = false;
-            goto cleanup;
-        }
-    }
-
-    /* Unless '+' is the last character in the filter, it must be succeeded by '/'. */
-    if( index < pSubscription->topicFilterLength - 1 )
-    {
-        if( pSubscription->pTopicFilter[ index + 1 ] != '/' )
-        {
-            IotLogError( "Invalid topic filter %.*s -- '+' must be succeeded by '/'.",
-                         pSubscription->topicFilterLength,
-                         pSubscription->pTopicFilter );
-
-            status = false;
-            goto cleanup;
-        }
-=======
-        status = false;
-    }
-    /* Check topic name for NULL or zero-length. */
-    else
-    {
-        status = _validateString( pPublishInfo->pTopicName, pPublishInfo->topicNameLength );
-
-        if( status != true )
-        {
-            IotLogError( "Publish topic name must be set." );
-        }
-    }
-
-    if( status == true )
-    {
-        status = _validatePublishPayload( pPublishInfo,
-                                          maximumPayloadLength,
-                                          pPublishTypeDescription );
-    }
-
-    if( status == true )
-    {
-        /* Check for a valid QoS. */
-        status = _validateQos( pPublishInfo->qos );
-    }
-
-    if( status == true )
-    {
-        /* Check the retry parameters. */
-        if( pPublishInfo->retryLimit > 0U )
-        {
-            if( pPublishInfo->retryMs == 0U )
-            {
-                IotLogError( "Publish retry time must be positive." );
-
-                status = false;
-            }
-        }
-    }
-
-    if( status == true )
-    {
-        /* Check for compatibility with AWS IoT MQTT server. */
-        if( awsIotMqttMode == true )
-        {
-            /* Check for retained message. */
-            if( pPublishInfo->retain == true )
-            {
-                IotLogError( "AWS IoT does not support retained publish messages." );
-
-                status = false;
-            }
-
-            /* Check topic name length. */
-            if( pPublishInfo->topicNameLength > AWS_IOT_MQTT_SERVER_MAX_TOPIC_LENGTH )
-            {
-                IotLogError( "AWS IoT does not support topic names longer than %d bytes.",
-                             AWS_IOT_MQTT_SERVER_MAX_TOPIC_LENGTH );
-
-                status = false;
-            }
-        }
-    }
-
-    return status;
-}
-
-/*-----------------------------------------------------------*/
-
-static bool _validateListSize( bool awsIotMqttMode,
-                               const IotMqttSubscription_t * pListStart,
-                               size_t listSize )
-{
-    bool status = true;
-
-    /* Check for empty list. */
-    if( pListStart == NULL )
-    {
-        IotLogError( "Subscription list pointer cannot be NULL." );
-
-        status = false;
-    }
-    else if( listSize == 0U )
-    {
-        IotLogError( "Empty subscription list." );
-
-        status = false;
->>>>>>> 23af5c8d
-    }
-
-cleanup:
+        }
+    }
+
+    if( status == true )
+    {
+        /* Unless '+' is the last character in the filter, it must be succeeded by '/'. */
+        if( index < ( pSubscription->topicFilterLength - 1U ) )
+        {
+            if( pSubscription->pTopicFilter[ index + 1U ] != '/' )
+            {
+                IotLogError( "Invalid topic filter %.*s -- '+' must be succeeded by '/'.",
+                             pSubscription->topicFilterLength,
+                             pSubscription->pTopicFilter );
+
+                status = false;
+            }
+        }
+    }
 
     return status;
 }
@@ -638,286 +481,13 @@
     bool status = true;
 
     /* '#' must be the last character in the filter. */
-    if( index != pSubscription->topicFilterLength - 1 )
-    {
-<<<<<<< HEAD
+    if( index != ( pSubscription->topicFilterLength - 1U ) )
+    {
         IotLogError( "Invalid topic filter %.*s -- '#' must be the last character.",
                      pSubscription->topicFilterLength,
                      pSubscription->pTopicFilter );
 
         status = false;
-        goto cleanup;
-    }
-
-    /* Unless '#' is standalone, it must be preceded by '/'. */
-    if( pSubscription->topicFilterLength > 1 )
-    {
-        if( pSubscription->pTopicFilter[ index - 1 ] != '/' )
-        {
-            IotLogError( "Invalid topic filter %.*s -- '#' must be preceded by '/'.",
-                         pSubscription->topicFilterLength,
-                         pSubscription->pTopicFilter );
-
-            status = false;
-            goto cleanup;
-        }
-    }
-
-cleanup:
-
-    return status;
-}
-
-/*-----------------------------------------------------------*/
-
-bool _IotMqtt_ValidateConnect( const IotMqttConnectInfo_t * pConnectInfo )
-{
-    bool status = true;
-    uint16_t maxClientIdLength = MQTT_SERVER_MAX_CLIENTID_LENGTH;
-    bool enforceMaxClientIdLength = false;
-
-    /* Check for NULL. */
-    if( pConnectInfo == NULL )
-    {
-        IotLogError( "MQTT connection information cannot be NULL." );
-
-        status = false;
-        goto cleanup;
-    }
-
-    /* Check that a client identifier was set. */
-    if( pConnectInfo->pClientIdentifier == NULL )
-    {
-        IotLogError( "Client identifier must be set." );
-
-        status = false;
-        goto cleanup;
-    }
-
-    /* Check for a zero-length client identifier. Zero-length client identifiers
-     * are not allowed with clean sessions. */
-    if( pConnectInfo->clientIdentifierLength == 0 )
-    {
-        IotLogWarn( "A zero-length client identifier was provided." );
-
-        if( pConnectInfo->cleanSession == true )
-        {
-            IotLogError( "A zero-length client identifier cannot be used with a clean session." );
-
-            status = false;
-            goto cleanup;
-        }
-    }
-
-    /* Check that the number of persistent session subscriptions is valid. */
-    if( pConnectInfo->pPreviousSubscriptions != NULL )
-    {
-        if( _IotMqtt_ValidateSubscriptionList( IOT_MQTT_SUBSCRIBE,
-                                               pConnectInfo->awsIotMqttMode,
-                                               pConnectInfo->pPreviousSubscriptions,
-                                               pConnectInfo->previousSubscriptionCount ) == false )
-        {
-            status = false;
-            goto cleanup;
-        }
-    }
-
-    /* If will info is provided, check that it is valid. */
-    if( pConnectInfo->pWillInfo != NULL )
-    {
-        if( _IotMqtt_ValidateLwtPublish( pConnectInfo->awsIotMqttMode,
-                                         pConnectInfo->pWillInfo ) == false )
-        {
-            status = false;
-            goto cleanup;
-        }
-    }
-
-    /* The AWS IoT MQTT service enforces a client ID length limit. */
-    if( pConnectInfo->awsIotMqttMode == true )
-    {
-        maxClientIdLength = AWS_IOT_MQTT_SERVER_MAX_CLIENTID_LENGTH;
-        enforceMaxClientIdLength = true;
-    }
-
-    if( pConnectInfo->clientIdentifierLength > maxClientIdLength )
-    {
-        if( enforceMaxClientIdLength == false )
-        {
-            IotLogWarn( "A client identifier length of %hu is longer than %hu, "
-                        "which is "
-                        "the longest client identifier a server must accept.",
-                        pConnectInfo->clientIdentifierLength,
-                        maxClientIdLength );
-        }
-        else
-        {
-            IotLogError( "A client identifier length of %hu exceeds the "
-                         "maximum supported length of %hu.",
-                         pConnectInfo->clientIdentifierLength,
-                         maxClientIdLength );
-
-            status = false;
-            goto cleanup;
-        }
-    }
-
-cleanup:
-
-=======
-        /* AWS IoT supports at most 8 topic filters in a single SUBSCRIBE packet. */
-        if( awsIotMqttMode == true )
-        {
-            if( listSize > AWS_IOT_MQTT_SERVER_MAX_TOPIC_FILTERS_PER_SUBSCRIBE )
-            {
-                IotLogError( "AWS IoT does not support more than %d topic filters per "
-                             "subscription request.",
-                             AWS_IOT_MQTT_SERVER_MAX_TOPIC_FILTERS_PER_SUBSCRIBE );
-
-                status = false;
-            }
-        }
-    }
-
-    return status;
-}
-
-/*-----------------------------------------------------------*/
-
-static bool _validateSubscription( bool awsIotMqttMode,
-                                   IotMqttOperationType_t operation,
-                                   const IotMqttSubscription_t * pSubscription )
-{
-    bool status = true;
-    uint16_t i = 0;
-
-    /* Check for a valid QoS and callback function when subscribing. */
-    if( operation == IOT_MQTT_SUBSCRIBE )
-    {
-        if( pSubscription->callback.function == NULL )
-        {
-            IotLogError( "Callback function must be set." );
-
-            status = false;
-        }
-        else
-        {
-            status = _validateQos( pSubscription->qos );
-        }
-    }
-
-    /* Check subscription topic filter. */
-    if( status == true )
-    {
-        status = _validateString( pSubscription->pTopicFilter, pSubscription->topicFilterLength );
-
-        if( status == false )
-        {
-            IotLogError( "Subscription topic filter must be set." );
-        }
-    }
-
-    /* Check topic filter length compatibility with AWS IoT MQTT server. */
-    if( status == true )
-    {
-        if( awsIotMqttMode == true )
-        {
-            if( pSubscription->topicFilterLength > AWS_IOT_MQTT_SERVER_MAX_TOPIC_LENGTH )
-            {
-                IotLogError( "AWS IoT does not support topic filters longer than %d bytes.",
-                             AWS_IOT_MQTT_SERVER_MAX_TOPIC_LENGTH );
-
-                status = false;
-            }
-        }
-    }
-
-    if( status == true )
-    {
-        /* Check that the wildcards '+' and '#' are being used correctly. */
-        for( i = 0; i < pSubscription->topicFilterLength; i++ )
-        {
-            if( pSubscription->pTopicFilter[ i ] == '+' )
-            {
-                status = _validateWildcardPlus( i, pSubscription );
-            }
-            else if( pSubscription->pTopicFilter[ i ] == '#' )
-            {
-                status = _validateWildcardHash( i, pSubscription );
-            }
-            else
-            {
-                /* Empty else MISRA 15.7 */
-            }
-
-            if( status == false )
-            {
-                break;
-            }
-        }
-    }
-
->>>>>>> 23af5c8d
-    return status;
-}
-
-/*-----------------------------------------------------------*/
-
-static bool _validateWildcardPlus( uint16_t index,
-                                   const IotMqttSubscription_t * pSubscription )
-{
-    bool status = true;
-
-    /* Unless '+' is the first character in the filter, it must be preceded by '/'. */
-    if( index > 0U )
-    {
-        if( pSubscription->pTopicFilter[ index - 1U ] != '/' )
-        {
-            IotLogError( "Invalid topic filter %.*s -- '+' must be preceded by '/'.",
-                         pSubscription->topicFilterLength,
-                         pSubscription->pTopicFilter );
-
-            status = false;
-        }
-    }
-<<<<<<< HEAD
-=======
-
-    if( status == true )
-    {
-        /* Unless '+' is the last character in the filter, it must be succeeded by '/'. */
-        if( index < ( pSubscription->topicFilterLength - 1U ) )
-        {
-            if( pSubscription->pTopicFilter[ index + 1U ] != '/' )
-            {
-                IotLogError( "Invalid topic filter %.*s -- '+' must be succeeded by '/'.",
-                             pSubscription->topicFilterLength,
-                             pSubscription->pTopicFilter );
-
-                status = false;
-            }
-        }
-    }
->>>>>>> 23af5c8d
-
-    return status;
-}
-
-/*-----------------------------------------------------------*/
-
-static bool _validateWildcardHash( uint16_t index,
-                                   const IotMqttSubscription_t * pSubscription )
-{
-    bool status = true;
-
-    /* '#' must be the last character in the filter. */
-    if( index != ( pSubscription->topicFilterLength - 1U ) )
-    {
-        IotLogError( "Invalid topic filter %.*s -- '#' must be the last character.",
-                     pSubscription->topicFilterLength,
-                     pSubscription->pTopicFilter );
-
-        status = false;
     }
 
     if( status == true )
@@ -944,11 +514,8 @@
 static bool _validateClientId( const IotMqttConnectInfo_t * pConnectInfo )
 {
     bool status = true;
-<<<<<<< HEAD
-=======
     uint16_t maxClientIdLength = MQTT_SERVER_MAX_CLIENTID_LENGTH;
     bool enforceMaxClientIdLength = false;
->>>>>>> 23af5c8d
 
     /* Check that a client identifier was set. */
     if( pConnectInfo->pClientIdentifier == NULL )
@@ -956,9 +523,6 @@
         IotLogError( "Client identifier must be set." );
 
         status = false;
-<<<<<<< HEAD
-        goto cleanup;
-=======
     }
 
     /* Check for a zero-length client identifier. Zero-length client identifiers
@@ -976,22 +540,11 @@
                 status = false;
             }
         }
->>>>>>> 23af5c8d
     }
 
     /* The AWS IoT MQTT service enforces a client ID length limit. */
     if( pConnectInfo->awsIotMqttMode == true )
     {
-<<<<<<< HEAD
-        IotLogError( "Operation is not waitable." );
-
-        status = false;
-        goto cleanup;
-    }
-
-cleanup:
-
-=======
         maxClientIdLength = AWS_IOT_MQTT_SERVER_MAX_CLIENTID_LENGTH;
         enforceMaxClientIdLength = true;
     }
@@ -1020,7 +573,6 @@
         }
     }
 
->>>>>>> 23af5c8d
     return status;
 }
 
@@ -1029,39 +581,6 @@
 bool _IotMqtt_ValidateConnect( const IotMqttConnectInfo_t * pConnectInfo )
 {
     bool status = true;
-<<<<<<< HEAD
-    size_t i = 0;
-
-    /* Operation must be either subscribe or unsubscribe. */
-    IotMqtt_Assert( ( operation == IOT_MQTT_SUBSCRIBE ) ||
-                    ( operation == IOT_MQTT_UNSUBSCRIBE ) );
-
-    /* Check that subscription list is valid. */
-    status = _validateListSize( awsIotMqttMode,
-                                pListStart,
-                                listSize );
-
-    if( status == false )
-    {
-        goto cleanup;
-    }
-
-    /* Check each member of the subscription list. */
-    for( i = 0; i < listSize; i++ )
-    {
-        status = _validateSubscription( awsIotMqttMode,
-                                        operation,
-                                        &( pListStart[ i ] ) );
-
-        if( status == false )
-        {
-            break;
-        }
-    }
-
-cleanup:
-
-=======
 
     /* Check for NULL. */
     if( pConnectInfo == NULL )
@@ -1238,7 +757,6 @@
         }
     }
 
->>>>>>> 23af5c8d
     return status;
 }
 
