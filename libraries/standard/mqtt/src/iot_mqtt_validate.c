--- conflicted
+++ resolved
@@ -55,7 +55,6 @@
  * @return `true` if `qos` is valid; `false` otherwise.
  */
 static bool _validateQos( IotMqttQos_t qos );
-<<<<<<< HEAD
 
 /**
  * @brief Check that a string is valid.
@@ -174,10 +173,10 @@
     /* This parameter is not used when logging is disabled. */
     ( void ) pPublishTypeDescription;
 
-    /* Check for NULL. */
-    if( pPublishInfo == NULL )
-    {
-        IotLogError( "Publish information cannot be NULL." );
+    /* Check for a valid QoS and callback function when subscribing. */
+    if( operation == IOT_MQTT_SUBSCRIBE )
+    {
+        status = _validateQos( pSubscription->qos );
 
         status = false;
         goto cleanup;
@@ -193,9 +192,10 @@
         goto cleanup;
     }
 
-    if( pPublishInfo->payloadLength != 0 )
-    {
-        if( pPublishInfo->payloadLength > maximumPayloadLength )
+    /* Check that the wildcards '+' and '#' are being used correctly. */
+    for( i = 0; i < pSubscription->topicFilterLength; i++ )
+    {
+        if( pSubscription->pTopicFilter[ i ] == '+' )
         {
             IotLogError( "%s payload size of %zu exceeds maximum length of %zu.",
                          pPublishTypeDescription,
@@ -205,11 +205,10 @@
             status = false;
             goto cleanup;
         }
-        else
-        {
-            if( pPublishInfo->pPayload == NULL )
-            {
-                IotLogError( "Nonzero payload length cannot have a NULL payload." );
+        else if( pSubscription->pTopicFilter[ i ] == '#' )
+        {
+            status = _validateWildcardHash( i, pSubscription );
+        }
 
                 status = false;
                 goto cleanup;
@@ -225,35 +224,45 @@
         goto cleanup;
     }
 
-    /* Check the retry parameters. */
-    if( pPublishInfo->retryLimit > 0 )
-    {
-        if( pPublishInfo->retryMs == 0 )
-        {
-            IotLogError( "Publish retry time must be positive." );
-
-            status = false;
-            goto cleanup;
-        }
-    }
-
-    /* Check for compatibility with AWS IoT MQTT server. */
-    if( awsIotMqttMode == true )
-    {
-        /* Check for retained message. */
-        if( pPublishInfo->retain == true )
-        {
-            IotLogError( "AWS IoT does not support retained publish messages." );
-
-            status = false;
-            goto cleanup;
-        }
-
-        /* Check topic name length. */
-        if( pPublishInfo->topicNameLength > AWS_IOT_MQTT_SERVER_MAX_TOPIC_LENGTH )
-        {
-            IotLogError( "AWS IoT does not support topic names longer than %d bytes.",
-                         AWS_IOT_MQTT_SERVER_MAX_TOPIC_LENGTH );
+    /* Unless '#' is standalone, it must be preceded by '/'. */
+    if( pSubscription->topicFilterLength > 1 )
+    {
+        if( pSubscription->pTopicFilter[ index - 1 ] != '/' )
+        {
+            IotLogError( "Invalid topic filter %.*s -- '#' must be preceded by '/'.",
+                         pSubscription->topicFilterLength,
+                         pSubscription->pTopicFilter );
+
+            status = false;
+            goto cleanup;
+        }
+    }
+
+    /* Check for a zero-length client identifier. Zero-length client identifiers
+     * are not allowed with clean sessions. */
+    if( pConnectInfo->clientIdentifierLength == 0 )
+    {
+        IotLogWarn( "A zero-length client identifier was provided." );
+
+        if( pConnectInfo->cleanSession == true )
+        {
+            IotLogError( "A zero-length client identifier cannot be used with a clean session." );
+
+            status = false;
+            goto cleanup;
+        }
+    }
+
+    /* If will info is provided, check that it is valid. */
+    if( pConnectInfo->pWillInfo != NULL )
+    {
+        if( _IotMqtt_ValidateLwtPublish( pConnectInfo->awsIotMqttMode,
+                                         pConnectInfo->pWillInfo ) == false )
+        {
+            status = false;
+            goto cleanup;
+        }
+    }
 
             status = false;
             goto cleanup;
@@ -303,141 +312,26 @@
             goto cleanup;
         }
     }
-=======
-
-/**
- * @brief Check that a string is valid.
- *
- * @param[in] pString The string to check.
- * @param[in] length Length of string to check.
- *
- * @return `true` if `pString` is valid; `false` otherwise.
- */
-static bool _validateString( const char * pString,
-                             uint16_t length );
-
-/**
- * @brief Check that a list of subscriptions is valid.
- *
- * @param[in] awsIotMqttMode Whether to enforce list length restrictions from AWS IoT.
- * @param[in] pListStart First element of the list.
- * @param[in] listSize Length of the list.
- *
- * @return `true` if `pListStart` is valid; `false` otherwise.
- */
-static bool _validateListSize( bool awsIotMqttMode,
-                               const IotMqttSubscription_t * pListStart,
-                               size_t listSize );
-
-/**
- * @brief Check that a single subscription is valid.
- *
- * @param[in] awsIotMqttMode Whether to enforce the topic filter restrictions from AWS IoT.
- * @param[in] operation Either #IOT_MQTT_SUBSCRIBE or #IOT_MQTT_UNSUBSCRIBE.
- * @param[in] pSubscription The subscription to check.
- *
- * @return `true` if `pSubscription` is valid; `false` otherwise.
- */
-static bool _validateSubscription( bool awsIotMqttMode,
-                                   IotMqttOperationType_t operation,
-                                   const IotMqttSubscription_t * pSubscription );
-
-/**
- * @brief Check that the MQTT `+` wildcard is being used correctly.
- *
- * @param[in] index Index of `+` in the topic filter.
- * @param[in] pSubscription Subscription with the topic filter to check.
- *
- * @return `true` if the `+` wilcard is valid; `false` otherwise.
- */
-static bool _validateWildcardPlus( uint16_t index,
-                                   const IotMqttSubscription_t * pSubscription );
-
-/**
- * @brief Check that the MQTT `#` wildcard is being used correctly.
- *
- * @param[in] index Index of `#` in the topic filter.
- * @param[in] pSubscription Subscription with the topic filter to check.
- *
- * @return `true` if the `#` wilcard is valid; `false` otherwise.
- */
-static bool _validateWildcardHash( uint16_t index,
-                                   const IotMqttSubscription_t * pSubscription );
-
-/*-----------------------------------------------------------*/
-
-static bool _validateQos( IotMqttQos_t qos )
-{
-    bool status = false;
-
-    switch( qos )
-    {
-        case IOT_MQTT_QOS_0:
-        case IOT_MQTT_QOS_1:
-            status = true;
-            break;
-
-        default:
-            IotLogError( "QoS must be either 0 or 1." );
-
-            break;
-    }
-
-    return status;
-}
-
-/*-----------------------------------------------------------*/
-
-static bool _validateString( const char * pString,
-                             uint16_t length )
-{
-    bool status = true;
-
-    if( pString == NULL )
-    {
-        status = false;
-        goto cleanup;
-    }
-
-    if( length == 0 )
-    {
-        status = false;
-        goto cleanup;
-    }
->>>>>>> e60ddd73
-
-cleanup:
-
-    return status;
-}
-
-/*-----------------------------------------------------------*/
-
-<<<<<<< HEAD
+
+cleanup:
+
+    return status;
+}
+
+/*-----------------------------------------------------------*/
+
 static bool _validateSubscription( bool awsIotMqttMode,
                                    IotMqttOperationType_t operation,
                                    const IotMqttSubscription_t * pSubscription )
 {
     bool status = true;
     uint16_t i = 0;
-=======
-static bool _validatePublish( bool awsIotMqttMode,
-                              size_t maximumPayloadLength,
-                              const char * pPublishTypeDescription,
-                              const IotMqttPublishInfo_t * pPublishInfo )
-{
-    bool status = true;
-
-    /* This parameter is not used when logging is disabled. */
-    ( void ) pPublishTypeDescription;
->>>>>>> e60ddd73
 
     /* Check for a valid QoS and callback function when subscribing. */
     if( operation == IOT_MQTT_SUBSCRIBE )
     {
         status = _validateQos( pSubscription->qos );
 
-<<<<<<< HEAD
         if( status == false )
         {
             goto cleanup;
@@ -474,20 +368,6 @@
             status = false;
             goto cleanup;
         }
-=======
-        status = false;
-        goto cleanup;
-    }
-
-    /* Check topic name for NULL or zero-length. */
-    status = _validateString( pPublishInfo->pTopicName, pPublishInfo->topicNameLength );
-
-    if( status == false )
-    {
-        IotLogError( "Publish topic name must be set." );
-
-        goto cleanup;
->>>>>>> e60ddd73
     }
 
     /* Check that the wildcards '+' and '#' are being used correctly. */
@@ -495,24 +375,13 @@
     {
         if( pSubscription->pTopicFilter[ i ] == '+' )
         {
-<<<<<<< HEAD
             status = _validateWildcardPlus( i, pSubscription );
-=======
-            IotLogError( "%s payload size of %zu exceeds maximum length of %zu.",
-                         pPublishTypeDescription,
-                         pPublishInfo->payloadLength,
-                         maximumPayloadLength );
-
-            status = false;
-            goto cleanup;
->>>>>>> e60ddd73
         }
         else if( pSubscription->pTopicFilter[ i ] == '#' )
         {
             status = _validateWildcardHash( i, pSubscription );
         }
 
-<<<<<<< HEAD
         if( status == false )
         {
             goto cleanup;
@@ -579,19 +448,6 @@
                      pSubscription->pTopicFilter );
 
         status = false;
-=======
-                status = false;
-                goto cleanup;
-            }
-        }
-    }
-
-    /* Check for a valid QoS. */
-    status = _validateQos( pPublishInfo->qos );
-
-    if( status == false )
-    {
->>>>>>> e60ddd73
         goto cleanup;
     }
 
@@ -608,7 +464,6 @@
             goto cleanup;
         }
     }
-<<<<<<< HEAD
 
 cleanup:
 
@@ -640,8 +495,6 @@
         status = false;
         goto cleanup;
     }
-=======
->>>>>>> e60ddd73
 
     /* Check for a zero-length client identifier. Zero-length client identifiers
      * are not allowed with clean sessions. */
@@ -655,7 +508,6 @@
 
             status = false;
             goto cleanup;
-<<<<<<< HEAD
         }
     }
 
@@ -669,8 +521,6 @@
         {
             status = false;
             goto cleanup;
-=======
->>>>>>> e60ddd73
         }
     }
 
@@ -685,7 +535,6 @@
         }
     }
 
-<<<<<<< HEAD
     /* The AWS IoT MQTT service enforces a client ID length limit. */
     if( pConnectInfo->awsIotMqttMode == true )
     {
@@ -710,349 +559,6 @@
                          pConnectInfo->clientIdentifierLength,
                          maxClientIdLength );
 
-=======
->>>>>>> e60ddd73
-            status = false;
-            goto cleanup;
-        }
-    }
-
-cleanup:
-
-    return status;
-}
-
-/*-----------------------------------------------------------*/
-
-static bool _validateListSize( bool awsIotMqttMode,
-                               const IotMqttSubscription_t * pListStart,
-                               size_t listSize )
-{
-    bool status = true;
-
-    /* Check for empty list. */
-    if( pListStart == NULL )
-    {
-        IotLogError( "Subscription list pointer cannot be NULL." );
-
-        status = false;
-        goto cleanup;
-    }
-<<<<<<< HEAD
-=======
-
-    if( listSize == 0 )
-    {
-        IotLogError( "Empty subscription list." );
-
-        status = false;
-        goto cleanup;
-    }
->>>>>>> e60ddd73
-
-    /* AWS IoT supports at most 8 topic filters in a single SUBSCRIBE packet. */
-    if( awsIotMqttMode == true )
-    {
-        if( listSize > AWS_IOT_MQTT_SERVER_MAX_TOPIC_FILTERS_PER_SUBSCRIBE )
-        {
-            IotLogError( "AWS IoT does not support more than %d topic filters per "
-                         "subscription request.",
-                         AWS_IOT_MQTT_SERVER_MAX_TOPIC_FILTERS_PER_SUBSCRIBE );
-
-            status = false;
-            goto cleanup;
-        }
-    }
-
-cleanup:
-
-    return status;
-}
-
-/*-----------------------------------------------------------*/
-
-static bool _validateSubscription( bool awsIotMqttMode,
-                                   IotMqttOperationType_t operation,
-                                   const IotMqttSubscription_t * pSubscription )
-{
-    bool status = true;
-<<<<<<< HEAD
-=======
-    uint16_t i = 0;
->>>>>>> e60ddd73
-
-    /* Check for a valid QoS and callback function when subscribing. */
-    if( operation == IOT_MQTT_SUBSCRIBE )
-    {
-        status = _validateQos( pSubscription->qos );
-
-<<<<<<< HEAD
-        status = false;
-=======
-        if( status == false )
-        {
-            goto cleanup;
-        }
-
-        if( pSubscription->callback.function == NULL )
-        {
-            IotLogError( "Callback function must be set." );
-
-            status = false;
-            goto cleanup;
-        }
-    }
-
-    /* Check subscription topic filter. */
-    status = _validateString( pSubscription->pTopicFilter, pSubscription->topicFilterLength );
-
-    if( status == false )
-    {
-        IotLogError( "Subscription topic filter must be set." );
-
->>>>>>> e60ddd73
-        goto cleanup;
-    }
-
-    /* Check for compatibility with AWS IoT MQTT server. */
-    if( awsIotMqttMode == true )
-    {
-        /* Check topic filter length. */
-        if( pSubscription->topicFilterLength > AWS_IOT_MQTT_SERVER_MAX_TOPIC_LENGTH )
-        {
-            IotLogError( "AWS IoT does not support topic filters longer than %d bytes.",
-                         AWS_IOT_MQTT_SERVER_MAX_TOPIC_LENGTH );
-
-<<<<<<< HEAD
-        status = false;
-        goto cleanup;
-=======
-            status = false;
-            goto cleanup;
-        }
-    }
-
-    /* Check that the wildcards '+' and '#' are being used correctly. */
-    for( i = 0; i < pSubscription->topicFilterLength; i++ )
-    {
-        if( pSubscription->pTopicFilter[ i ] == '+' )
-        {
-            status = _validateWildcardPlus( i, pSubscription );
-        }
-        else if( pSubscription->pTopicFilter[ i ] == '#' )
-        {
-            status = _validateWildcardHash( i, pSubscription );
-        }
-
-        if( status == false )
-        {
-            goto cleanup;
-        }
->>>>>>> e60ddd73
-    }
-
-cleanup:
-
-    return status;
-}
-
-/*-----------------------------------------------------------*/
-
-static bool _validateWildcardPlus( uint16_t index,
-                                   const IotMqttSubscription_t * pSubscription )
-{
-    bool status = true;
-<<<<<<< HEAD
-    size_t i = 0;
-
-    /* Operation must be either subscribe or unsubscribe. */
-    IotMqtt_Assert( ( operation == IOT_MQTT_SUBSCRIBE ) ||
-                    ( operation == IOT_MQTT_UNSUBSCRIBE ) );
-
-    /* Check that subscription list is valid. */
-    status = _validateListSize( awsIotMqttMode,
-                                pListStart,
-                                listSize );
-
-    if( status == false )
-    {
-        goto cleanup;
-    }
-
-    /* Check each member of the subscription list. */
-    for( i = 0; i < listSize; i++ )
-    {
-        status = _validateSubscription( awsIotMqttMode,
-                                        operation,
-                                        &( pListStart[ i ] ) );
-
-        if( status == false )
-        {
-            break;
-        }
-    }
-
-=======
-
-    /* Unless '+' is the first character in the filter, it must be preceded by '/'. */
-    if( index > 0 )
-    {
-        if( pSubscription->pTopicFilter[ index - 1 ] != '/' )
-        {
-            IotLogError( "Invalid topic filter %.*s -- '+' must be preceded by '/'.",
-                         pSubscription->topicFilterLength,
-                         pSubscription->pTopicFilter );
-
-            status = false;
-            goto cleanup;
-        }
-    }
-
-    /* Unless '+' is the last character in the filter, it must be succeeded by '/'. */
-    if( index < pSubscription->topicFilterLength - 1 )
-    {
-        if( pSubscription->pTopicFilter[ index + 1 ] != '/' )
-        {
-            IotLogError( "Invalid topic filter %.*s -- '+' must be succeeded by '/'.",
-                         pSubscription->topicFilterLength,
-                         pSubscription->pTopicFilter );
-
-            status = false;
-            goto cleanup;
-        }
-    }
-
-cleanup:
-
-    return status;
-}
-
-/*-----------------------------------------------------------*/
-
-static bool _validateWildcardHash( uint16_t index,
-                                   const IotMqttSubscription_t * pSubscription )
-{
-    bool status = true;
-
-    /* '#' must be the last character in the filter. */
-    if( index != pSubscription->topicFilterLength - 1 )
-    {
-        IotLogError( "Invalid topic filter %.*s -- '#' must be the last character.",
-                     pSubscription->topicFilterLength,
-                     pSubscription->pTopicFilter );
-
-        status = false;
-        goto cleanup;
-    }
-
-    /* Unless '#' is standalone, it must be preceded by '/'. */
-    if( pSubscription->topicFilterLength > 1 )
-    {
-        if( pSubscription->pTopicFilter[ index - 1 ] != '/' )
-        {
-            IotLogError( "Invalid topic filter %.*s -- '#' must be preceded by '/'.",
-                         pSubscription->topicFilterLength,
-                         pSubscription->pTopicFilter );
-
-            status = false;
-            goto cleanup;
-        }
-    }
-
-cleanup:
-
-    return status;
-}
-
-/*-----------------------------------------------------------*/
-
-bool _IotMqtt_ValidateConnect( const IotMqttConnectInfo_t * pConnectInfo )
-{
-    bool status = true;
-    uint16_t maxClientIdLength = MQTT_SERVER_MAX_CLIENTID_LENGTH;
-    bool enforceMaxClientIdLength = false;
-
-    /* Check for NULL. */
-    if( pConnectInfo == NULL )
-    {
-        IotLogError( "MQTT connection information cannot be NULL." );
-
-        status = false;
-        goto cleanup;
-    }
-
-    /* Check that a client identifier was set. */
-    if( pConnectInfo->pClientIdentifier == NULL )
-    {
-        IotLogError( "Client identifier must be set." );
-
-        status = false;
-        goto cleanup;
-    }
-
-    /* Check for a zero-length client identifier. Zero-length client identifiers
-     * are not allowed with clean sessions. */
-    if( pConnectInfo->clientIdentifierLength == 0 )
-    {
-        IotLogWarn( "A zero-length client identifier was provided." );
-
-        if( pConnectInfo->cleanSession == true )
-        {
-            IotLogError( "A zero-length client identifier cannot be used with a clean session." );
-
-            status = false;
-            goto cleanup;
-        }
-    }
-
-    /* Check that the number of persistent session subscriptions is valid. */
-    if( pConnectInfo->pPreviousSubscriptions != NULL )
-    {
-        if( _IotMqtt_ValidateSubscriptionList( IOT_MQTT_SUBSCRIBE,
-                                               pConnectInfo->awsIotMqttMode,
-                                               pConnectInfo->pPreviousSubscriptions,
-                                               pConnectInfo->previousSubscriptionCount ) == false )
-        {
-            status = false;
-            goto cleanup;
-        }
-    }
-
-    /* If will info is provided, check that it is valid. */
-    if( pConnectInfo->pWillInfo != NULL )
-    {
-        if( _IotMqtt_ValidateLwtPublish( pConnectInfo->awsIotMqttMode,
-                                         pConnectInfo->pWillInfo ) == false )
-        {
-            status = false;
-            goto cleanup;
-        }
-    }
-
-    /* The AWS IoT MQTT service enforces a client ID length limit. */
-    if( pConnectInfo->awsIotMqttMode == true )
-    {
-        maxClientIdLength = AWS_IOT_MQTT_SERVER_MAX_CLIENTID_LENGTH;
-        enforceMaxClientIdLength = true;
-    }
-
-    if( pConnectInfo->clientIdentifierLength > maxClientIdLength )
-    {
-        if( enforceMaxClientIdLength == false )
-        {
-            IotLogWarn( "A client identifier length of %hu is longer than %hu, "
-                        "which is "
-                        "the longest client identifier a server must accept.",
-                        pConnectInfo->clientIdentifierLength,
-                        maxClientIdLength );
-        }
-        else
-        {
-            IotLogError( "A client identifier length of %hu exceeds the "
-                         "maximum supported length of %hu.",
-                         pConnectInfo->clientIdentifierLength,
-                         maxClientIdLength );
-
             status = false;
             goto cleanup;
         }
@@ -1200,7 +706,6 @@
         }
     }
 
->>>>>>> e60ddd73
 cleanup:
 
     return status;
