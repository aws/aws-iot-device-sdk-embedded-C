/*
 * IoT MQTT V2.1.0
 * Copyright (C) 2018 Amazon.com, Inc. or its affiliates.  All Rights Reserved.
 *
 * Permission is hereby granted, free of charge, to any person obtaining a copy of
 * this software and associated documentation files (the "Software"), to deal in
 * the Software without restriction, including without limitation the rights to
 * use, copy, modify, merge, publish, distribute, sublicense, and/or sell copies of
 * the Software, and to permit persons to whom the Software is furnished to do so,
 * subject to the following conditions:
 *
 * The above copyright notice and this permission notice shall be included in all
 * copies or substantial portions of the Software.
 *
 * THE SOFTWARE IS PROVIDED "AS IS", WITHOUT WARRANTY OF ANY KIND, EXPRESS OR
 * IMPLIED, INCLUDING BUT NOT LIMITED TO THE WARRANTIES OF MERCHANTABILITY, FITNESS
 * FOR A PARTICULAR PURPOSE AND NONINFRINGEMENT. IN NO EVENT SHALL THE AUTHORS OR
 * COPYRIGHT HOLDERS BE LIABLE FOR ANY CLAIM, DAMAGES OR OTHER LIABILITY, WHETHER
 * IN AN ACTION OF CONTRACT, TORT OR OTHERWISE, ARISING FROM, OUT OF OR IN
 * CONNECTION WITH THE SOFTWARE OR THE USE OR OTHER DEALINGS IN THE SOFTWARE.
 */

/**
 * @file iot_mqtt_validate.c
 * @brief Implements functions that validate the structs of the MQTT library.
 */

/* The config header is always included first. */
#include "iot_config.h"

/* MQTT internal include. */
#include "private/iot_mqtt_internal.h"

/**
 * @brief Check that an #IotMqttPublishInfo_t is valid.
 *
 * @param[in] awsIotMqttMode Specifies if this PUBLISH packet is being sent to
 * an AWS IoT MQTT server.
 * @param[in] maximumPayloadLength Maximum payload length.
 * @param[in] pPublishTypeDescription String describing the publish type.
 * @param[in] pPublishInfo The #IotMqttPublishInfo_t to validate.
 *
 * @return `true` if `pPublishInfo` is valid; `false` otherwise.
 */
static bool _validatePublish( bool awsIotMqttMode,
                              size_t maximumPayloadLength,
                              const char * pPublishTypeDescription,
                              const IotMqttPublishInfo_t * pPublishInfo );

/**
 * @brief Check that the payload inside #IotMqttPublishInfo_t is valid.
 *
 * @param[in] pPublishInfo The #IotMqttPublishInfo_t to validate.
 * @param[in] maximumPayloadLength Maximum payload length.
 * @param[in] pPublishTypeDescription String describing the publish type.
 *
 * @return `true` if payload is valid; `false` otherwise
 */
static bool _validatePublishPayload( const IotMqttPublishInfo_t * pPublishInfo,
                                     size_t maximumPayloadLength,
                                     const char * pPublishTypeDescription );


/**
 * @brief Check that an #IotMqttQos_t is valid.
 *
 * @param[in] qos The QoS to check.
 *
 * @return `true` if `qos` is valid; `false` otherwise.
 */
static bool _validateQos( IotMqttQos_t qos );

/**
 * @brief Check that a string is valid.
 *
 * @param[in] pString The string to check.
 * @param[in] length Length of string to check.
 *
 * @return `true` if `pString` is valid; `false` otherwise.
 */
static bool _validateString( const char * pString,
                             uint16_t length );

/**
 * @brief Check that a list of subscriptions is valid.
 *
 * @param[in] awsIotMqttMode Whether to enforce list length restrictions from AWS IoT.
 * @param[in] pListStart First element of the list.
 * @param[in] listSize Length of the list.
 *
 * @return `true` if `pListStart` is valid; `false` otherwise.
 */
static bool _validateListSize( bool awsIotMqttMode,
                               const IotMqttSubscription_t * pListStart,
                               size_t listSize );

/**
 * @brief Check that a single subscription is valid.
 *
 * @param[in] awsIotMqttMode Whether to enforce the topic filter restrictions from AWS IoT.
 * @param[in] operation Either #IOT_MQTT_SUBSCRIBE or #IOT_MQTT_UNSUBSCRIBE.
 * @param[in] pSubscription The subscription to check.
 *
 * @return `true` if `pSubscription` is valid; `false` otherwise.
 */
static bool _validateSubscription( bool awsIotMqttMode,
                                   IotMqttOperationType_t operation,
                                   const IotMqttSubscription_t * pSubscription );

/**
 * @brief Check that the MQTT `+` wildcard is being used correctly.
 *
 * @param[in] index Index of `+` in the topic filter.
 * @param[in] pSubscription Subscription with the topic filter to check.
 *
 * @return `true` if the `+` wildcard is valid; `false` otherwise.
 */
static bool _validateWildcardPlus( uint16_t index,
                                   const IotMqttSubscription_t * pSubscription );

/**
 * @brief Check that the MQTT `#` wildcard is being used correctly.
 *
 * @param[in] index Index of `#` in the topic filter.
 * @param[in] pSubscription Subscription with the topic filter to check.
 *
 * @return `true` if the `#` wildcard is valid; `false` otherwise.
 */
static bool _validateWildcardHash( uint16_t index,
                                   const IotMqttSubscription_t * pSubscription );

/**
 * @brief Check the MQTT clientId length does not exceed.
 *
 * @param[in] pConnectInfo The #IotMqttConnectInfo_t to validate.
 *
 * @return `true` if client id length is valid, `false` otherwise. 
 */
static bool _validateClientIdLength( const IotMqttConnectInfo_t * pConnectInfo );

/*-----------------------------------------------------------*/

static bool _validateQos( IotMqttQos_t qos )
{
    bool status = false;

    switch( qos )
    {
        case IOT_MQTT_QOS_0:
        case IOT_MQTT_QOS_1:
            status = true;
            break;

        default:
            IotLogError( "QoS must be either 0 or 1." );

            break;
    }

    return status;
}

/*-----------------------------------------------------------*/

static bool _validateString( const char * pString,
                             uint16_t length )
{
    bool status = true;

    if( pString == NULL )
    {
        status = false;
    }
<<<<<<< HEAD
    else if( length == 0 )
=======

    if( length == 0U )
>>>>>>> a5baa12d
    {
        status = false;
    }
    else
    {
        status = true;
    }

    return status;
}

/*-----------------------------------------------------------*/

static bool _validatePublishPayload( const IotMqttPublishInfo_t * pPublishInfo,
                                     size_t maximumPayloadLength,
                                     const char * pPublishTypeDescription )
{
    bool status = true;

    /* This parameter is not used when logging is disabled. */
    ( void ) pPublishTypeDescription;

    if( pPublishInfo == NULL )
    {
        IotLogError( "Publish information cannot be NULL." );

        status = false;
    }
<<<<<<< HEAD
    else if( pPublishInfo->payloadLength != 0 )
=======

    if( pPublishInfo->payloadLength != 0U )
>>>>>>> a5baa12d
    {
        if( pPublishInfo->payloadLength > maximumPayloadLength )
        {
            IotLogError( "%s payload size of %zu exceeds maximum length of %zu.",
                         pPublishTypeDescription,
                         pPublishInfo->payloadLength,
                         maximumPayloadLength );

            status = false;
        }
        else if( pPublishInfo->pPayload == NULL )
        {
            IotLogError( "Nonzero payload length cannot have a NULL payload." );

            status = false;
        }
        else
        {
            /* Empty else MISRA 15.7 */
        }
    }
    else
    {
        /* Empty else MISRA 15.7 */
    }
    

    return status;
}

/*-----------------------------------------------------------*/

static bool _validatePublish( bool awsIotMqttMode,
                              size_t maximumPayloadLength,
                              const char * pPublishTypeDescription,
                              const IotMqttPublishInfo_t * pPublishInfo )
{
    bool status = true;

    /* Check for NULL. */
    if( pPublishInfo == NULL )
    {
        IotLogError( "Publish information cannot be NULL." );

        status = false;
    }
    /* Check topic name for NULL or zero-length. */
    else
    {
        status = _validateString( pPublishInfo->pTopicName, pPublishInfo->topicNameLength );

        if( status != true )
        {
            IotLogError( "Publish topic name must be set." );
        }
    }

    if( status == true )
    {
        status = _validatePublishPayload( pPublishInfo,
                                          maximumPayloadLength,
                                          pPublishTypeDescription );
    }

    if( status == true )
    {
        /* Check for a valid QoS. */
        status = _validateQos( pPublishInfo->qos );
    }

<<<<<<< HEAD
    if( status == true )
    {
        /* Check the retry parameters. */
        if( pPublishInfo->retryLimit > 0 )
=======
    /* Check the retry parameters. */
    if( pPublishInfo->retryLimit > 0U )
    {
        if( pPublishInfo->retryMs == 0U )
>>>>>>> a5baa12d
        {
            if( pPublishInfo->retryMs == 0 )
            {
                IotLogError( "Publish retry time must be positive." );

                status = false;
            }
        }
    }

    if( status == true )
    {
        /* Check for compatibility with AWS IoT MQTT server. */
        if( awsIotMqttMode == true )
        {
            /* Check for retained message. */
            if( pPublishInfo->retain == true )
            {
                IotLogError( "AWS IoT does not support retained publish messages." );

                status = false;
            }

            /* Check topic name length. */
            if( pPublishInfo->topicNameLength > AWS_IOT_MQTT_SERVER_MAX_TOPIC_LENGTH )
            {
                IotLogError( "AWS IoT does not support topic names longer than %d bytes.",
                             AWS_IOT_MQTT_SERVER_MAX_TOPIC_LENGTH );

                status = false;
            }
        }
    }

    return status;
}

/*-----------------------------------------------------------*/

static bool _validateListSize( bool awsIotMqttMode,
                               const IotMqttSubscription_t * pListStart,
                               size_t listSize )
{
    bool status = true;

    /* Check for empty list. */
    if( pListStart == NULL )
    {
        IotLogError( "Subscription list pointer cannot be NULL." );

        status = false;
    }
<<<<<<< HEAD
    else if( listSize == 0 )
=======

    if( listSize == 0U )
>>>>>>> a5baa12d
    {
        IotLogError( "Empty subscription list." );

        status = false;
    }
    else
    {
        /* AWS IoT supports at most 8 topic filters in a single SUBSCRIBE packet. */
        if( awsIotMqttMode == true )
        {
            if( listSize > AWS_IOT_MQTT_SERVER_MAX_TOPIC_FILTERS_PER_SUBSCRIBE )
            {
                IotLogError( "AWS IoT does not support more than %d topic filters per "
                             "subscription request.",
                             AWS_IOT_MQTT_SERVER_MAX_TOPIC_FILTERS_PER_SUBSCRIBE );

                status = false;
            }
        }
    }

    return status;
}

/*-----------------------------------------------------------*/

static bool _validateSubscription( bool awsIotMqttMode,
                                   IotMqttOperationType_t operation,
                                   const IotMqttSubscription_t * pSubscription )
{
    bool status = true;
    uint16_t i = 0;

    /* Check for a valid QoS and callback function when subscribing. */
    if( operation == IOT_MQTT_SUBSCRIBE )
    {
        status = _validateQos( pSubscription->qos );

        if( status == true )
        {
            if( pSubscription->callback.function == NULL )
            {
                IotLogError( "Callback function must be set." );

                status = false;
            }
        }
    }

    if( status == true )
    {
        /* Check subscription topic filter. */
        status = _validateString( pSubscription->pTopicFilter, pSubscription->topicFilterLength );

        if( status == false )
        {
            IotLogError( "Subscription topic filter must be set." );
        }
        else
        {
            /* Check for compatibility with AWS IoT MQTT server. */
            if( awsIotMqttMode == true )
            {
                /* Check topic filter length. */
                if( pSubscription->topicFilterLength > AWS_IOT_MQTT_SERVER_MAX_TOPIC_LENGTH )
                {
                    IotLogError( "AWS IoT does not support topic filters longer than %d bytes.",
                                 AWS_IOT_MQTT_SERVER_MAX_TOPIC_LENGTH );

                    status = false;
                }
            }
        }
    }

    if( status == true )
    {
        /* Check that the wildcards '+' and '#' are being used correctly. */
        for( i = 0; i < pSubscription->topicFilterLength; i++ )
        {
            if( pSubscription->pTopicFilter[ i ] == '+' )
            {
                status = _validateWildcardPlus( i, pSubscription );
            }
            else if( pSubscription->pTopicFilter[ i ] == '#' )
            {
                status = _validateWildcardHash( i, pSubscription );
            }

            if( status == false )
            {
                break;
            }
        }
    }

    return status;
}

/*-----------------------------------------------------------*/

static bool _validateWildcardPlus( uint16_t index,
                                   const IotMqttSubscription_t * pSubscription )
{
    bool status = true;

    /* Unless '+' is the first character in the filter, it must be preceded by '/'. */
    if( index > 0U )
    {
        if( pSubscription->pTopicFilter[ index - 1U ] != '/' )
        {
            IotLogError( "Invalid topic filter %.*s -- '+' must be preceded by '/'.",
                         pSubscription->topicFilterLength,
                         pSubscription->pTopicFilter );

            status = false;
        }
    }

<<<<<<< HEAD
    if( status == true )
    {
        /* Unless '+' is the last character in the filter, it must be succeeded by '/'. */
        if( index < pSubscription->topicFilterLength - 1 )
=======
    /* Unless '+' is the last character in the filter, it must be succeeded by '/'. */
    if( index < pSubscription->topicFilterLength - 1U )
    {
        if( pSubscription->pTopicFilter[ index + 1U ] != '/' )
>>>>>>> a5baa12d
        {
            if( pSubscription->pTopicFilter[ index + 1 ] != '/' )
            {
                IotLogError( "Invalid topic filter %.*s -- '+' must be succeeded by '/'.",
                             pSubscription->topicFilterLength,
                             pSubscription->pTopicFilter );

                status = false;
            }
        }
    }

    return status;
}

/*-----------------------------------------------------------*/

static bool _validateWildcardHash( uint16_t index,
                                   const IotMqttSubscription_t * pSubscription )
{
    bool status = true;

    /* '#' must be the last character in the filter. */
    if( index != pSubscription->topicFilterLength - 1U )
    {
        IotLogError( "Invalid topic filter %.*s -- '#' must be the last character.",
                     pSubscription->topicFilterLength,
                     pSubscription->pTopicFilter );

        status = false;
    }

<<<<<<< HEAD
    if( status == true )
    {
        /* Unless '#' is standalone, it must be preceded by '/'. */
        if( pSubscription->topicFilterLength > 1 )
=======
    /* Unless '#' is standalone, it must be preceded by '/'. */
    if( pSubscription->topicFilterLength > 1U )
    {
        if( pSubscription->pTopicFilter[ index - 1U ] != '/' )
>>>>>>> a5baa12d
        {
            if( pSubscription->pTopicFilter[ index - 1 ] != '/' )
            {
                IotLogError( "Invalid topic filter %.*s -- '#' must be preceded by '/'.",
                             pSubscription->topicFilterLength,
                             pSubscription->pTopicFilter );

                status = false;
            }
        }
    }

    return status;
}

/*-----------------------------------------------------------*/

static bool _validateClientIdLength( const IotMqttConnectInfo_t * pConnectInfo )
{
    bool status = true;
    uint16_t maxClientIdLength = MQTT_SERVER_MAX_CLIENTID_LENGTH;
    bool enforceMaxClientIdLength = false;

    if( pConnectInfo == NULL )
    {
        IotLogError( "MQTT connection information cannot be NULL." );

        status = false;
    }
    /* The AWS IoT MQTT service enforces a client ID length limit. */
    else if( pConnectInfo->awsIotMqttMode == true )
    {
        maxClientIdLength = AWS_IOT_MQTT_SERVER_MAX_CLIENTID_LENGTH;
        enforceMaxClientIdLength = true;
    }
    else
    {
        /* Empty else MISRA 15.7 */
    }

    if( status == true )
    {
        if( pConnectInfo->clientIdentifierLength > maxClientIdLength )
        {
            if( enforceMaxClientIdLength == false )
            {
                IotLogWarn( "A client identifier length of %hu is longer than %hu, "
                            "which is "
                            "the longest client identifier a server must accept.",
                            pConnectInfo->clientIdentifierLength,
                            maxClientIdLength );
            }
            else
            {
                IotLogError( "A client identifier length of %hu exceeds the "
                             "maximum supported length of %hu.",
                             pConnectInfo->clientIdentifierLength,
                             maxClientIdLength );

                status = false;
            }
        }
    }

    return status;
}

/*-----------------------------------------------------------*/

bool _IotMqtt_ValidateConnect( const IotMqttConnectInfo_t * pConnectInfo )
{
    bool status = true;

    /* Check for NULL. */
    if( pConnectInfo == NULL )
    {
        IotLogError( "MQTT connection information cannot be NULL." );

        status = false;
    }
    /* Check that a client identifier was set. */
    else if( pConnectInfo->pClientIdentifier == NULL )
    {
        IotLogError( "Client identifier must be set." );

        status = false;
    }

    /* Check for a zero-length client identifier. Zero-length client identifiers
     * are not allowed with clean sessions. */
<<<<<<< HEAD
    else if( pConnectInfo->clientIdentifierLength == 0 )
=======
    if( pConnectInfo->clientIdentifierLength == 0U )
>>>>>>> a5baa12d
    {
        IotLogWarn( "A zero-length client identifier was provided." );

        if( pConnectInfo->cleanSession == true )
        {
            IotLogError( "A zero-length client identifier cannot be used with a clean session." );

            status = false;
        }
    }
    else
    {
        /* Empty else MISRA 15.7 */
    }

    if( status == true )
    {
        /* Check that the number of persistent session subscriptions is valid. */
        if( pConnectInfo->pPreviousSubscriptions != NULL )
        {
            status = _IotMqtt_ValidateSubscriptionList( IOT_MQTT_SUBSCRIBE,
                                                        pConnectInfo->awsIotMqttMode,
                                                        pConnectInfo->pPreviousSubscriptions,
                                                        pConnectInfo->previousSubscriptionCount );
        }
    }

    if( status == true )
    {
        /* If will info is provided, check that it is valid. */
        if( pConnectInfo->pWillInfo != NULL )
        {
            status = _IotMqtt_ValidateLwtPublish( pConnectInfo->awsIotMqttMode,
                                                  pConnectInfo->pWillInfo );
        }
    }

    if( status == true )
    {
        status = _validateClientIdLength( pConnectInfo );
    }

    return status;
}

/*-----------------------------------------------------------*/

bool _IotMqtt_ValidatePublish( bool awsIotMqttMode,
                               const IotMqttPublishInfo_t * pPublishInfo,
                               uint32_t flags,
                               const IotMqttCallbackInfo_t * pCallbackInfo,
                               IotMqttOperation_t * const pPublishOperation )
{
    bool status = true;
    size_t maximumPayloadLength = MQTT_SERVER_MAX_PUBLISH_PAYLOAD_LENGTH;

    if( awsIotMqttMode == true )
    {
        maximumPayloadLength = AWS_IOT_MQTT_SERVER_MAX_PUBLISH_PAYLOAD_LENGTH;
    }

    status = _validatePublish( awsIotMqttMode,
                               maximumPayloadLength,
                               "Publish",
                               pPublishInfo );

    if( status == true )
    {
        /* Check that no notification is requested for a QoS 0 publish. */
        if( pPublishInfo->qos == IOT_MQTT_QOS_0 )
        {
            if( pCallbackInfo != NULL )
            {
                IotLogError( "QoS 0 PUBLISH should not have notification parameters set." );

                status = false;
            }
            else if( ( flags & IOT_MQTT_FLAG_WAITABLE ) != 0U )
            {
                IotLogError( "QoS 0 PUBLISH should not have notification parameters set." );

                status = false;
            }

            if( pPublishOperation != NULL )
            {
                IotLogWarn( "Ignoring reference parameter for QoS 0 publish." );
            }
        }

        /* Check that a reference pointer is provided for a waitable operation. */
        if( ( flags & IOT_MQTT_FLAG_WAITABLE ) == IOT_MQTT_FLAG_WAITABLE )
        {
            if( pPublishOperation == NULL )
            {
                IotLogError( "Reference must be provided for a waitable PUBLISH." );

                status = false;
            }
        }
    }

    return status;
}

/*-----------------------------------------------------------*/

bool _IotMqtt_ValidateLwtPublish( bool awsIotMqttMode,
                                  const IotMqttPublishInfo_t * pLwtPublishInfo )
{
    return _validatePublish( awsIotMqttMode,
                             MQTT_SERVER_MAX_LWT_PAYLOAD_LENGTH,
                             "LWT",
                             pLwtPublishInfo );
}

/*-----------------------------------------------------------*/

bool _IotMqtt_ValidateOperation( IotMqttOperation_t operation )
{
    bool status = true;

    /* Check for NULL. */
    if( operation == NULL )
    {
        IotLogError( "Operation reference cannot be NULL." );

        status = false;
    }
    else
    {
        /* Check that reference is waitable. */
        if( ( operation->u.operation.flags & IOT_MQTT_FLAG_WAITABLE ) != IOT_MQTT_FLAG_WAITABLE )
        {
            IotLogError( "Operation is not waitable." );

            status = false;
        }
    }

    return status;
}

/*-----------------------------------------------------------*/

bool _IotMqtt_ValidateSubscriptionList( IotMqttOperationType_t operation,
                                        bool awsIotMqttMode,
                                        const IotMqttSubscription_t * pListStart,
                                        size_t listSize )
{
    bool status = true;
    size_t i = 0;

    /* Operation must be either subscribe or unsubscribe. */
    IotMqtt_Assert( ( operation == IOT_MQTT_SUBSCRIBE ) ||
                    ( operation == IOT_MQTT_UNSUBSCRIBE ) );

    /* Check that subscription list is valid. */
    status = _validateListSize( awsIotMqttMode,
                                pListStart,
                                listSize );

    if( status == true )
    {
        /* Check each member of the subscription list. */
        for( i = 0; i < listSize; i++ )
        {
            status = _validateSubscription( awsIotMqttMode,
                                            operation,
                                            &( pListStart[ i ] ) );

            if( status == false )
            {
                break;
            }
        }
    }

    return status;
}

/*-----------------------------------------------------------*/<|MERGE_RESOLUTION|>--- conflicted
+++ resolved
@@ -171,12 +171,7 @@
     {
         status = false;
     }
-<<<<<<< HEAD
-    else if( length == 0 )
-=======
-
-    if( length == 0U )
->>>>>>> a5baa12d
+    else if( length == 0U )
     {
         status = false;
     }
@@ -205,12 +200,7 @@
 
         status = false;
     }
-<<<<<<< HEAD
-    else if( pPublishInfo->payloadLength != 0 )
-=======
-
-    if( pPublishInfo->payloadLength != 0U )
->>>>>>> a5baa12d
+    else if( pPublishInfo->payloadLength != 0U )
     {
         if( pPublishInfo->payloadLength > maximumPayloadLength )
         {
@@ -281,19 +271,12 @@
         status = _validateQos( pPublishInfo->qos );
     }
 
-<<<<<<< HEAD
     if( status == true )
     {
         /* Check the retry parameters. */
-        if( pPublishInfo->retryLimit > 0 )
-=======
-    /* Check the retry parameters. */
-    if( pPublishInfo->retryLimit > 0U )
-    {
-        if( pPublishInfo->retryMs == 0U )
->>>>>>> a5baa12d
-        {
-            if( pPublishInfo->retryMs == 0 )
+        if( pPublishInfo->retryLimit > 0U )
+        {
+            if( pPublishInfo->retryMs == 0U )
             {
                 IotLogError( "Publish retry time must be positive." );
 
@@ -344,12 +327,7 @@
 
         status = false;
     }
-<<<<<<< HEAD
-    else if( listSize == 0 )
-=======
-
-    if( listSize == 0U )
->>>>>>> a5baa12d
+    else if( listSize == 0U )
     {
         IotLogError( "Empty subscription list." );
 
@@ -469,19 +447,12 @@
         }
     }
 
-<<<<<<< HEAD
     if( status == true )
     {
         /* Unless '+' is the last character in the filter, it must be succeeded by '/'. */
-        if( index < pSubscription->topicFilterLength - 1 )
-=======
-    /* Unless '+' is the last character in the filter, it must be succeeded by '/'. */
-    if( index < pSubscription->topicFilterLength - 1U )
-    {
-        if( pSubscription->pTopicFilter[ index + 1U ] != '/' )
->>>>>>> a5baa12d
-        {
-            if( pSubscription->pTopicFilter[ index + 1 ] != '/' )
+        if( index < pSubscription->topicFilterLength - 1U )
+        {
+            if( pSubscription->pTopicFilter[ index + 1U ] != '/' )
             {
                 IotLogError( "Invalid topic filter %.*s -- '+' must be succeeded by '/'.",
                              pSubscription->topicFilterLength,
@@ -512,19 +483,12 @@
         status = false;
     }
 
-<<<<<<< HEAD
     if( status == true )
     {
         /* Unless '#' is standalone, it must be preceded by '/'. */
-        if( pSubscription->topicFilterLength > 1 )
-=======
-    /* Unless '#' is standalone, it must be preceded by '/'. */
-    if( pSubscription->topicFilterLength > 1U )
-    {
-        if( pSubscription->pTopicFilter[ index - 1U ] != '/' )
->>>>>>> a5baa12d
-        {
-            if( pSubscription->pTopicFilter[ index - 1 ] != '/' )
+        if( pSubscription->topicFilterLength > 1U )
+        {
+            if( pSubscription->pTopicFilter[ index - 1U ] != '/' )
             {
                 IotLogError( "Invalid topic filter %.*s -- '#' must be preceded by '/'.",
                              pSubscription->topicFilterLength,
@@ -613,11 +577,7 @@
 
     /* Check for a zero-length client identifier. Zero-length client identifiers
      * are not allowed with clean sessions. */
-<<<<<<< HEAD
-    else if( pConnectInfo->clientIdentifierLength == 0 )
-=======
-    if( pConnectInfo->clientIdentifierLength == 0U )
->>>>>>> a5baa12d
+    else if( pConnectInfo->clientIdentifierLength == 0U )
     {
         IotLogWarn( "A zero-length client identifier was provided." );
 
