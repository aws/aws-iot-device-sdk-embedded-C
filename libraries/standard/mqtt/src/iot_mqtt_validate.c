--- conflicted
+++ resolved
@@ -144,7 +144,6 @@
 static bool _validateQos( IotMqttQos_t qos )
 {
     bool status = false;
-<<<<<<< HEAD
 
     switch( qos )
     {
@@ -156,19 +155,6 @@
         default:
             IotLogError( "QoS must be either 0 or 1." );
 
-=======
-
-    switch( qos )
-    {
-        case IOT_MQTT_QOS_0:
-        case IOT_MQTT_QOS_1:
-            status = true;
-            break;
-
-        default:
-            IotLogError( "QoS must be either 0 or 1." );
-
->>>>>>> 5b246cc2
             break;
     }
 
@@ -583,13 +569,9 @@
     bool status = true;
 
     /* Check for NULL. */
-<<<<<<< HEAD
-    if( pConnectInfo == NULL )
-=======
     if( pConnectInfo == NULL ||
       ( pConnectInfo->pUserName == NULL && pConnectInfo->userNameLength != 0 ) ||
       ( pConnectInfo->pPassword == NULL && pConnectInfo->passwordLength != 0 ) )
->>>>>>> 5b246cc2
     {
         IotLogError( "MQTT connection information cannot be NULL." );
 
@@ -618,12 +600,8 @@
         /* If will info is provided, check that it is valid. */
         if( pConnectInfo->pWillInfo != NULL )
         {
-<<<<<<< HEAD
-            status = _IotMqtt_ValidateLwtPublish( pConnectInfo->awsIotMqttMode,
-=======
             status = ( pConnectInfo->pWillInfo->pPayload != NULL ) &&
                      _IotMqtt_ValidateLwtPublish( pConnectInfo->awsIotMqttMode,
->>>>>>> 5b246cc2
                                                   pConnectInfo->pWillInfo );
         }
     }
