--- conflicted
+++ resolved
@@ -912,23 +912,6 @@
 
 /*-----------------------------------------------------------*/
 
-<<<<<<< HEAD
-=======
-/**
- * @brief Update the state record for an ACKed publish.
- *
- * @param[in] pMqttContext Initialized MQTT context.
- * @param[in] packetId ID of the ack packet.
- * @param[in] packetType PUBACK, PUBREC, PUBREL, or PUBCOMP.
- * @param[in] opType Send or Receive.
- * @param[out] pNewState Updated state of the publish.
- *
- * @return #MQTTBadParameter if an invalid parameter is passed;
- * #MQTTBadResponse if the packet from the network is not found in the records;
- * #MQTTIllegalState if the requested update would result in an illegal transition;
- * #MQTTSuccess otherwise.
- */
->>>>>>> d444ac6c
 MQTTStatus_t MQTT_UpdateStateAck( MQTTContext_t * pMqttContext,
                                   uint16_t packetId,
                                   MQTTPubAckType_t packetType,
