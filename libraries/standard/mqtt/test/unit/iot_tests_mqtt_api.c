/*
 * IoT MQTT V2.1.0
 * Copyright (C) 2018 Amazon.com, Inc. or its affiliates.  All Rights Reserved.
 *
 * Permission is hereby granted, free of charge, to any person obtaining a copy of
 * this software and associated documentation files (the "Software"), to deal in
 * the Software without restriction, including without limitation the rights to
 * use, copy, modify, merge, publish, distribute, sublicense, and/or sell copies of
 * the Software, and to permit persons to whom the Software is furnished to do so,
 * subject to the following conditions:
 *
 * The above copyright notice and this permission notice shall be included in all
 * copies or substantial portions of the Software.
 *
 * THE SOFTWARE IS PROVIDED "AS IS", WITHOUT WARRANTY OF ANY KIND, EXPRESS OR
 * IMPLIED, INCLUDING BUT NOT LIMITED TO THE WARRANTIES OF MERCHANTABILITY, FITNESS
 * FOR A PARTICULAR PURPOSE AND NONINFRINGEMENT. IN NO EVENT SHALL THE AUTHORS OR
 * COPYRIGHT HOLDERS BE LIABLE FOR ANY CLAIM, DAMAGES OR OTHER LIABILITY, WHETHER
 * IN AN ACTION OF CONTRACT, TORT OR OTHERWISE, ARISING FROM, OUT OF OR IN
 * CONNECTION WITH THE SOFTWARE OR THE USE OR OTHER DEALINGS IN THE SOFTWARE.
 */

/**
 * @file iot_tests_mqtt_api.c
 * @brief Tests for the user-facing API functions (declared in iot_mqtt.h).
 */

/* The config header is always included first. */
#include "iot_config.h"

/* Standard includes. */
#include <string.h>

/* SDK initialization include. */
#include "iot_init.h"

/* MQTT internal include. */
#include "private/iot_mqtt_internal.h"

/* MQTT protocol include. */
#include "iot_mqtt_protocol.h"

/* Platform layer includes. */
#include "platform/iot_clock.h"
#include "platform/iot_threads.h"

/* Test framework includes. */
#include "unity_fixture.h"

/* MQTT test access include. */
#include "iot_test_access_mqtt.h"

/* MQTT lightweight API include */
#include "iot_mqtt_lightweight.h"

/* MQTT mock include. */
#include "iot_tests_mqtt_mock.h"

/* Atomics include. */
#include "iot_atomic.h"

/*-----------------------------------------------------------*/

/**
 * @brief Determine which MQTT server mode to test (AWS IoT or Mosquitto).
 */
#if !defined( IOT_TEST_MQTT_MOSQUITTO ) || IOT_TEST_MQTT_MOSQUITTO == 0
    #define AWS_IOT_MQTT_SERVER    true
#else
    #define AWS_IOT_MQTT_SERVER    false
#endif

/**
 * @brief Timeout to use for the tests. This can be short, but should allow time
 * for other threads to run.
 */
#define TIMEOUT_MS                  ( 400 )

/**
 * @brief A short keep-alive interval to use for the keep-alive tests. It may be
 * shorter than the minimum 1 second specified by the MQTT spec.
 */
#define SHORT_KEEP_ALIVE_MS         ( 100 )

/**
 * @brief The number of times the periodic keep-alive should run.
 */
#define KEEP_ALIVE_COUNT            ( 10 )

/*
 * Client identifier and length to use for the MQTT API tests.
 */
#define CLIENT_IDENTIFIER           ( "test" )                                           /**< @brief Client identifier. */
#define CLIENT_IDENTIFIER_LENGTH    ( ( uint16_t ) ( sizeof( CLIENT_IDENTIFIER ) - 1 ) ) /**< @brief Length of client identifier. */

/*
 * Will topic name and length to use for the MQTT API tests.
 */
#define TEST_TOPIC_NAME             ( "/test/topic" )                                  /**< @brief An arbitrary topic name. */
#define TEST_TOPIC_NAME_LENGTH      ( ( uint16_t ) ( sizeof( TEST_TOPIC_NAME ) - 1 ) ) /**< @brief Length of topic name. */

/**
 * @brief A non-NULL function pointer to use for subscription callback. This
 * "function" should cause a crash if actually called.
 */
#define SUBSCRIPTION_CALLBACK \
    ( ( void ( * )( void *,   \
                    IotMqttCallbackParam_t * ) ) 0x01 )

/**
 * @brief How many times #TEST_MQTT_Unit_API_DisconnectMallocFail_ will test
 * malloc failures.
 *
 * The DISCONNECT function provides no mechanism to wait on its successful
 * completion. Therefore, this function simply uses the value below as an estimate
 * for the maximum number of times DISCONNECT will use malloc.
 */
#define DISCONNECT_MALLOC_LIMIT    ( 20 )

/*
 * Constants that affect the behavior of #TEST_MQTT_Unit_API_PublishDuplicates.
 */
#define DUP_CHECK_RETRY_MS         ( 100 )  /**< @brief When to start sending duplicate packets. */
#define DUP_CHECK_RETRY_LIMIT      ( 3 )    /**< @brief How many duplicate packets to send. */
#define DUP_CHECK_TIMEOUT          ( 3000 ) /**< @brief Total time allowed to send all duplicate packets.
                                             * Duplicates are sent using an exponential backoff strategy. */
/** @brief The minimum amount of time the test can take. */
#define DUP_CHECK_MINIMUM_WAIT \
    ( DUP_CHECK_RETRY_MS +     \
      2 * DUP_CHECK_RETRY_MS + \
      4 * DUP_CHECK_RETRY_MS + \
      IOT_MQTT_RESPONSE_WAIT_MS )

/**
 * @brief Length of an arbitrary packet for testing. A buffer will be allocated
 * for it, but its contents don't matter.
 */
#define PACKET_LENGTH      ( 32 )

/**
 * @brief How many operations to use for the OperationFindMatch test.
 */
#define OPERATION_COUNT    ( 2 )

/*-----------------------------------------------------------*/

/**
 * @brief Tracks whether #_publishSetDup has been called.
 */
static bool _publishSetDupCalled = false;

/**
 * @brief Counts how many time #_sendPingreq has been called.
 */
static uint32_t _pingreqSendCount = 0;

/**
 * @brief Counts how many times #_close has been called.
 */
static uint32_t _closeCount = 0;

/**
 * @brief Counts how many times #_disconnectCallback has been called.
 */
static uint32_t _disconnectCallbackCount = 0;

/**
 * @brief An MQTT connection to share among the tests.
 */
static _mqttConnection_t * _pMqttConnection = IOT_MQTT_CONNECTION_INITIALIZER;

/**
 * @brief An #IotMqttNetworkInfo_t to share among the tests.
 */
static IotMqttNetworkInfo_t _networkInfo = IOT_MQTT_NETWORK_INFO_INITIALIZER;

/**
 * @brief An #IotNetworkInterface_t to share among the tests.
 */
static IotNetworkInterface_t _networkInterface = { 0 };

/**
 * @brief A packet allocated by _serializePingreq.
 */
static uint8_t * _pAllocatedPingreq = NULL;

/*-----------------------------------------------------------*/

/**
 * @brief A thread routine that simulates an incoming PINGRESP.
 */
static void _incomingPingresp( void * pArgument )
{
    /* Silence warnings about unused parameters. */
    ( void ) pArgument;

    /* This test will not work if the response wait time is too small. */
    #if IOT_MQTT_RESPONSE_WAIT_MS < ( 2 * SHORT_KEEP_ALIVE_MS + 100 )
    #error "IOT_MQTT_RESPONSE_WAIT_MS too small for keep-alive tests."
    #endif

    static int32_t invokeCount = 0;
    static uint64_t lastInvokeTime = 0;
    uint64_t currentTime = IotClock_GetTimeMs();

    /* Increment invoke count for this function. */
    invokeCount++;

    /* Sleep to simulate the network round-trip time. */
    IotClock_SleepMs( 2 * SHORT_KEEP_ALIVE_MS );

    /* Respond with a PINGRESP. */
    if( invokeCount <= KEEP_ALIVE_COUNT )
    {
        /* Log a status with Unity, as this test may take a while. */
        UnityPrint( "KeepAlivePeriodic " );
        UnityPrintNumber( ( UNITY_INT ) invokeCount );
        UnityPrint( " of " );
        UnityPrintNumber( ( UNITY_INT ) KEEP_ALIVE_COUNT );
        UnityPrint( " DONE at " );
        UnityPrintNumber( ( UNITY_INT ) IotClock_GetTimeMs() );
        UnityPrint( " ms" );

        if( invokeCount > 1 )
        {
            UnityPrint( " (+" );
            UnityPrintNumber( ( UNITY_INT ) ( currentTime - lastInvokeTime ) );
            UnityPrint( " ms)." );
        }
        else
        {
            UnityPrint( "." );
        }

        UNITY_PRINT_EOL();
        lastInvokeTime = currentTime;

        IotMqtt_ReceiveCallback( NULL,
                                 _pMqttConnection );
    }
}

/*-----------------------------------------------------------*/

/**
 * @brief PUBLISH set DUP function override.
 */
static void _publishSetDup( uint8_t * pPublishPacket,
                            uint8_t * pPacketIdentifierHigh,
                            uint16_t * pNewPacketIdentifier )
{
    _publishSetDupCalled = true;

    _IotMqtt_PublishSetDup( pPublishPacket,
                            pPacketIdentifierHigh,
                            pNewPacketIdentifier );
}

/*-----------------------------------------------------------*/

/**
 * @brief A send function that always "succeeds". May report that it was invoked
 * through a semaphore.
 */
static size_t _sendSuccess( IotNetworkConnection_t pSendContext,
                            const uint8_t * pMessage,
                            size_t messageLength )
{
    IotSemaphore_t * pWaitSem = ( IotSemaphore_t * ) pSendContext;

    /* Silence warnings about unused parameters. */
    ( void ) pMessage;

    /* Post to the wait semaphore if given. */
    if( pWaitSem != NULL )
    {
        IotSemaphore_Post( pWaitSem );

        /* Yield the processor to context switch. */
        IotClock_SleepMs( 10 );
    }

    /* This function returns the message length to simulate a successful send. */
    return messageLength;
}

/*-----------------------------------------------------------*/

/**
 * @brief A send function for PINGREQ that responds with a PINGRESP.
 */
static size_t _sendPingreq( IotNetworkConnection_t pSendContext,
                            const uint8_t * pMessage,
                            size_t messageLength )
{
    /* Silence warnings about unused parameters. */
    ( void ) pSendContext;
    ( void ) pMessage;

    /* Create a thread that responds with PINGRESP, then increment the PINGREQ
     * send counter if successful. */
    if( Iot_CreateDetachedThread( _incomingPingresp,
                                  NULL,
                                  IOT_THREAD_DEFAULT_PRIORITY,
                                  IOT_THREAD_DEFAULT_STACK_SIZE ) == true )
    {
        _pingreqSendCount++;
    }

    /* This function returns the message length to simulate a successful send. */
    return messageLength;
}

/*-----------------------------------------------------------*/

/**
 * @brief A send function that delays.
 */
static size_t _sendDelay( IotNetworkConnection_t pSendContext,
                          const uint8_t * pMessage,
                          size_t messageLength )
{
    IotSemaphore_t * pWaitSem = ( IotSemaphore_t * ) pSendContext;

    /* Silence warnings about unused parameters. */
    ( void ) pMessage;

    /* Post to the wait semaphore. */
    IotSemaphore_Post( pWaitSem );

    /* Delay for 2 seconds. */
    IotClock_SleepMs( 2000 );

    /* This function returns the message length to simulate a successful send. */
    return messageLength;
}

/*-----------------------------------------------------------*/

/**
 * @brief This send function checks that a duplicate outgoing message differs from
 * the original.
 */
static size_t _dupChecker( IotNetworkConnection_t pSendContext,
                           const uint8_t * pMessage,
                           size_t messageLength )
{
    static int32_t runCount = 0;
    static bool status = true;
    bool * pDupCheckResult = ( bool * ) pSendContext;
    uint8_t publishFlags = *pMessage;

    /* Declare the remaining variables required to check packet identifier
     * for the AWS IoT MQTT server. */
    #if AWS_IOT_MQTT_SERVER == true
        static uint16_t lastPacketIdentifier = 0;
        _mqttPacket_t publishPacket = { .u.pMqttConnection = NULL };
        _mqttOperation_t publishOperation = { .link = { 0 } };

        publishPacket.type = publishFlags;
        publishPacket.u.pIncomingPublish = &publishOperation;
        publishPacket.remainingLength = 8 + TEST_TOPIC_NAME_LENGTH;
        publishPacket.pRemainingData = ( uint8_t * ) pMessage + ( messageLength - publishPacket.remainingLength );
    #endif

    /* Ignore any MQTT packet that's not a PUBLISH. */
    if( ( publishFlags & 0xf0 ) != MQTT_PACKET_TYPE_PUBLISH )
    {
        return messageLength;
    }

    runCount++;

    /* Check how many times this function has been called. */
    if( runCount == 1 )
    {
        #if AWS_IOT_MQTT_SERVER == true
            /* Deserialize the PUBLISH to read the packet identifier. */
            if( _IotMqtt_DeserializePublish( &publishPacket ) != IOT_MQTT_SUCCESS )
            {
                status = false;
            }
            else
            {
                lastPacketIdentifier = publishPacket.packetIdentifier;
            }
        #else /* if AWS_IOT_MQTT_SERVER == true */
            /* DUP flag should not be set on this function's first run. */
            if( ( publishFlags & 0x08 ) == 0x08 )
            {
                status = false;
            }
        #endif /* if AWS_IOT_MQTT_SERVER == true */
    }
    else
    {
        /* Only check the packet again if the previous run checks passed. */
        if( status == true )
        {
            #if AWS_IOT_MQTT_SERVER == true
                /* Deserialize the PUBLISH to read the packet identifier. */
                if( _IotMqtt_DeserializePublish( &publishPacket ) != IOT_MQTT_SUCCESS )
                {
                    status = false;
                }
                else
                {
                    /* Check that the packet identifier is different. */
                    status = ( publishPacket.packetIdentifier != lastPacketIdentifier );
                    lastPacketIdentifier = publishPacket.packetIdentifier;
                }
            #else /* if AWS_IOT_MQTT_SERVER == true */
                /* DUP flag should be set when this function runs again. */
                if( ( publishFlags & 0x08 ) != 0x08 )
                {
                    status = false;
                }
            #endif /* if AWS_IOT_MQTT_SERVER == true */
        }

        /* Write the check result on the last expected run of this function. */
        if( runCount == DUP_CHECK_RETRY_LIMIT )
        {
            *pDupCheckResult = status;
        }
    }

    /* Return the message length to simulate a successful send. */
    return messageLength;
}

/*-----------------------------------------------------------*/

/**
 * @brief A network receive function that simulates receiving a PINGRESP.
 */
static size_t _receivePingresp( IotNetworkConnection_t pReceiveContext,
                                uint8_t * pBuffer,
                                size_t bytesRequested )
{
    size_t bytesReceived = 0;
    static size_t receiveIndex = 0;
    const uint8_t pPingresp[ 2 ] = { MQTT_PACKET_TYPE_PINGRESP, 0x00 };

    /* Silence warnings about unused parameters. */
    ( void ) pReceiveContext;

    /* Receive of PINGRESP should only ever request 1 byte. */
    if( bytesRequested == 1 )
    {
        /* Write a byte of PINGRESP. */
        *pBuffer = pPingresp[ receiveIndex ];
        bytesReceived = 1;

        /* Alternate the byte of PINGRESP to write. */
        receiveIndex = ( receiveIndex + 1 ) % 2;
    }

    return bytesReceived;
}

/*-----------------------------------------------------------*/

/**
 * @brief A function for setting the receive callback that just returns success.
 */
static IotNetworkError_t _setReceiveCallback( IotNetworkConnection_t pConnection,
                                              IotNetworkReceiveCallback_t receiveCallback,
                                              void * pReceiveContext )
{
    /* Silence warnings about unused parameters. */
    ( void ) pConnection;
    ( void ) receiveCallback;
    ( void ) pReceiveContext;

    return IOT_NETWORK_SUCCESS;
}

/*-----------------------------------------------------------*/

/**
 * @brief A network close function that counts how many times it was invoked.
 */
static IotNetworkError_t _close( IotNetworkConnection_t pCloseContext )
{
    /* Silence warnings about unused parameters. */
    ( void ) pCloseContext;

    Atomic_Increment_u32( &_closeCount );

    return IOT_NETWORK_SUCCESS;
}

/*-----------------------------------------------------------*/

/**
 * @brief An MQTT disconnect callback that counts how many times it was invoked.
 */
static void _disconnectCallback( void * pCallbackContext,
                                 IotMqttCallbackParam_t * pCallbackParam )
{
    IotMqttDisconnectReason_t * pExpectedReason = ( IotMqttDisconnectReason_t * ) pCallbackContext;

    /* Only increment counter if the reasons match. */
    if( pCallbackParam->u.disconnectReason == *pExpectedReason )
    {
        Atomic_Increment_u32( &_disconnectCallbackCount );
    }
}

/*-----------------------------------------------------------*/

/**
 * @brief A task pool job routine that decrements an MQTT operation's job
 * reference count.
 */
static void _decrementReferencesJob( IotTaskPool_t pTaskPool,
                                     IotTaskPoolJob_t pJob,
                                     void * pContext )
{
    _mqttOperation_t * pOperation = ( _mqttOperation_t * ) pContext;

    /* Silence warnings about unused parameters. */
    ( void ) pTaskPool;
    ( void ) pJob;

    /* Decrement an operation's reference count. */
    if( _IotMqtt_DecrementOperationReferences( pOperation, false ) == false )
    {
        /* Unblock the main test thread. */
        IotSemaphore_Post( &( pOperation->u.operation.notify.waitSemaphore ) );
    }
}

/*-----------------------------------------------------------*/

/**
 * @brief Get next byte mock function to test MQTT serializer API.
 */
static IotMqttError_t _getNextByte( IotNetworkConnection_t pNetworkInterface,
                                    uint8_t * nextByte )
{
    uint8_t * buffer;
    IotMqttError_t status = IOT_MQTT_SUCCESS;

    /* Treat network interface as pointer to buffer for mocking  */
    /* Send next byte */
    if( ( pNetworkInterface != NULL ) && ( nextByte != NULL ) )
    {
        buffer = ( *( uint8_t ** ) pNetworkInterface );
        /*  read single byte */
        *nextByte = *buffer;
        /* Move stream by 1 byte */
        ( *( uint8_t ** ) pNetworkInterface ) = ++buffer;
    }
    else
    {
        status = IOT_MQTT_NETWORK_ERROR;
    }

    return status;
}

/*-----------------------------------------------------------*/

/**
 * @brief Get next byte mock function to test MQTT serializer API that fails when
 * reading the remaining length.
 */
static IotMqttError_t _getNextByteFailure( IotNetworkConnection_t pNetworkInterface,
                                           uint8_t * nextByte )
{
    IotMqttError_t status = IOT_MQTT_NETWORK_ERROR;
    static int32_t invokeCount = 0;

    ( void ) pNetworkInterface;
    ( void ) nextByte;

    /* Return a valid packet type on the first invocation. */
    if( invokeCount == 0 )
    {
        status = IOT_MQTT_SUCCESS;
        *nextByte = MQTT_PACKET_TYPE_CONNACK;
    }

    invokeCount++;

    return status;
}

/*-----------------------------------------------------------*/

/**
 * @brief A PINGREQ serializer that attempts to allocate memory (unlike the default).
 */
static IotMqttError_t _serializePingreq( uint8_t ** pPingreqPacket,
                                         size_t * pPacketSize )
{
    IotMqttError_t status = IOT_MQTT_SUCCESS;

    TEST_ASSERT_NULL( _pAllocatedPingreq );
    _pAllocatedPingreq = IotTest_Malloc( PACKET_LENGTH );

    if( _pAllocatedPingreq != NULL )
    {
        *_pAllocatedPingreq = MQTT_PACKET_TYPE_PINGREQ;
        *pPingreqPacket = _pAllocatedPingreq;
        *pPacketSize = PACKET_LENGTH;
    }
    else
    {
        status = IOT_MQTT_NO_MEMORY;
    }

    return status;
}

/*-----------------------------------------------------------*/

/**
 * @brief A completion callback that does nothing.
 */
static void _completionCallback( void * pContext,
                                 IotMqttCallbackParam_t * pCallbackParam )
{
    ( void ) pContext;
    ( void ) pCallbackParam;
}

/*-----------------------------------------------------------*/

/**
 * @brief Test group for MQTT API tests.
 */
TEST_GROUP( MQTT_Unit_API );

/*-----------------------------------------------------------*/

/**
 * @brief Test setup for MQTT API tests.
 */
TEST_SETUP( MQTT_Unit_API )
{
    _publishSetDupCalled = false;
    _pingreqSendCount = 0;

    /* Reset the network info and interface. */
    ( void ) memset( &_networkInfo, 0x00, sizeof( IotMqttNetworkInfo_t ) );
    ( void ) memset( &_networkInterface, 0x00, sizeof( IotNetworkInterface_t ) );
    _networkInterface.setReceiveCallback = _setReceiveCallback;
    _networkInfo.pNetworkInterface = &_networkInterface;

    /* Reset the counters. */
    _pingreqSendCount = 0;
    _closeCount = 0;
    _disconnectCallbackCount = 0;

    /* Initialize libraries. */
    TEST_ASSERT_EQUAL_INT( true, IotSdk_Init() );
    TEST_ASSERT_EQUAL( IOT_MQTT_SUCCESS, IotMqtt_Init() );
}

/*-----------------------------------------------------------*/

/**
 * @brief Test tear down for MQTT API tests.
 */
TEST_TEAR_DOWN( MQTT_Unit_API )
{
    IotMqtt_Cleanup();
    IotSdk_Cleanup();
}

/*-----------------------------------------------------------*/

/**
 * @brief Test group runner for MQTT API tests.
 */
TEST_GROUP_RUNNER( MQTT_Unit_API )
{
    RUN_TEST_CASE( MQTT_Unit_API, Init );
    RUN_TEST_CASE( MQTT_Unit_API, StringCoverage );
    RUN_TEST_CASE( MQTT_Unit_API, OperationCreateDestroy );
    RUN_TEST_CASE( MQTT_Unit_API, OperationWaitTimeout );
    RUN_TEST_CASE( MQTT_Unit_API, OperationFindMatch );
    RUN_TEST_CASE( MQTT_Unit_API, OperationLists );
    RUN_TEST_CASE( MQTT_Unit_API, ConnectParameters );
    RUN_TEST_CASE( MQTT_Unit_API, ConnectMallocFail );
    RUN_TEST_CASE( MQTT_Unit_API, ConnectRestoreSessionMallocFail );
    RUN_TEST_CASE( MQTT_Unit_API, DisconnectMallocFail );
    RUN_TEST_CASE( MQTT_Unit_API, DisconnectAlreadyDisconnected );
    RUN_TEST_CASE( MQTT_Unit_API, PublishQoS0Parameters );
    RUN_TEST_CASE( MQTT_Unit_API, PublishQoS0MallocFail );
    RUN_TEST_CASE( MQTT_Unit_API, PublishQoS1 );
    RUN_TEST_CASE( MQTT_Unit_API, PublishRetryPeriod );
    RUN_TEST_CASE( MQTT_Unit_API, PublishDuplicates );
    RUN_TEST_CASE( MQTT_Unit_API, SubscribeUnsubscribeParameters );
    RUN_TEST_CASE( MQTT_Unit_API, SubscribeMallocFail );
    RUN_TEST_CASE( MQTT_Unit_API, UnsubscribeMallocFail );
    RUN_TEST_CASE( MQTT_Unit_API, KeepAlivePeriodic );
    RUN_TEST_CASE( MQTT_Unit_API, KeepAliveJobCleanup );
    RUN_TEST_CASE( MQTT_Unit_API, GetConnectPacketSizeChecks );
    RUN_TEST_CASE( MQTT_Unit_API, SerializeConnectChecks );
    RUN_TEST_CASE( MQTT_Unit_API, GetSubscribePacketSizeChecks );
    RUN_TEST_CASE( MQTT_Unit_API, SerializeSubscribeChecks );
    RUN_TEST_CASE( MQTT_Unit_API, SerializeUnsubscribeChecks );
    RUN_TEST_CASE( MQTT_Unit_API, GetPublishPacketSizeChecks );
    RUN_TEST_CASE( MQTT_Unit_API, SerializePublishChecks );
    RUN_TEST_CASE( MQTT_Unit_API, SerializeDisconnectChecks );
    RUN_TEST_CASE( MQTT_Unit_API, SerializePingReqChecks );
    RUN_TEST_CASE( MQTT_Unit_API, LightweightConnack );
    RUN_TEST_CASE( MQTT_Unit_API, LightweightSuback );
    RUN_TEST_CASE( MQTT_Unit_API, LightweightUnsuback );
    RUN_TEST_CASE( MQTT_Unit_API, LightweightPingresp );
    RUN_TEST_CASE( MQTT_Unit_API, LightweightPuback );
    RUN_TEST_CASE( MQTT_Unit_API, DeserializePublishChecks );
    RUN_TEST_CASE( MQTT_Unit_API, GetIncomingMQTTPacketTypeAndLengthChecks );
}

/*-----------------------------------------------------------*/

/**
 * @brief Tests the function @ref mqtt_function_init.
 */
TEST( MQTT_Unit_API, Init )
{
    IotMqttError_t status = IOT_MQTT_STATUS_PENDING;
    IotMqttConnectInfo_t connectInfo = IOT_MQTT_CONNECT_INFO_INITIALIZER;
    IotMqttSubscription_t subscription = IOT_MQTT_SUBSCRIPTION_INITIALIZER;
    IotMqttPublishInfo_t publishInfo = IOT_MQTT_PUBLISH_INFO_INITIALIZER;
    IotMqttOperation_t operation = IOT_MQTT_OPERATION_INITIALIZER;

    /* Initialization was done in test set up. Clean up here before running this test. */
    IotMqtt_Cleanup();

    /* Calling cleanup twice should not crash. */
    IotMqtt_Cleanup();

    /* Calling API functions without calling IotMqtt_Init should fail. */
    connectInfo.pClientIdentifier = CLIENT_IDENTIFIER;
    connectInfo.clientIdentifierLength = CLIENT_IDENTIFIER_LENGTH;

    status = IotMqtt_Connect( &_networkInfo,
                              &connectInfo,
                              TIMEOUT_MS,
                              &_pMqttConnection );
    TEST_ASSERT_EQUAL( IOT_MQTT_NOT_INITIALIZED, status );

    subscription.pTopicFilter = TEST_TOPIC_NAME;
    subscription.topicFilterLength = TEST_TOPIC_NAME_LENGTH;
    subscription.callback.function = SUBSCRIPTION_CALLBACK;
    status = IotMqtt_SubscribeAsync( _pMqttConnection, &subscription, 1, 0, NULL, NULL );
    TEST_ASSERT_EQUAL( IOT_MQTT_NOT_INITIALIZED, status );

    status = IotMqtt_UnsubscribeAsync( _pMqttConnection, &subscription, 1, 0, NULL, NULL );
    TEST_ASSERT_EQUAL( IOT_MQTT_NOT_INITIALIZED, status );

    publishInfo.pTopicName = TEST_TOPIC_NAME;
    publishInfo.topicNameLength = TEST_TOPIC_NAME_LENGTH;
    status = IotMqtt_PublishAsync( _pMqttConnection, &publishInfo, 0, NULL, NULL );
    TEST_ASSERT_EQUAL( IOT_MQTT_NOT_INITIALIZED, status );

    status = IotMqtt_Wait( operation, TIMEOUT_MS );
    TEST_ASSERT_EQUAL( IOT_MQTT_NOT_INITIALIZED, status );

    IotMqtt_Disconnect( _pMqttConnection, 0 );

    /* Reinitialize for test cleanup. Calling init twice should not crash. */
    TEST_ASSERT_EQUAL( IOT_MQTT_SUCCESS, IotMqtt_Init() );
    TEST_ASSERT_EQUAL( IOT_MQTT_SUCCESS, IotMqtt_Init() );
}

/*-----------------------------------------------------------*/

/**
 * @brief Provides code coverage of the MQTT enum-to-string functions,
 * @ref mqtt_function_strerror and @ref mqtt_function_operationtype.
 */
TEST( MQTT_Unit_API, StringCoverage )
{
    int32_t i = 0;
    const char * pMessage = NULL;

    /* For each MQTT Error, check the returned string. */
    const char * pExitString = "INVALID STATUS";
    size_t exitStringLength = strlen( pExitString );

    while( true )
    {
        pMessage = IotMqtt_strerror( ( IotMqttError_t ) i );
        TEST_ASSERT_NOT_NULL( pMessage );

        if( strncmp( pExitString, pMessage, exitStringLength ) == 0 )
        {
            break;
        }

        i++;
    }

    /* For each MQTT Operation Type, check the returned string. */
    i = 0;
    pExitString = "INVALID OPERATION";
    exitStringLength = strlen( pExitString );

    while( true )
    {
        pMessage = IotMqtt_OperationType( ( IotMqttOperationType_t ) i );
        TEST_ASSERT_NOT_NULL( pMessage );

        if( strncmp( pExitString, pMessage, exitStringLength ) == 0 )
        {
            break;
        }

        i++;
    }
}

/*-----------------------------------------------------------*/

/**
 * @brief Test reference counts as MQTT operations are created and destroyed.
 */
TEST( MQTT_Unit_API, OperationCreateDestroy )
{
    _mqttOperation_t * pOperation = NULL;

    /* Create a new MQTT connection. */
    _pMqttConnection = IotTestMqtt_createMqttConnection( AWS_IOT_MQTT_SERVER,
                                                         &_networkInfo,
                                                         0 );
    TEST_ASSERT_NOT_NULL( _pMqttConnection );

    /* Adjustment to reference count based on keep-alive status. */
    const int32_t keepAliveReference = 1 + ( ( _pMqttConnection->pingreq.u.operation.periodic.ping.keepAliveMs != 0 ) ? 1 : 0 );

    /* A new MQTT connection should only have a possible reference for keep-alive. */
    TEST_ASSERT_EQUAL_INT32( keepAliveReference, _pMqttConnection->references );

    /* Create a new operation referencing the MQTT connection. */
    TEST_ASSERT_EQUAL( IOT_MQTT_SUCCESS, _IotMqtt_CreateOperation( _pMqttConnection,
                                                                   IOT_MQTT_FLAG_WAITABLE,
                                                                   NULL,
                                                                   &pOperation ) );

    /* Check reference counts and list placement. */
    TEST_ASSERT_EQUAL_INT32( 1 + keepAliveReference, _pMqttConnection->references );
    TEST_ASSERT_EQUAL_INT32( 2, pOperation->u.operation.jobReference );
    TEST_ASSERT_EQUAL_PTR( &( pOperation->link ), IotListDouble_FindFirstMatch( &( _pMqttConnection->pendingProcessing ),
                                                                                NULL,
                                                                                NULL,
                                                                                &( pOperation->link ) ) );

    /* Schedule a job that destroys the operation. */
    TEST_ASSERT_EQUAL( IOT_TASKPOOL_SUCCESS, IotTaskPool_CreateJob( _decrementReferencesJob,
                                                                    pOperation,
                                                                    &( pOperation->jobStorage ),
                                                                    &( pOperation->job ) ) );
    TEST_ASSERT_EQUAL( IOT_TASKPOOL_SUCCESS, IotTaskPool_Schedule( IOT_SYSTEM_TASKPOOL,
                                                                   pOperation->job,
                                                                   0 ) );

    /* Wait for the job to complete. */
    IotSemaphore_Wait( &( pOperation->u.operation.notify.waitSemaphore ) );

    /* Check reference counts after job completion. */
    TEST_ASSERT_EQUAL_INT32( 1 + keepAliveReference, _pMqttConnection->references );
    TEST_ASSERT_EQUAL_INT32( 1, pOperation->u.operation.jobReference );
    TEST_ASSERT_EQUAL_PTR( &( pOperation->link ), IotListDouble_FindFirstMatch( &( _pMqttConnection->pendingProcessing ),
                                                                                NULL,
                                                                                NULL,
                                                                                &( pOperation->link ) ) );

    /* Disconnect the MQTT connection, then call Wait to clean up the operation. */
    IotMqtt_Disconnect( _pMqttConnection, IOT_MQTT_FLAG_CLEANUP_ONLY );
    IotMqtt_Wait( pOperation, 0 );

    /* Create a new MQTT connection. */
    _pMqttConnection = IotTestMqtt_createMqttConnection( AWS_IOT_MQTT_SERVER,
                                                         &_networkInfo,
                                                         0 );
    TEST_ASSERT_NOT_NULL( _pMqttConnection );

    /* Allocate an operation for an incoming publish. */
    pOperation = IotMqtt_MallocOperation( sizeof( _mqttOperation_t ) );
    TEST_ASSERT_NOT_NULL( pOperation );
    ( void ) memset( pOperation, 0x00, sizeof( _mqttOperation_t ) );

    pOperation->incomingPublish = true;
    pOperation->pMqttConnection = _pMqttConnection;
    pOperation->u.publish.publishInfo.pTopicName = TEST_TOPIC_NAME;
    pOperation->u.publish.publishInfo.topicNameLength = TEST_TOPIC_NAME_LENGTH;

    pOperation->u.publish.publishInfo.payloadLength = PACKET_LENGTH;
    pOperation->u.publish.pReceivedData = IotMqtt_MallocMessage( pOperation->u.publish.publishInfo.payloadLength );
    pOperation->u.publish.publishInfo.pPayload = pOperation->u.publish.pReceivedData;

    /* Increment the MQTT connection's reference count to prevent it from being destroyed
     * until the test is over. */
    _pMqttConnection->references += 2;

    /* Set an invalid job status, which will cause cancellation of the job to fail. */
    TEST_ASSERT_EQUAL( IOT_TASKPOOL_SUCCESS, IotTaskPool_CreateJob( _IotMqtt_ProcessIncomingPublish,
                                                                    NULL,
                                                                    &( pOperation->jobStorage ),
                                                                    &( pOperation->job ) ) );
    pOperation->jobStorage.status = IOT_TASKPOOL_STATUS_COMPLETED;

    /* Insert the publish into the list of operations pending processing. Cancellation
     * failure will cause it to be removed from the list, but it will not be destroyed. */
    IotListDouble_InsertHead( &( _pMqttConnection->pendingProcessing ), &( pOperation->link ) );
    IotMqtt_Disconnect( _pMqttConnection, IOT_MQTT_FLAG_CLEANUP_ONLY );
    TEST_ASSERT_EQUAL_INT( false, IotLink_IsLinked( &( pOperation->link ) ) );

    /* Set a valid job status to test behavior when job cancellation succeeds. This
     * should free everything allocated by this test. */
    TEST_ASSERT_EQUAL( IOT_TASKPOOL_SUCCESS, IotTaskPool_CreateJob( _IotMqtt_ProcessIncomingPublish,
                                                                    NULL,
                                                                    &( pOperation->jobStorage ),
                                                                    &( pOperation->job ) ) );
    IotListDouble_InsertHead( &( _pMqttConnection->pendingProcessing ), &( pOperation->link ) );
    IotMqtt_Disconnect( _pMqttConnection, IOT_MQTT_FLAG_CLEANUP_ONLY );
}

/*-----------------------------------------------------------*/

/**
 * @brief Test that an operation is correctly cleaned up if @ref mqtt_function_wait
 * times out while its job is executing.
 */
TEST( MQTT_Unit_API, OperationWaitTimeout )
{
    _mqttOperation_t * pOperation = NULL;
    IotSemaphore_t waitSem;

    /* An arbitrary MQTT packet for this test. */
    static uint8_t pPacket[ 2 ] = { MQTT_PACKET_TYPE_PINGREQ, 0x00 };

    /* Create the wait semaphore. */
    TEST_ASSERT_EQUAL_INT( true, IotSemaphore_Create( &waitSem, 0, 1 ) );

    if( TEST_PROTECT() )
    {
        /* Set the network interface send function. */
        _networkInterface.send = _sendDelay;

        /* Create a new MQTT connection. */
        _pMqttConnection = IotTestMqtt_createMqttConnection( AWS_IOT_MQTT_SERVER,
                                                             &_networkInfo,
                                                             0 );
        TEST_ASSERT_NOT_NULL( _pMqttConnection );

        /* Set parameter to network send function. */
        _pMqttConnection->pNetworkConnection = ( IotNetworkConnection_t ) &waitSem;

        /* Create a new operation referencing the MQTT connection. */
        TEST_ASSERT_EQUAL( IOT_MQTT_SUCCESS, _IotMqtt_CreateOperation( _pMqttConnection,
                                                                       IOT_MQTT_FLAG_WAITABLE,
                                                                       NULL,
                                                                       &pOperation ) );

        /* Set an arbitrary MQTT packet for the operation. */
        pOperation->u.operation.type = IOT_MQTT_PINGREQ;
        pOperation->u.operation.pMqttPacket = pPacket;
        pOperation->u.operation.packetSize = 2;

        /* Schedule the send job. */
        TEST_ASSERT_EQUAL( IOT_MQTT_SUCCESS, _IotMqtt_ScheduleOperation( pOperation,
                                                                         _IotMqtt_ProcessSend,
                                                                         0 ) );

        /* Wait for the send job to begin. */
        IotSemaphore_Wait( &waitSem );

        /* Wait on the MQTT operation with a short timeout. This should cause a
         * timeout while the send job is still executing. */
        TEST_ASSERT_EQUAL( IOT_MQTT_TIMEOUT, IotMqtt_Wait( pOperation, 10 ) );

        /* Wait with an invalid operation */
        TEST_ASSERT_EQUAL( IOT_MQTT_BAD_PARAMETER, IotMqtt_Wait( NULL, 10 ) );

        /* Check reference count after a timed out wait. */
        IotMutex_Lock( &( _pMqttConnection->referencesMutex ) );
        TEST_ASSERT_EQUAL_INT32( 1, pOperation->u.operation.jobReference );
        IotMutex_Unlock( &( _pMqttConnection->referencesMutex ) );

        /* Disconnect the MQTT connection. */
        IotMqtt_Disconnect( _pMqttConnection, IOT_MQTT_FLAG_CLEANUP_ONLY );

        /* Clean up the MQTT library, which waits for the send job to finish. The
         * library must be re-initialized so that test tear down does not crash. */
        IotMqtt_Cleanup();
        IotMqtt_Init();
    }

    IotSemaphore_Destroy( &waitSem );
}

/*-----------------------------------------------------------*/

/**
 * @brief Test edge cases when searching for operations.
 */
TEST( MQTT_Unit_API, OperationFindMatch )
{
    int32_t i = 0;
    uint16_t packetIdentifier = 0;
    IotMqttError_t status = IOT_MQTT_STATUS_PENDING;
    _mqttOperation_t * pMatchedOperation = NULL;
    _mqttOperation_t * pOperation[ OPERATION_COUNT ] = { NULL, NULL };

    /* Create a new MQTT connection. */
    _pMqttConnection = IotTestMqtt_createMqttConnection( AWS_IOT_MQTT_SERVER,
                                                         &_networkInfo,
                                                         0 );
    TEST_ASSERT_NOT_NULL( _pMqttConnection );

    /* Set up operations. */
    for( i = 0; i < OPERATION_COUNT; i++ )
    {
        status = _IotMqtt_CreateOperation( _pMqttConnection, 0, NULL, &( pOperation[ i ] ) );
        TEST_ASSERT_EQUAL( IOT_MQTT_SUCCESS, status );

        TEST_ASSERT_EQUAL( IOT_TASKPOOL_SUCCESS, IotTaskPool_CreateJob( _IotMqtt_ProcessCompletedOperation,
                                                                        pOperation[ i ],
                                                                        &( pOperation[ i ]->jobStorage ),
                                                                        &( pOperation[ i ]->job ) ) );

        IotListDouble_Remove( &( pOperation[ i ]->link ) );
        IotListDouble_InsertHead( &( _pMqttConnection->pendingResponse ), &( pOperation[ i ]->link ) );

        pOperation[ i ]->u.operation.packetIdentifier = ( uint16_t ) ( i + 1 );
        pOperation[ i ]->u.operation.periodic.retry.nextPeriodMs = DUP_CHECK_RETRY_MS;
        pOperation[ i ]->u.operation.periodic.retry.limit = DUP_CHECK_RETRY_LIMIT;
    }

    pOperation[ 0 ]->u.operation.type = IOT_MQTT_PUBLISH_TO_SERVER;
    pOperation[ 1 ]->u.operation.type = IOT_MQTT_SUBSCRIBE;

    /* Set one operation's job to an invalid state, then try to find it. The invalid state
     * will cause that job to be ignored. */
    packetIdentifier = 1;
    pOperation[ 0 ]->jobStorage.status = IOT_TASKPOOL_STATUS_COMPLETED;
    pMatchedOperation = _IotMqtt_FindOperation( _pMqttConnection,
                                                IOT_MQTT_PUBLISH_TO_SERVER,
                                                &packetIdentifier );
    TEST_ASSERT_NULL( pMatchedOperation );

    /* Clean up operations. */
    for( i = 0; i < OPERATION_COUNT; i++ )
    {
        TEST_ASSERT_EQUAL_INT( true, _IotMqtt_DecrementOperationReferences( pOperation[ i ], false ) );
        _IotMqtt_DestroyOperation( pOperation[ i ] );
    }

    /* Disconnect the MQTT connection. */
    IotMqtt_Disconnect( _pMqttConnection, IOT_MQTT_FLAG_CLEANUP_ONLY );
}

/*-----------------------------------------------------------*/

/**
 * @brief Tests the behavior of send and notify with different link statuses.
 */
TEST( MQTT_Unit_API, OperationLists )
{
    _mqttOperation_t * pOperation = NULL;
    IotMqttCallbackInfo_t callbackInfo = IOT_MQTT_CALLBACK_INFO_INITIALIZER;

    /* Create a new MQTT connection. */
    _networkInterface.send = _sendSuccess;
    _pMqttConnection = IotTestMqtt_createMqttConnection( AWS_IOT_MQTT_SERVER,
                                                         &_networkInfo,
                                                         0 );
    TEST_ASSERT_NOT_NULL( _pMqttConnection );

    /* Create a new MQTT operation. */
    callbackInfo.function = _completionCallback;
    TEST_ASSERT_EQUAL( IOT_MQTT_SUCCESS, _IotMqtt_CreateOperation( _pMqttConnection,
                                                                   0,
                                                                   &callbackInfo,
                                                                   &pOperation ) );
    TEST_ASSERT_NOT_NULL( pOperation );
    pOperation->u.operation.pMqttPacket = IotMqtt_MallocMessage( PACKET_LENGTH );
    pOperation->u.operation.packetSize = PACKET_LENGTH;

    /* Process a send with operation unlinked. Check that operation gets linked afterwards. */
    IotListDouble_Remove( &( pOperation->link ) );
    _IotMqtt_ProcessSend( IOT_SYSTEM_TASKPOOL, pOperation->job, pOperation );
    TEST_ASSERT_EQUAL_INT( true, IotLink_IsLinked( &( pOperation->link ) ) );

    /* Notify with the operation linked. */
    pOperation->u.operation.status = IOT_MQTT_SUCCESS;
    _IotMqtt_Notify( pOperation );

    /* Disconnect the MQTT connection. */
    IotMqtt_Disconnect( _pMqttConnection, IOT_MQTT_FLAG_CLEANUP_ONLY );
}

/*-----------------------------------------------------------*/

/**
 * @brief Tests the behavior of @ref mqtt_function_connect with various
 * invalid parameters.
 */
TEST( MQTT_Unit_API, ConnectParameters )
{
    IotMqttError_t status = IOT_MQTT_STATUS_PENDING;
    IotMqttConnectInfo_t connectInfo = IOT_MQTT_CONNECT_INFO_INITIALIZER;
    IotMqttPublishInfo_t willInfo = IOT_MQTT_PUBLISH_INFO_INITIALIZER;
    IotMqttSubscription_t subscription = IOT_MQTT_SUBSCRIPTION_INITIALIZER;

    _networkInterface.send = _sendSuccess;
    _networkInterface.close = _close;

    /* Check that the network interface is validated. */
    status = IotMqtt_Connect( &_networkInfo,
                              &connectInfo,
                              TIMEOUT_MS,
                              &_pMqttConnection );
    TEST_ASSERT_EQUAL( IOT_MQTT_BAD_PARAMETER, status );

    /* Check that the connection info is validated. */
    status = IotMqtt_Connect( &_networkInfo,
                              &connectInfo,
                              TIMEOUT_MS,
                              &_pMqttConnection );
    TEST_ASSERT_EQUAL( IOT_MQTT_BAD_PARAMETER, status );
    connectInfo.pClientIdentifier = CLIENT_IDENTIFIER;
    connectInfo.clientIdentifierLength = CLIENT_IDENTIFIER_LENGTH;

    /* Connect with bad previous session subscription. */
    connectInfo.cleanSession = false;
    connectInfo.pPreviousSubscriptions = &subscription;
    connectInfo.previousSubscriptionCount = 1;
    status = IotMqtt_Connect( &_networkInfo,
                              &connectInfo,
                              TIMEOUT_MS,
                              &_pMqttConnection );
    TEST_ASSERT_EQUAL( IOT_MQTT_BAD_PARAMETER, status );

    /* Connect with bad subscription count. */
    connectInfo.previousSubscriptionCount = 0;
    subscription.pTopicFilter = TEST_TOPIC_NAME;
    subscription.topicFilterLength = TEST_TOPIC_NAME_LENGTH;
    subscription.callback.function = SUBSCRIPTION_CALLBACK;
    status = IotMqtt_Connect( &_networkInfo,
                              &connectInfo,
                              TIMEOUT_MS,
                              &_pMqttConnection );
    TEST_ASSERT_EQUAL( IOT_MQTT_BAD_PARAMETER, status );
    connectInfo.previousSubscriptionCount = 1;

    /* Check that the will info is validated when it's provided. */
    connectInfo.pWillInfo = &willInfo;
    status = IotMqtt_Connect( &_networkInfo,
                              &connectInfo,
                              TIMEOUT_MS,
                              &_pMqttConnection );
    TEST_ASSERT_EQUAL( IOT_MQTT_BAD_PARAMETER, status );
    willInfo.pTopicName = TEST_TOPIC_NAME;
    willInfo.topicNameLength = TEST_TOPIC_NAME_LENGTH;

    /* Check that a will message longer than 65535 is not allowed. */
    willInfo.pPayload = "";
    willInfo.payloadLength = 65536;
    status = IotMqtt_Connect( &_networkInfo,
                              &connectInfo,
                              TIMEOUT_MS,
                              &_pMqttConnection );
    TEST_ASSERT_EQUAL( IOT_MQTT_BAD_PARAMETER, status );
    willInfo.payloadLength = 0;

    /* Check connect returns error if network info is invalid. */
    status = IotMqtt_Connect( NULL,
                              &connectInfo,
                              TIMEOUT_MS,
                              &_pMqttConnection );
    TEST_ASSERT_EQUAL( IOT_MQTT_NETWORK_ERROR, status );

    /* Check that passing a wait time of 0 returns immediately. */
    status = IotMqtt_Connect( &_networkInfo,
                              &connectInfo,
                              0,
                              &_pMqttConnection );
    TEST_ASSERT_EQUAL( IOT_MQTT_TIMEOUT, status );

    /* Check detection of packets that are too large. */
    connectInfo.pClientIdentifier = CLIENT_IDENTIFIER;
    connectInfo.clientIdentifierLength = CLIENT_IDENTIFIER_LENGTH;
    willInfo.payloadLength = MQTT_PACKET_CONNECT_MAX_SIZE + 1;
    status = _IotMqtt_SerializeConnect( &connectInfo, NULL, NULL );
    TEST_ASSERT_EQUAL( IOT_MQTT_BAD_PARAMETER, status );
}

/*-----------------------------------------------------------*/

/**
 * @brief Tests the behavior of @ref mqtt_function_connect when memory
 * allocation fails at various points.
 */
TEST( MQTT_Unit_API, ConnectMallocFail )
{
    int32_t i = 0;
    IotMqttError_t status = IOT_MQTT_STATUS_PENDING;
    IotMqttConnectInfo_t connectInfo = IOT_MQTT_CONNECT_INFO_INITIALIZER;
    IotMqttSerializer_t serializer = IOT_MQTT_SERIALIZER_INITIALIZER;

    /* Initialize parameters. */
    _networkInterface.send = _sendSuccess;
    _networkInterface.close = _close;
    connectInfo.keepAliveSeconds = 100;
    connectInfo.cleanSession = true;
    connectInfo.pClientIdentifier = CLIENT_IDENTIFIER;
    connectInfo.clientIdentifierLength = CLIENT_IDENTIFIER_LENGTH;

    serializer.serialize.pingreq = _serializePingreq;
    _networkInfo.pMqttSerializer = &serializer;

    for( i = 0; ; i++ )
    {
        UnityMalloc_MakeMallocFailAfterCount( i );

        /* Call CONNECT. Memory allocation will fail at various times during
         * this call. */
        status = IotMqtt_Connect( &_networkInfo,
                                  &connectInfo,
                                  TIMEOUT_MS,
                                  &_pMqttConnection );

        /* Free any allocated PINGREQ. */
        if( _pAllocatedPingreq != NULL )
        {
            IotTest_Free( _pAllocatedPingreq );
            _pAllocatedPingreq = NULL;
        }

        /* If the return value is timeout, then all memory allocation succeeded
         * and the loop can exit. The expected return value is timeout (and not
         * success) because the receive callback is never invoked. */
        if( status == IOT_MQTT_TIMEOUT )
        {
            break;
        }

        /* If the return value isn't timeout, check that it is memory allocation
         * failure. */
        TEST_ASSERT_EQUAL( IOT_MQTT_NO_MEMORY, status );
    }
}

/*-----------------------------------------------------------*/

/**
 * @brief Tests the behavior of @ref mqtt_function_connect when memory
 * allocation fails at various points for a persistent session.
 */
TEST( MQTT_Unit_API, ConnectRestoreSessionMallocFail )
{
    int32_t i = 0;
    IotMqttError_t status = IOT_MQTT_STATUS_PENDING;
    IotMqttConnectInfo_t connectInfo = IOT_MQTT_CONNECT_INFO_INITIALIZER;
    IotMqttSubscription_t subscription = IOT_MQTT_SUBSCRIPTION_INITIALIZER;

    /* Initialize parameters. */
    _networkInterface.send = _sendSuccess;
    _networkInterface.close = _close;
    connectInfo.cleanSession = false;
    connectInfo.keepAliveSeconds = 100;
    connectInfo.pClientIdentifier = CLIENT_IDENTIFIER;
    connectInfo.clientIdentifierLength = CLIENT_IDENTIFIER_LENGTH;
    subscription.pTopicFilter = TEST_TOPIC_NAME;
    subscription.topicFilterLength = TEST_TOPIC_NAME_LENGTH;
    subscription.callback.function = SUBSCRIPTION_CALLBACK;

    connectInfo.pPreviousSubscriptions = &subscription;
    connectInfo.previousSubscriptionCount = 1;

    for( i = 0; ; i++ )
    {
        UnityMalloc_MakeMallocFailAfterCount( i );

        /* Call CONNECT with a previous session. Memory allocation will fail at
         * various times during this call. */
        status = IotMqtt_Connect( &_networkInfo,
                                  &connectInfo,
                                  TIMEOUT_MS,
                                  &_pMqttConnection );

        /* If the return value is timeout, then all memory allocation succeeded
         * and the loop can exit. The expected return value is timeout (and not
         * success) because the receive callback is never invoked. */
        if( status == IOT_MQTT_TIMEOUT )
        {
            break;
        }

        /* If the return value isn't timeout, check that it is memory allocation
         * failure. */
        TEST_ASSERT_EQUAL( IOT_MQTT_NO_MEMORY, status );
    }
}

/*-----------------------------------------------------------*/

/**
 * @brief Tests the behavior of @ref mqtt_function_disconnect when memory
 * allocation fails at various points.
 */
TEST( MQTT_Unit_API, DisconnectMallocFail )
{
    int32_t i = 0;
    IotMqttDisconnectReason_t expectedReason = IOT_MQTT_DISCONNECT_CALLED;

    /* Set the members of the network interface. */
    _networkInterface.send = _sendSuccess;
    _networkInterface.close = _close;
    _networkInfo.createNetworkConnection = false;
    _networkInfo.disconnectCallback.pCallbackContext = &expectedReason;
    _networkInfo.disconnectCallback.function = _disconnectCallback;

    for( i = 0; i < DISCONNECT_MALLOC_LIMIT; i++ )
    {
        /* Allow unlimited use of malloc during connection initialization. */
        UnityMalloc_MakeMallocFailAfterCount( -1 );

        /* Create a new MQTT connection. */
        _pMqttConnection = IotTestMqtt_createMqttConnection( AWS_IOT_MQTT_SERVER,
                                                             &_networkInfo,
                                                             0 );
        TEST_ASSERT_NOT_NULL( _pMqttConnection );

        /* Set malloc to eventually fail. */
        UnityMalloc_MakeMallocFailAfterCount( i );

        /* Call DISCONNECT; this function should always perform cleanup regardless
         * of memory allocation errors. */
        IotMqtt_Disconnect( _pMqttConnection, 0 );
        TEST_ASSERT_EQUAL_INT( 1, _closeCount );
        TEST_ASSERT_EQUAL_INT( 1, _disconnectCallbackCount );
        _closeCount = 0;
        _disconnectCallbackCount = 0;
    }
}

/*-----------------------------------------------------------*/

/**
 * @brief Tests the behavior of @ref mqtt_function_disconnect when
 * disconnected mqtt connection is passed.
 */
TEST( MQTT_Unit_API, DisconnectAlreadyDisconnected )
{
    IotMqttError_t status = IOT_MQTT_STATUS_PENDING;
    IotMqttPublishInfo_t publishInfo = IOT_MQTT_PUBLISH_INFO_INITIALIZER;

    /* Create a new MQTT connection. */
    _pMqttConnection = IotTestMqtt_createMqttConnection( AWS_IOT_MQTT_SERVER,
                                                         &_networkInfo,
                                                         0 );

    /* Increment the MQTT connection's reference count to prevent it from being destroyed
     * until the test is over. */
    _pMqttConnection->references++;

    /* Call Disconnect, reference count should decrement. */
    IotMqtt_Disconnect( _pMqttConnection, IOT_MQTT_FLAG_CLEANUP_ONLY );
    TEST_ASSERT_EQUAL_INT( 1, _pMqttConnection->references );
    /* 'disconnected' flag should be set */
    TEST_ASSERT_EQUAL( true, _pMqttConnection->disconnected );

    /* Attempt to use a closed connection. */
    publishInfo.pTopicName = TEST_TOPIC_NAME;
    publishInfo.topicNameLength = TEST_TOPIC_NAME_LENGTH;
    publishInfo.pPayload = "";
    publishInfo.payloadLength = 0;

    status = IotMqtt_PublishSync( _pMqttConnection, &publishInfo, 0, TIMEOUT_MS );
    TEST_ASSERT_EQUAL( IOT_MQTT_NETWORK_ERROR, status );

    /* Disconnect and clean up test. */
    IotMqtt_Disconnect( _pMqttConnection, 0 );
}

/*-----------------------------------------------------------*/

/**
 * @brief Tests the behavior of @ref mqtt_function_publishasync (QoS 0) with various
 * valid and invalid parameters.
 */
TEST( MQTT_Unit_API, PublishQoS0Parameters )
{
    IotMqttError_t status = IOT_MQTT_STATUS_PENDING;
    IotMqttPublishInfo_t publishInfo = IOT_MQTT_PUBLISH_INFO_INITIALIZER;
    IotMqttOperation_t publishOperation = IOT_MQTT_OPERATION_INITIALIZER;
    IotMqttCallbackInfo_t callbackInfo = IOT_MQTT_CALLBACK_INFO_INITIALIZER;

    /* Parameters of PUBLISH serialization. */
    uint8_t * pPublishPacket = NULL;
    size_t packetSize = 0;
    uint16_t packetIdentifier = 0;

    /* Initialize parameters. */
    _networkInterface.send = _sendSuccess;

    /* Create a new MQTT connection. */
    _pMqttConnection = IotTestMqtt_createMqttConnection( AWS_IOT_MQTT_SERVER,
                                                         &_networkInfo,
                                                         0 );
    TEST_ASSERT_NOT_NULL( _pMqttConnection );

    if( TEST_PROTECT() )
    {
        /* Check that the publish info is validated. */
        status = IotMqtt_PublishAsync( _pMqttConnection, &publishInfo, 0, NULL, NULL );
        TEST_ASSERT_EQUAL( IOT_MQTT_BAD_PARAMETER, status );
        publishInfo.pTopicName = TEST_TOPIC_NAME;
        publishInfo.topicNameLength = TEST_TOPIC_NAME_LENGTH;

        /* Check that a QoS 0 publish is refused if a notification is requested. */
        status = IotMqtt_PublishAsync( _pMqttConnection, &publishInfo, IOT_MQTT_FLAG_WAITABLE, NULL, &publishOperation );
        TEST_ASSERT_EQUAL( IOT_MQTT_BAD_PARAMETER, status );
        status = IotMqtt_PublishAsync( _pMqttConnection, &publishInfo, 0, &callbackInfo, NULL );
        TEST_ASSERT_EQUAL( IOT_MQTT_BAD_PARAMETER, status );

        /* If valid parameters are passed, QoS 0 publish should always return success. */
        status = IotMqtt_PublishAsync( _pMqttConnection, &publishInfo, 0, 0, &publishOperation );
        TEST_ASSERT_EQUAL( IOT_MQTT_SUCCESS, status );

        /* Check detection of packets that are too large. */
        publishInfo.payloadLength = MQTT_MAX_REMAINING_LENGTH;
        status = _IotMqtt_SerializePublish( &publishInfo, &pPublishPacket, &packetSize, &packetIdentifier, NULL );
        TEST_ASSERT_EQUAL( IOT_MQTT_BAD_PARAMETER, status );
    }

    IotMqtt_Disconnect( _pMqttConnection, IOT_MQTT_FLAG_CLEANUP_ONLY );
}

/*-----------------------------------------------------------*/

/**
 * @brief Tests the behavior of @ref mqtt_function_publishasync (QoS 0) when memory
 * allocation fails at various points.
 */
TEST( MQTT_Unit_API, PublishQoS0MallocFail )
{
    int32_t i = 0;
    IotMqttError_t status = IOT_MQTT_STATUS_PENDING;
    IotMqttPublishInfo_t publishInfo = IOT_MQTT_PUBLISH_INFO_INITIALIZER;

    /* Initialize parameters. */
    _networkInterface.send = _sendSuccess;

    /* Create a new MQTT connection. */
    _pMqttConnection = IotTestMqtt_createMqttConnection( AWS_IOT_MQTT_SERVER,
                                                         &_networkInfo,
                                                         0 );
    TEST_ASSERT_NOT_NULL( _pMqttConnection );

    /* Set the necessary members of publish info. */
    publishInfo.pTopicName = TEST_TOPIC_NAME;
    publishInfo.topicNameLength = TEST_TOPIC_NAME_LENGTH;

    if( TEST_PROTECT() )
    {
        for( i = 0; ; i++ )
        {
            UnityMalloc_MakeMallocFailAfterCount( i );

            /* Call PUBLISH. Memory allocation will fail at various times during
             * this call. */
            status = IotMqtt_PublishAsync( _pMqttConnection, &publishInfo, 0, NULL, NULL );

            /* Once PUBLISH succeeds, the loop can exit. */
            if( status == IOT_MQTT_SUCCESS )
            {
                break;
            }

            /* If the return value isn't success, check that it is memory allocation
             * failure. */
            TEST_ASSERT_EQUAL( IOT_MQTT_NO_MEMORY, status );
        }
    }

    IotMqtt_Disconnect( _pMqttConnection, IOT_MQTT_FLAG_CLEANUP_ONLY );
}

/*-----------------------------------------------------------*/

/**
 * @brief Tests the behavior of @ref mqtt_function_publishasync (QoS 1) with various
 * invalid parameters. Also tests the behavior of @ref mqtt_function_publishasync
 * (QoS 1) when memory allocation fails at various points.
 */
TEST( MQTT_Unit_API, PublishQoS1 )
{
    int32_t i = 0;
    IotMqttError_t status = IOT_MQTT_STATUS_PENDING;
    IotMqttPublishInfo_t publishInfo = IOT_MQTT_PUBLISH_INFO_INITIALIZER;
    IotMqttOperation_t publishOperation = IOT_MQTT_OPERATION_INITIALIZER;
    IotMqttCallbackInfo_t callbackInfo = IOT_MQTT_CALLBACK_INFO_INITIALIZER;

    /* Initialize parameters. */
    _networkInterface.send = _sendSuccess;

    /* Create a new MQTT connection. */
    _pMqttConnection = IotTestMqtt_createMqttConnection( AWS_IOT_MQTT_SERVER,
                                                         &_networkInfo,
                                                         0 );
    TEST_ASSERT_NOT_NULL( _pMqttConnection );

    /* Set the publish info. */
    publishInfo.qos = IOT_MQTT_QOS_1;
    publishInfo.pTopicName = TEST_TOPIC_NAME;
    publishInfo.topicNameLength = TEST_TOPIC_NAME_LENGTH;

    if( TEST_PROTECT() )
    {
        /* Setting the waitable flag with no reference is not allowed. */
        status = IotMqtt_PublishAsync( _pMqttConnection,
                                       &publishInfo,
                                       IOT_MQTT_FLAG_WAITABLE,
                                       NULL,
                                       NULL );
        TEST_ASSERT_EQUAL( IOT_MQTT_BAD_PARAMETER, status );

        /* Setting both the waitable flag and callback info is not allowed. */
        status = IotMqtt_PublishAsync( _pMqttConnection,
                                       &publishInfo,
                                       IOT_MQTT_FLAG_WAITABLE,
                                       &callbackInfo,
                                       &publishOperation );
        TEST_ASSERT_EQUAL( IOT_MQTT_BAD_PARAMETER, status );

        /* Check QoS 1 PUBLISH behavior with malloc failures. */
        for( i = 0; ; i++ )
        {
            UnityMalloc_MakeMallocFailAfterCount( i );

            /* Call PUBLISH. Memory allocation will fail at various times during
             * this call. */
            status = IotMqtt_PublishAsync( _pMqttConnection,
                                           &publishInfo,
                                           IOT_MQTT_FLAG_WAITABLE,
                                           NULL,
                                           &publishOperation );

            /* If the PUBLISH succeeded, the loop can exit after waiting for the QoS
             * 1 PUBLISH to be cleaned up. */
            if( status == IOT_MQTT_STATUS_PENDING )
            {
                TEST_ASSERT_EQUAL( IOT_MQTT_TIMEOUT, IotMqtt_Wait( publishOperation, TIMEOUT_MS ) );
                break;
            }

            /* If the return value isn't success, check that it is memory allocation
             * failure. */
            TEST_ASSERT_EQUAL( IOT_MQTT_NO_MEMORY, status );
        }
    }

    /* Clean up MQTT connection. */
    IotMqtt_Disconnect( _pMqttConnection, IOT_MQTT_FLAG_CLEANUP_ONLY );
}

/*-----------------------------------------------------------*/

/**
 * @brief Tests that PUBLISH retry periods are calculated correctly.
 */
TEST( MQTT_Unit_API, PublishRetryPeriod )
{
    _mqttOperation_t * pOperation = NULL;
    uint32_t periodMs = IOT_MQTT_RETRY_MS_CEILING / 2;

    /* Create a new MQTT connection. */
    _networkInterface.send = _sendSuccess;
    _pMqttConnection = IotTestMqtt_createMqttConnection( false,
                                                         &_networkInfo,
                                                         0 );
    TEST_ASSERT_NOT_NULL( _pMqttConnection );

    /* Create a PUBLISH with retry operation. */
    TEST_ASSERT_EQUAL( IOT_MQTT_SUCCESS, _IotMqtt_CreateOperation( _pMqttConnection,
                                                                   IOT_MQTT_FLAG_WAITABLE,
                                                                   NULL,
                                                                   &pOperation ) );
    TEST_ASSERT_NOT_NULL( pOperation );
    pOperation->u.operation.type = IOT_MQTT_PUBLISH_TO_SERVER;
    pOperation->u.operation.pMqttPacket = IotMqtt_MallocMessage( PACKET_LENGTH );
    pOperation->u.operation.packetSize = PACKET_LENGTH;
    pOperation->u.operation.periodic.retry.limit = DUP_CHECK_RETRY_LIMIT;
    pOperation->u.operation.periodic.retry.nextPeriodMs = periodMs;
    IotListDouble_Remove( &( pOperation->link ) );

    /* Simulate send of PUBLISH. */
    _IotMqtt_ProcessSend( IOT_SYSTEM_TASKPOOL, pOperation->job, pOperation );

    /* Immediately cancel retried PUBLISH, then check statuses set by send. */
    TEST_ASSERT_EQUAL( IOT_TASKPOOL_SUCCESS, IotTaskPool_TryCancel( IOT_SYSTEM_TASKPOOL,
                                                                    pOperation->job,
                                                                    NULL ) );
    TEST_ASSERT_EQUAL( IOT_MQTT_STATUS_PENDING, pOperation->u.operation.status );
    TEST_ASSERT_EQUAL( 1, pOperation->u.operation.periodic.retry.count );
    TEST_ASSERT_EQUAL( 2 * periodMs, pOperation->u.operation.periodic.retry.nextPeriodMs );

    /* Simulate another send. Check that the retry ceiling is respected. */
    _IotMqtt_ProcessSend( IOT_SYSTEM_TASKPOOL, pOperation->job, pOperation );

    /* Immediately cancel retried PUBLISH, then check statuses set by send. */
    TEST_ASSERT_EQUAL( IOT_TASKPOOL_SUCCESS, IotTaskPool_TryCancel( IOT_SYSTEM_TASKPOOL,
                                                                    pOperation->job,
                                                                    NULL ) );
    TEST_ASSERT_EQUAL( IOT_MQTT_STATUS_PENDING, pOperation->u.operation.status );
    TEST_ASSERT_EQUAL( 2, pOperation->u.operation.periodic.retry.count );
    TEST_ASSERT_EQUAL( IOT_MQTT_RETRY_MS_CEILING, pOperation->u.operation.periodic.retry.nextPeriodMs );

    /* Clean up. */
    TEST_ASSERT_EQUAL_INT( false, _IotMqtt_DecrementOperationReferences( pOperation, false ) );
    IotMqtt_Disconnect( _pMqttConnection, IOT_MQTT_FLAG_CLEANUP_ONLY );
}

/*-----------------------------------------------------------*/

/**
 * @brief Tests that duplicate QoS 1 PUBLISH packets are different from the
 * original.
 *
 * For non-AWS IoT MQTT servers, checks that the DUP flag is set. For
 * AWS IoT MQTT servers, checks that the packet identifier is different.
 */
TEST( MQTT_Unit_API, PublishDuplicates )
{
    static IotMqttSerializer_t serializer = IOT_MQTT_SERIALIZER_INITIALIZER;
    IotMqttPublishInfo_t publishInfo = IOT_MQTT_PUBLISH_INFO_INITIALIZER;
    IotMqttOperation_t publishOperation = IOT_MQTT_OPERATION_INITIALIZER;
    bool dupCheckResult = false;
    uint64_t startTime = 0;

    /* Initializer parameters. */
    serializer.serialize.publishSetDup = _publishSetDup;
    _networkInterface.send = _dupChecker;

    /* Create a new MQTT connection. */
    _pMqttConnection = IotTestMqtt_createMqttConnection( AWS_IOT_MQTT_SERVER,
                                                         &_networkInfo,
                                                         0 );
    TEST_ASSERT_NOT_NULL( _pMqttConnection );

    /* Set the serializers and parameter to the send function. */
    _pMqttConnection->pNetworkConnection = ( IotNetworkConnection_t ) &dupCheckResult;
    _pMqttConnection->pSerializer = &serializer;

    /* Set the publish info. */
    publishInfo.qos = IOT_MQTT_QOS_1;
    publishInfo.pTopicName = TEST_TOPIC_NAME;
    publishInfo.topicNameLength = TEST_TOPIC_NAME_LENGTH;
    publishInfo.pPayload = "test";
    publishInfo.payloadLength = 4;
    publishInfo.retryMs = DUP_CHECK_RETRY_MS;
    publishInfo.retryLimit = DUP_CHECK_RETRY_LIMIT;

    startTime = IotClock_GetTimeMs();

    if( TEST_PROTECT() )
    {
        /* Send a PUBLISH with retransmissions enabled. */
        TEST_ASSERT_EQUAL( IOT_MQTT_STATUS_PENDING,
                           IotMqtt_PublishAsync( _pMqttConnection,
                                                 &publishInfo,
                                                 IOT_MQTT_FLAG_WAITABLE,
                                                 NULL,
                                                 &publishOperation ) );

        /* Since _dupChecker doesn't actually transmit a PUBLISH, no PUBACK is
         * expected. */
        TEST_ASSERT_EQUAL( IOT_MQTT_RETRY_NO_RESPONSE,
                           IotMqtt_Wait( publishOperation, DUP_CHECK_TIMEOUT ) );

        /* Check the result of the DUP check. */
        TEST_ASSERT_EQUAL_INT( true, dupCheckResult );

        /* Check that at least the minimum wait time elapsed. */
        TEST_ASSERT_TRUE( startTime + DUP_CHECK_MINIMUM_WAIT <= IotClock_GetTimeMs() );
    }

    /* Clean up MQTT connection. */
    IotMqtt_Disconnect( _pMqttConnection, IOT_MQTT_FLAG_CLEANUP_ONLY );

    /* Check that the set DUP override was called. */
    if( TEST_PROTECT() )
    {
        TEST_ASSERT_EQUAL_INT( true, _publishSetDupCalled );
    }
}

/*-----------------------------------------------------------*/

/**
 * @brief Tests the behavior of @ref mqtt_function_subscribeasync and
 * @ref mqtt_function_unsubscribeasync with various invalid parameters.
 */
TEST( MQTT_Unit_API, SubscribeUnsubscribeParameters )
{
    IotMqttError_t status = IOT_MQTT_STATUS_PENDING;
    IotMqttSubscription_t subscription = IOT_MQTT_SUBSCRIPTION_INITIALIZER;
    IotMqttOperation_t subscribeOperation = IOT_MQTT_OPERATION_INITIALIZER;

    /* Create a new MQTT connection. */
    _pMqttConnection = IotTestMqtt_createMqttConnection( AWS_IOT_MQTT_SERVER,
                                                         &_networkInfo,
                                                         0 );
    TEST_ASSERT_NOT_NULL( _pMqttConnection );

    /* Check that subscription info is validated. */
    status = IotMqtt_SubscribeAsync( _pMqttConnection,
                                     &subscription,
                                     1,
                                     IOT_MQTT_FLAG_WAITABLE,
                                     NULL,
                                     &subscribeOperation );
    TEST_ASSERT_EQUAL( IOT_MQTT_BAD_PARAMETER, status );

    status = IotMqtt_UnsubscribeAsync( _pMqttConnection,
                                       &subscription,
                                       1,
                                       IOT_MQTT_FLAG_WAITABLE,
                                       NULL,
                                       &subscribeOperation );
    TEST_ASSERT_EQUAL( IOT_MQTT_BAD_PARAMETER, status );

    subscription.pTopicFilter = TEST_TOPIC_NAME;
    subscription.topicFilterLength = TEST_TOPIC_NAME_LENGTH;
    subscription.callback.function = SUBSCRIPTION_CALLBACK;

    /* A reference must be provided for a waitable SUBSCRIBE. */
    status = IotMqtt_SubscribeAsync( _pMqttConnection,
                                     &subscription,
                                     1,
                                     IOT_MQTT_FLAG_WAITABLE,
                                     NULL,
                                     NULL );
    TEST_ASSERT_EQUAL( IOT_MQTT_BAD_PARAMETER, status );

    status = IotMqtt_UnsubscribeAsync( _pMqttConnection,
                                       &subscription,
                                       1,
                                       IOT_MQTT_FLAG_WAITABLE,
                                       NULL,
                                       NULL );
    TEST_ASSERT_EQUAL( IOT_MQTT_BAD_PARAMETER, status );

    IotMqtt_Disconnect( _pMqttConnection, IOT_MQTT_FLAG_CLEANUP_ONLY );
}

/*-----------------------------------------------------------*/

/**
 * @brief Tests the behavior of @ref mqtt_function_subscribeasync when memory allocation
 * fails at various points.
 */
TEST( MQTT_Unit_API, SubscribeMallocFail )
{
    int32_t i = 0;
    IotMqttError_t status = IOT_MQTT_STATUS_PENDING;
    IotMqttSubscription_t subscription = IOT_MQTT_SUBSCRIPTION_INITIALIZER;
    IotMqttOperation_t subscribeOperation = IOT_MQTT_OPERATION_INITIALIZER;

    /* Initializer parameters. */
    _networkInterface.send = _sendSuccess;

    /* Create a new MQTT connection. */
    _pMqttConnection = IotTestMqtt_createMqttConnection( AWS_IOT_MQTT_SERVER,
                                                         &_networkInfo,
                                                         0 );
    TEST_ASSERT_NOT_NULL( _pMqttConnection );

    /* Set the necessary members of the subscription. */
    subscription.pTopicFilter = TEST_TOPIC_NAME;
    subscription.topicFilterLength = TEST_TOPIC_NAME_LENGTH;
    subscription.callback.function = SUBSCRIPTION_CALLBACK;

    if( TEST_PROTECT() )
    {
        for( i = 0; ; i++ )
        {
            UnityMalloc_MakeMallocFailAfterCount( i );

            /* Call SUBSCRIBE. Memory allocation will fail at various times during
             * this call. */
            status = IotMqtt_SubscribeAsync( _pMqttConnection,
                                             &subscription,
                                             1,
                                             IOT_MQTT_FLAG_WAITABLE,
                                             NULL,
                                             &subscribeOperation );

            /* If the SUBSCRIBE succeeded, the loop can exit after waiting for
             * the SUBSCRIBE to be cleaned up. */
            if( status == IOT_MQTT_STATUS_PENDING )
            {
                TEST_ASSERT_EQUAL( IOT_MQTT_TIMEOUT, IotMqtt_Wait( subscribeOperation, TIMEOUT_MS ) );
                break;
            }

            /* If the return value isn't success, check that it is memory allocation
             * failure. */
            TEST_ASSERT_EQUAL( IOT_MQTT_NO_MEMORY, status );
        }

        /* No lingering subscriptions should be in the MQTT connection. */
        TEST_ASSERT_EQUAL_INT( true, IotListDouble_IsEmpty( &( _pMqttConnection->subscriptionList ) ) );
    }

    IotMqtt_Disconnect( _pMqttConnection, IOT_MQTT_FLAG_CLEANUP_ONLY );
}

/*-----------------------------------------------------------*/

/**
 * @brief Tests the behavior of @ref mqtt_function_unsubscribeasync when memory
 * allocation fails at various points.
 */
TEST( MQTT_Unit_API, UnsubscribeMallocFail )
{
    int32_t i = 0;
    IotMqttError_t status = IOT_MQTT_STATUS_PENDING;
    IotMqttSubscription_t subscription = IOT_MQTT_SUBSCRIPTION_INITIALIZER;
    IotMqttOperation_t unsubscribeOperation = IOT_MQTT_OPERATION_INITIALIZER;

    /* Initialize parameters. */
    _networkInterface.send = _sendSuccess;

    /* Create a new MQTT connection. */
    _pMqttConnection = IotTestMqtt_createMqttConnection( AWS_IOT_MQTT_SERVER,
                                                         &_networkInfo,
                                                         0 );
    TEST_ASSERT_NOT_NULL( _pMqttConnection );

    /* Set the necessary members of the subscription. */
    subscription.pTopicFilter = TEST_TOPIC_NAME;
    subscription.topicFilterLength = TEST_TOPIC_NAME_LENGTH;
    subscription.callback.function = SUBSCRIPTION_CALLBACK;

    if( TEST_PROTECT() )
    {
        for( i = 0; ; i++ )
        {
            UnityMalloc_MakeMallocFailAfterCount( i );

            /* Call UNSUBSCRIBE. Memory allocation will fail at various times during
             * this call. */
            status = IotMqtt_UnsubscribeAsync( _pMqttConnection,
                                               &subscription,
                                               1,
                                               IOT_MQTT_FLAG_WAITABLE,
                                               NULL,
                                               &unsubscribeOperation );

            /* If the UNSUBSCRIBE succeeded, the loop can exit after waiting for
             * the UNSUBSCRIBE to be cleaned up. */
            if( status == IOT_MQTT_STATUS_PENDING )
            {
                TEST_ASSERT_EQUAL( IOT_MQTT_TIMEOUT, IotMqtt_Wait( unsubscribeOperation, TIMEOUT_MS ) );
                break;
            }

            /* If the return value isn't success, check that it is memory allocation
             * failure. */
            TEST_ASSERT_EQUAL( IOT_MQTT_NO_MEMORY, status );
        }

        /* No lingering subscriptions should be in the MQTT connection. */
        TEST_ASSERT_EQUAL_INT( true, IotListDouble_IsEmpty( &( _pMqttConnection->subscriptionList ) ) );
    }

    IotMqtt_Disconnect( _pMqttConnection, IOT_MQTT_FLAG_CLEANUP_ONLY );
}

/*-----------------------------------------------------------*/

/**
 * @brief Tests keep-alive handling and ensures that it is periodic.
 */
TEST( MQTT_Unit_API, KeepAlivePeriodic )
{
    IotTaskPoolJobStatus_t cancelStatus = IOT_TASKPOOL_STATUS_UNDEFINED;

    /* The expected disconnect reason for this test's disconnect callback. */
    IotMqttDisconnectReason_t expectedReason = IOT_MQTT_KEEP_ALIVE_TIMEOUT;

    /* An estimate for the amount of time this test requires. */
    const uint32_t sleepTimeMs = ( KEEP_ALIVE_COUNT * SHORT_KEEP_ALIVE_MS ) +
                                 ( IOT_MQTT_RESPONSE_WAIT_MS * KEEP_ALIVE_COUNT ) + 2500;

    /* Print a newline so this test may log its status. */
    UNITY_PRINT_EOL();

    /* Initialize parameters. */
    _networkInterface.send = _sendPingreq;
    _networkInterface.receive = _receivePingresp;
    _networkInterface.close = _close;
    _networkInfo.disconnectCallback.pCallbackContext = &expectedReason;
    _networkInfo.disconnectCallback.function = _disconnectCallback;

    /* Create a new MQTT connection. */
    _pMqttConnection = IotTestMqtt_createMqttConnection( AWS_IOT_MQTT_SERVER,
                                                         &_networkInfo,
                                                         1 );
    TEST_ASSERT_NOT_NULL( _pMqttConnection );

    /* Check that PINGREQ is not sent when the connection was used recently. */
    _pMqttConnection->lastMessageTime = IotClock_GetTimeMs();
    _IotMqtt_ProcessKeepAlive( IOT_SYSTEM_TASKPOOL, _pMqttConnection->pingreq.job, _pMqttConnection );
    TEST_ASSERT_EQUAL_INT( 0, _pMqttConnection->pingreq.u.operation.periodic.ping.failure );
    TEST_ASSERT_EQUAL_INT( _pMqttConnection->pingreq.u.operation.periodic.ping.keepAliveMs,
                           _pMqttConnection->pingreq.u.operation.periodic.ping.nextPeriodMs );
    TEST_ASSERT_EQUAL( IOT_TASKPOOL_SUCCESS, IotTaskPool_TryCancel( IOT_SYSTEM_TASKPOOL,
                                                                    _pMqttConnection->pingreq.job,
                                                                    &cancelStatus ) );
    TEST_ASSERT_EQUAL( IOT_TASKPOOL_STATUS_DEFERRED, cancelStatus );

    /* Set a short keep-alive interval so this test runs faster. */
    _pMqttConnection->lastMessageTime = 0;
    _pMqttConnection->pingreq.u.operation.periodic.ping.keepAliveMs = SHORT_KEEP_ALIVE_MS;
    _pMqttConnection->pingreq.u.operation.periodic.ping.nextPeriodMs = SHORT_KEEP_ALIVE_MS;

    /* Schedule the initial PINGREQ. */
    TEST_ASSERT_EQUAL( IOT_TASKPOOL_SUCCESS,
                       IotTaskPool_ScheduleDeferred( IOT_SYSTEM_TASKPOOL,
                                                     _pMqttConnection->pingreq.job,
                                                     _pMqttConnection->pingreq.u.operation.periodic.ping.nextPeriodMs ) );

    /* Sleep to allow ample time for periodic PINGREQ sends and PINGRESP responses. */
    IotClock_SleepMs( sleepTimeMs );

    /* Disconnect the connection. */
    IotMqtt_Disconnect( _pMqttConnection, IOT_MQTT_FLAG_CLEANUP_ONLY );

    /* Check the counters for PINGREQ send and close. */
    TEST_ASSERT_EQUAL_INT32( KEEP_ALIVE_COUNT + 1, _pingreqSendCount );
    TEST_ASSERT_EQUAL_INT32( 2, _closeCount );

    /* Check that the disconnect callback was invoked once (with reason
     * "keep-alive timeout"). */
    TEST_ASSERT_EQUAL_INT32( 1, Atomic_Add_u32( &_disconnectCallbackCount, 0 ) );
}

/*-----------------------------------------------------------*/

/**
 * @brief Tests that the keep-alive job cleans up the MQTT connection after a call
 * to @ref mqtt_function_disconnect.
 */
TEST( MQTT_Unit_API, KeepAliveJobCleanup )
{
    IotSemaphore_t waitSem;

    /* Initialize parameters. */
    _networkInterface.send = _sendSuccess;

    TEST_ASSERT_EQUAL_INT( true, IotSemaphore_Create( &waitSem, 0, 1 ) );

    if( TEST_PROTECT() )
    {
        /* Create a new MQTT connection. */
        _pMqttConnection = IotTestMqtt_createMqttConnection( AWS_IOT_MQTT_SERVER,
                                                             &_networkInfo,
                                                             1 );
        TEST_ASSERT_NOT_NULL( _pMqttConnection );

        /* Set the parameter to the send function. */
        _pMqttConnection->pNetworkConnection = ( IotNetworkConnection_t ) &waitSem;

        /* Set a short keep-alive interval so this test runs faster. */
        _pMqttConnection->pingreq.u.operation.periodic.ping.keepAliveMs = SHORT_KEEP_ALIVE_MS;
        _pMqttConnection->pingreq.u.operation.periodic.ping.nextPeriodMs = SHORT_KEEP_ALIVE_MS;

        /* Schedule the initial PINGREQ. */
        TEST_ASSERT_EQUAL( IOT_TASKPOOL_SUCCESS,
                           IotTaskPool_ScheduleDeferred( IOT_SYSTEM_TASKPOOL,
                                                         _pMqttConnection->pingreq.job,
                                                         _pMqttConnection->pingreq.u.operation.periodic.ping.nextPeriodMs ) );

        /* Wait for the keep-alive job to send a PINGREQ. */
        IotSemaphore_Wait( &waitSem );

        /* Immediately disconnect the connection. */
        IotMqtt_Disconnect( _pMqttConnection, IOT_MQTT_FLAG_CLEANUP_ONLY );
    }

    IotSemaphore_Destroy( &waitSem );
}

/*-----------------------------------------------------------*/

/* Tests for public serializer API */

/*-----------------------------------------------------------*/

/**
 * @brief Tests that IotMqtt_GetConnectPacketSize works as intended.
 * to @ref mqtt_function_getconnectpacketsize.
 */

TEST( MQTT_Unit_API, GetConnectPacketSizeChecks )
{
    IotMqttConnectInfo_t connectInfo;
    size_t remainingLength = 0;
    size_t packetSize = 0;
    IotMqttError_t status = IOT_MQTT_SUCCESS;

    /* Call IotMqtt_GetConnectPacketSize() with various combinations of
     * incorrect paramters */

    status = IotMqtt_GetConnectPacketSize( NULL, &remainingLength, &packetSize );
    TEST_ASSERT_EQUAL_INT( IOT_MQTT_BAD_PARAMETER, status );

    status = IotMqtt_GetConnectPacketSize( &connectInfo, NULL, &packetSize );
    TEST_ASSERT_EQUAL_INT( IOT_MQTT_BAD_PARAMETER, status );

    status = IotMqtt_GetConnectPacketSize( &connectInfo, &remainingLength, NULL );
    TEST_ASSERT_EQUAL_INT( IOT_MQTT_BAD_PARAMETER, status );

    /* Verify empty connect info fails. */
    memset( ( void * ) &connectInfo, 0x0, sizeof( connectInfo ) );
    status = IotMqtt_GetConnectPacketSize( &connectInfo, &remainingLength, &packetSize );
    TEST_ASSERT_EQUAL_INT( IOT_MQTT_BAD_PARAMETER, status );

    /* Verify empty client identifier fails. */
    connectInfo.pClientIdentifier = CLIENT_IDENTIFIER;
    connectInfo.clientIdentifierLength = 0;
    status = IotMqtt_GetConnectPacketSize( &connectInfo, &remainingLength, &packetSize );
    TEST_ASSERT_EQUAL_INT( IOT_MQTT_BAD_PARAMETER, status );

    connectInfo.pClientIdentifier = NULL;
    connectInfo.clientIdentifierLength = CLIENT_IDENTIFIER_LENGTH;
    status = IotMqtt_GetConnectPacketSize( &connectInfo, &remainingLength, &packetSize );
    TEST_ASSERT_EQUAL_INT( IOT_MQTT_BAD_PARAMETER, status );

    /* Verify good case */
    memset( ( void * ) &connectInfo, 0x0, sizeof( connectInfo ) );
    connectInfo.cleanSession = true;
    connectInfo.pClientIdentifier = "TEST";
    connectInfo.clientIdentifierLength = 4;
    status = IotMqtt_GetConnectPacketSize( &connectInfo, &remainingLength, &packetSize );
    TEST_ASSERT_EQUAL_INT( IOT_MQTT_SUCCESS, status );
    /* Make sure remaining size returned is 16. */
    TEST_ASSERT_EQUAL_INT( 16, remainingLength );
    /* Make sure packet size is 18. */
    TEST_ASSERT_EQUAL_INT( 18, packetSize );
}

/*-----------------------------------------------------------*/

/**
 * @brief Tests that IotMqtt_SerializeConnect works as intended.
 * to @ref mqtt_function_serializeconnect.
 */
TEST( MQTT_Unit_API, SerializeConnectChecks )
{
    IotMqttConnectInfo_t connectInfo;
    IotMqttPublishInfo_t willInfo;
    size_t remainingLength = 0;
<<<<<<< HEAD
    uint8_t buffer[ 20 ];
=======
    uint8_t buffer[ 70 ];
>>>>>>> 23af5c8d
    size_t bufferSize = sizeof( buffer );
    size_t packetSize = bufferSize;
    IotMqttError_t status = IOT_MQTT_SUCCESS;

    /* Verify bad parameter errors. */
    status = IotMqtt_SerializeConnect( NULL, remainingLength, buffer, packetSize );
    TEST_ASSERT_EQUAL_INT( IOT_MQTT_BAD_PARAMETER, status );
    status = IotMqtt_SerializeConnect( &connectInfo, remainingLength, NULL, packetSize );
    TEST_ASSERT_EQUAL_INT( IOT_MQTT_BAD_PARAMETER, status );

    memset( ( void * ) &connectInfo, 0x0, sizeof( connectInfo ) );
    status = IotMqtt_SerializeConnect( &connectInfo, 120, buffer, packetSize );
    TEST_ASSERT_EQUAL_INT( IOT_MQTT_BAD_PARAMETER, status );

    connectInfo.pClientIdentifier = CLIENT_IDENTIFIER;
    status = IotMqtt_SerializeConnect( &connectInfo, 120, buffer, packetSize );
    TEST_ASSERT_EQUAL_INT( IOT_MQTT_BAD_PARAMETER, status );

    /* Connect packet too large. */
    memset( ( void * ) &connectInfo, 0x0, sizeof( connectInfo ) );
    connectInfo.pClientIdentifier = CLIENT_IDENTIFIER;
    connectInfo.clientIdentifierLength = UINT16_MAX;
    connectInfo.pPassword = "";
    connectInfo.passwordLength = UINT16_MAX;
    connectInfo.pUserName = "";
    connectInfo.userNameLength = UINT16_MAX;
    willInfo.pTopicName = TEST_TOPIC_NAME;
    willInfo.topicNameLength = UINT16_MAX;
    willInfo.payloadLength = UINT16_MAX + 2;
    connectInfo.pWillInfo = &willInfo;
    status = IotMqtt_GetConnectPacketSize( &connectInfo, &remainingLength, &packetSize );
    TEST_ASSERT_EQUAL( IOT_MQTT_BAD_PARAMETER, status );

    /* Good case succeeds */
    /* Calculate packet size. */
    memset( ( void * ) &connectInfo, 0x0, sizeof( connectInfo ) );
    connectInfo.cleanSession = true;
    connectInfo.pClientIdentifier = "TEST";
    connectInfo.clientIdentifierLength = 4;
    connectInfo.pUserName = "USER";
    connectInfo.userNameLength = 4;
    connectInfo.pPassword = "PASS";
    connectInfo.passwordLength = 4;
    status = IotMqtt_GetConnectPacketSize( &connectInfo, &remainingLength, &packetSize );
    TEST_ASSERT_EQUAL_INT( IOT_MQTT_SUCCESS, status );
    /* Make sure buffer has enough space */
    TEST_ASSERT_GREATER_OR_EQUAL( packetSize, bufferSize );
    /* Make sure test succeeds. */
    status = IotMqtt_SerializeConnect( &connectInfo, remainingLength, buffer, packetSize );
    TEST_ASSERT_EQUAL_INT( IOT_MQTT_SUCCESS, status );

<<<<<<< HEAD
=======
    /* Encode user name in AWS mode. */
    connectInfo.awsIotMqttMode = true;
    status = IotMqtt_GetConnectPacketSize( &connectInfo, &remainingLength, &packetSize );
    TEST_ASSERT_EQUAL( IOT_MQTT_SUCCESS, status );
    TEST_ASSERT_GREATER_OR_EQUAL( packetSize, bufferSize );
    status = IotMqtt_SerializeConnect( &connectInfo, remainingLength, buffer, packetSize );
    TEST_ASSERT_EQUAL( IOT_MQTT_SUCCESS, status );

    /* Serialize connect with LWT. */
    ( void ) memset( &willInfo, 0x00, sizeof( IotMqttPublishInfo_t ) );
    willInfo.retain = true;
    willInfo.qos = IOT_MQTT_QOS_1;
    willInfo.pTopicName = "test";
    willInfo.topicNameLength = ( uint16_t ) strlen( willInfo.pTopicName );
    willInfo.pPayload = "test";
    willInfo.payloadLength = ( uint16_t ) strlen( willInfo.pPayload );
    connectInfo.pWillInfo = &willInfo;
    status = IotMqtt_GetConnectPacketSize( &connectInfo, &remainingLength, &packetSize );
    TEST_ASSERT_EQUAL( IOT_MQTT_SUCCESS, status );
    TEST_ASSERT_GREATER_OR_EQUAL( packetSize, bufferSize );
    status = IotMqtt_SerializeConnect( &connectInfo, remainingLength, buffer, packetSize );
    TEST_ASSERT_EQUAL( IOT_MQTT_SUCCESS, status );

    willInfo.qos = IOT_MQTT_QOS_2;
    status = IotMqtt_GetConnectPacketSize( &connectInfo, &remainingLength, &packetSize );
    TEST_ASSERT_EQUAL( IOT_MQTT_SUCCESS, status );
    TEST_ASSERT_GREATER_OR_EQUAL( packetSize, bufferSize );
    status = IotMqtt_SerializeConnect( &connectInfo, remainingLength, buffer, packetSize );
    TEST_ASSERT_EQUAL( IOT_MQTT_SUCCESS, status );

>>>>>>> 23af5c8d
    /* For this example, IotMqtt_GetConnectPacketSize() will return
     * packetSize = remainingLength +2 (two byte fixed header).
     * Make sure IotMqtt_SerializeConnect()
     * fails  when remaining length is more than packet size. */
    status = IotMqtt_SerializeConnect( &connectInfo, remainingLength + 4, buffer, packetSize );
    TEST_ASSERT_EQUAL_INT( IOT_MQTT_BAD_PARAMETER, status );
}

/*-----------------------------------------------------------*/

/**
 * @brief Tests that IotMqtt_GetSubscribePacketSize works as intended.
 * to @ref mqtt_function_getsubscriptionpacketsize.
 */
TEST( MQTT_Unit_API, GetSubscribePacketSizeChecks )
{
    IotMqttSubscription_t subscriptionList;
    size_t subscriptionCount = 0;
    size_t remainingLength = 0;
    size_t packetSize = 0;
    IotMqttError_t status = IOT_MQTT_SUCCESS;

    /* Verify parameters. */

    status = IotMqtt_GetSubscriptionPacketSize( 100,
                                                &subscriptionList,
                                                subscriptionCount,
                                                &remainingLength,
                                                &packetSize );
    TEST_ASSERT_EQUAL_INT( IOT_MQTT_BAD_PARAMETER, status );

    status = IotMqtt_GetSubscriptionPacketSize( IOT_MQTT_SUBSCRIBE,
                                                NULL,
                                                subscriptionCount,
                                                &remainingLength,
                                                &packetSize );
    TEST_ASSERT_EQUAL_INT( IOT_MQTT_BAD_PARAMETER, status );

    status = IotMqtt_GetSubscriptionPacketSize( IOT_MQTT_SUBSCRIBE,
                                                &subscriptionList,
                                                subscriptionCount,
                                                NULL,
                                                &packetSize );
    TEST_ASSERT_EQUAL_INT( IOT_MQTT_BAD_PARAMETER, status );

    status = IotMqtt_GetSubscriptionPacketSize( IOT_MQTT_SUBSCRIBE,
                                                &subscriptionList,
                                                subscriptionCount,
                                                &remainingLength,
                                                NULL );
    TEST_ASSERT_EQUAL_INT( IOT_MQTT_BAD_PARAMETER, status );


    /* Verify empty subscription list fails.  */
    memset( ( void * ) &subscriptionList, 0x0, sizeof( subscriptionList ) );
    subscriptionCount = 0;
    status = IotMqtt_GetSubscriptionPacketSize( IOT_MQTT_SUBSCRIBE,
                                                &subscriptionList,
                                                subscriptionCount,
                                                &remainingLength,
                                                &packetSize );
    TEST_ASSERT_EQUAL_INT( IOT_MQTT_BAD_PARAMETER, status );

    /* Verify good case. */
    memset( ( void * ) &subscriptionList, 0x0, sizeof( subscriptionList ) );
    subscriptionList.qos = IOT_MQTT_QOS_0;
    subscriptionList.pTopicFilter = "/example/topic";
    subscriptionList.topicFilterLength = sizeof( "/example/topic" );
    subscriptionCount = sizeof( subscriptionList ) / sizeof( IotMqttSubscription_t );
    status = IotMqtt_GetSubscriptionPacketSize( IOT_MQTT_SUBSCRIBE,
                                                &subscriptionList,
                                                subscriptionCount,
                                                &remainingLength,
                                                &packetSize );
    TEST_ASSERT_EQUAL_INT( IOT_MQTT_SUCCESS, status );
    TEST_ASSERT_GREATER_THAN( remainingLength, packetSize );
}

/*-----------------------------------------------------------*/

/**
 * @brief Tests that IotMqtt_SerializeSubscribe works as intended.
 * to @ref mqtt_function_serializesubscribe.
 */
TEST( MQTT_Unit_API, SerializeSubscribeChecks )
{
    IotMqttSubscription_t subscriptionList;
    size_t subscriptionCount = 0;
    size_t remainingLength = 0;
    uint16_t packetIdentifier;
    uint8_t buffer[ 25 ];
    size_t bufferSize = sizeof( buffer );
    size_t packetSize = bufferSize;
    IotMqttError_t status = IOT_MQTT_SUCCESS;

    /* Verify bad parameters fail. */
    status = IotMqtt_SerializeSubscribe( NULL,
                                         subscriptionCount,
                                         remainingLength,
                                         &packetIdentifier,
                                         buffer,
                                         packetSize );
    TEST_ASSERT_EQUAL_INT( IOT_MQTT_BAD_PARAMETER, status );

    status = IotMqtt_SerializeSubscribe( &subscriptionList,
                                         subscriptionCount,
                                         remainingLength,
                                         NULL,
                                         buffer,
                                         packetSize );
    TEST_ASSERT_EQUAL_INT( IOT_MQTT_BAD_PARAMETER, status );

    status = IotMqtt_SerializeSubscribe( &subscriptionList,
                                         subscriptionCount,
                                         remainingLength,
                                         &packetIdentifier,
                                         NULL,
                                         packetSize );
    TEST_ASSERT_EQUAL_INT( IOT_MQTT_BAD_PARAMETER, status );

    /* Get correct values of packet size and remaining length. */
    memset( ( void * ) &subscriptionList, 0x0, sizeof( subscriptionList ) );
    subscriptionList.qos = IOT_MQTT_QOS_0;
    subscriptionList.pTopicFilter = "/example/topic";
    subscriptionList.topicFilterLength = sizeof( "/example/topic" );
    subscriptionCount = sizeof( subscriptionList ) / sizeof( IotMqttSubscription_t );
    status = IotMqtt_GetSubscriptionPacketSize( IOT_MQTT_SUBSCRIBE,
                                                &subscriptionList,
                                                subscriptionCount,
                                                &remainingLength,
                                                &packetSize );
    TEST_ASSERT_EQUAL_INT( IOT_MQTT_SUCCESS, status );
    /* Make sure buffer has enough space */
    TEST_ASSERT_GREATER_OR_EQUAL( packetSize, bufferSize );

    /* Make sure subscription count of zero fails. */
    status = IotMqtt_SerializeSubscribe( &subscriptionList,
                                         0,
                                         remainingLength,
                                         &packetIdentifier,
                                         buffer,
                                         packetSize );
    TEST_ASSERT_EQUAL_INT( IOT_MQTT_BAD_PARAMETER, status );

    /* Make sure success is returned for good case. */
    status = IotMqtt_SerializeSubscribe( &subscriptionList,
                                         subscriptionCount,
                                         remainingLength,
                                         &packetIdentifier,
                                         buffer,
                                         packetSize );
    TEST_ASSERT_EQUAL_INT( IOT_MQTT_SUCCESS, status );

    /* For this example, IotMqtt_GetSubscriptionPacketSize() will return
     * packetSize = remainingLength +2 (two byte fixed header).
     * Make sure IotMqtt_SerializeSubscribe()
     * fails  when remaining length is more than packet size. */
    status = IotMqtt_SerializeSubscribe( &subscriptionList,
                                         subscriptionCount,
                                         remainingLength + 4,
                                         &packetIdentifier,
                                         buffer,
                                         packetSize );
    TEST_ASSERT_EQUAL_INT( IOT_MQTT_BAD_PARAMETER, status );
}

/*-----------------------------------------------------------*/

/**
 * @brief Tests that IotMqtt_SerializeUnsubscribe works as intended.
 * to @ref mqtt_function_serializeunsubscribe.
 */
TEST( MQTT_Unit_API, SerializeUnsubscribeChecks )
{
    IotMqttSubscription_t subscriptionList;
    size_t subscriptionCount = 0;
    size_t remainingLength = 0;
    uint16_t packetIdentifier;
    uint8_t buffer[ 25 ];
    size_t bufferSize = sizeof( buffer );
    size_t packetSize = bufferSize;
    IotMqttError_t status = IOT_MQTT_SUCCESS;

    status = IotMqtt_SerializeUnsubscribe( NULL,
                                           subscriptionCount,
                                           remainingLength,
                                           &packetIdentifier,
                                           buffer,
                                           packetSize );
    TEST_ASSERT_EQUAL_INT( IOT_MQTT_BAD_PARAMETER, status );

    status = IotMqtt_SerializeUnsubscribe( &subscriptionList,
                                           subscriptionCount,
                                           remainingLength,
                                           NULL,
                                           buffer,
                                           packetSize );
    TEST_ASSERT_EQUAL_INT( IOT_MQTT_BAD_PARAMETER, status );

    status = IotMqtt_SerializeUnsubscribe( &subscriptionList,
                                           subscriptionCount,
                                           remainingLength,
                                           &packetIdentifier,
                                           NULL,
                                           packetSize );
    TEST_ASSERT_EQUAL_INT( IOT_MQTT_BAD_PARAMETER, status );

    /* Get correct values of packetsize and remaining length. */
    memset( ( void * ) &subscriptionList, 0x0, sizeof( subscriptionList ) );
    subscriptionList.qos = IOT_MQTT_QOS_0;
    subscriptionList.pTopicFilter = "/example/topic";
    subscriptionList.topicFilterLength = sizeof( "/example/topic" );
    subscriptionCount = sizeof( subscriptionList ) / sizeof( IotMqttSubscription_t );
    status = IotMqtt_GetSubscriptionPacketSize( IOT_MQTT_UNSUBSCRIBE,
                                                &subscriptionList,
                                                subscriptionCount,
                                                &remainingLength,
                                                &packetSize );
    TEST_ASSERT_EQUAL_INT( IOT_MQTT_SUCCESS, status );
    /* Make sure buffer has enough space */
    TEST_ASSERT_GREATER_OR_EQUAL( packetSize, bufferSize );

    /* Make sure subscription count of zero fails. */
    status = IotMqtt_SerializeUnsubscribe( &subscriptionList,
                                           0,
                                           remainingLength,
                                           &packetIdentifier,
                                           buffer,
                                           packetSize );
    TEST_ASSERT_EQUAL_INT( IOT_MQTT_BAD_PARAMETER, status );

    /* Make sure success it returned for good case. */
    status = IotMqtt_SerializeUnsubscribe( &subscriptionList,
                                           subscriptionCount,
                                           remainingLength,
                                           &packetIdentifier,
                                           buffer,
                                           packetSize );
    TEST_ASSERT_EQUAL_INT( IOT_MQTT_SUCCESS, status );

    /* For this example, IotMqtt_GetSubscriptionPacketSize() will return
     * packetSize = remainingLength +2, make sure IotMqtt_SerializeUnsubscribe()
     * fails  when remaining length is more than packet size. */
    status = IotMqtt_SerializeUnsubscribe( &subscriptionList,
                                           subscriptionCount,
                                           remainingLength + 4,
                                           &packetIdentifier,
                                           buffer,
                                           packetSize );
    TEST_ASSERT_EQUAL_INT( IOT_MQTT_BAD_PARAMETER, status );
}

/*-----------------------------------------------------------*/

/**
 * @brief Tests that IotMqtt_GetPublishPacketSize works as intended.
 * to @ref mqtt_function_getpublishpacketsize.
 */
TEST( MQTT_Unit_API, GetPublishPacketSizeChecks )
{
    IotMqttPublishInfo_t publishInfo;
    size_t remainingLength = 0;
    size_t packetSize;
    IotMqttError_t status = IOT_MQTT_SUCCESS;

    /* Verify bad paramameters fail. */
    status = IotMqtt_GetPublishPacketSize( NULL, &remainingLength, &packetSize );
    TEST_ASSERT_EQUAL( IOT_MQTT_BAD_PARAMETER, status );

    status = IotMqtt_GetPublishPacketSize( &publishInfo, NULL, &packetSize );
    TEST_ASSERT_EQUAL( IOT_MQTT_BAD_PARAMETER, status );

    status = IotMqtt_GetPublishPacketSize( &publishInfo, &remainingLength, NULL );
    TEST_ASSERT_EQUAL( IOT_MQTT_BAD_PARAMETER, status );

    /* Empty topic must fail. */
    memset( ( void * ) &publishInfo, 0x00, sizeof( publishInfo ) );
    publishInfo.pTopicName = NULL;
    publishInfo.topicNameLength = TEST_TOPIC_NAME_LENGTH;
    status = IotMqtt_GetPublishPacketSize( &publishInfo, &remainingLength, &packetSize );
    TEST_ASSERT_EQUAL( IOT_MQTT_BAD_PARAMETER, status );

    publishInfo.pTopicName = TEST_TOPIC_NAME;
    publishInfo.topicNameLength = 0;
    status = IotMqtt_GetPublishPacketSize( &publishInfo, &remainingLength, &packetSize );
    TEST_ASSERT_EQUAL( IOT_MQTT_BAD_PARAMETER, status );

    /* Packet too large. */
    memset( ( void * ) &publishInfo, 0x00, sizeof( publishInfo ) );
    publishInfo.pTopicName = "/test/topic";
    publishInfo.topicNameLength = sizeof( "/test/topic" );
    publishInfo.payloadLength = MQTT_MAX_REMAINING_LENGTH;
    status = IotMqtt_GetPublishPacketSize( &publishInfo, &remainingLength, &packetSize );
    TEST_ASSERT_EQUAL( IOT_MQTT_BAD_PARAMETER, status );

    publishInfo.payloadLength = MQTT_MAX_REMAINING_LENGTH - publishInfo.topicNameLength - sizeof( uint16_t ) - 1;
    status = IotMqtt_GetPublishPacketSize( &publishInfo, &remainingLength, &packetSize );
    TEST_ASSERT_EQUAL( IOT_MQTT_BAD_PARAMETER, status );

    /* Good case succeeds. */
    publishInfo.pTopicName = "/test/topic";
    publishInfo.topicNameLength = sizeof( "/test/topic" );
    publishInfo.pPayload = "";
    publishInfo.payloadLength = 0;
    status = IotMqtt_GetPublishPacketSize( &publishInfo, &remainingLength, &packetSize );
    TEST_ASSERT_EQUAL( IOT_MQTT_SUCCESS, status );
}

/*-----------------------------------------------------------*/

/**
 * @brief Tests that IotMqtt_GetPublishPacketSize works as intended.
 * to @ref mqtt_function_serializepublish.
 */
TEST( MQTT_Unit_API, SerializePublishChecks )
{
    IotMqttPublishInfo_t publishInfo;
    size_t remainingLength = 98;
    uint16_t packetIdentifier;
    uint8_t * pPacketIdentifierHigh;
    uint8_t buffer[ 100 ];
    size_t bufferSize = sizeof( buffer );
    size_t packetSize = bufferSize;
    IotMqttError_t status = IOT_MQTT_SUCCESS;

    /* Verify bad parameters fail. */
    memset( ( void * ) &publishInfo, 0x00, sizeof( publishInfo ) );
    publishInfo.pTopicName = "/test/topic";
    publishInfo.topicNameLength = sizeof( "/test/topic" );

    status = IotMqtt_SerializePublish( &publishInfo,
                                       remainingLength,
                                       NULL,
                                       &pPacketIdentifierHigh,
                                       buffer,
                                       packetSize );
    TEST_ASSERT_EQUAL_INT( IOT_MQTT_BAD_PARAMETER, status );

    status = IotMqtt_SerializePublish( NULL,
                                       remainingLength,
                                       &packetIdentifier,
                                       &pPacketIdentifierHigh,
                                       buffer,
                                       packetSize );
    TEST_ASSERT_EQUAL_INT( IOT_MQTT_BAD_PARAMETER, status );

    status = IotMqtt_SerializePublish( &publishInfo,
                                       remainingLength,
                                       &packetIdentifier,
                                       &pPacketIdentifierHigh,
                                       NULL,
                                       packetSize );
    TEST_ASSERT_EQUAL_INT( IOT_MQTT_BAD_PARAMETER, status );

    /* Empty topic fails. */
    publishInfo.pTopicName = NULL;
    publishInfo.topicNameLength = TEST_TOPIC_NAME_LENGTH;
    status = IotMqtt_SerializePublish( &publishInfo,
                                       remainingLength,
                                       &packetIdentifier,
                                       &pPacketIdentifierHigh,
                                       buffer,
                                       packetSize );
    TEST_ASSERT_EQUAL_INT( IOT_MQTT_BAD_PARAMETER, status );

    publishInfo.pTopicName = TEST_TOPIC_NAME;
    publishInfo.topicNameLength = 0;
    status = IotMqtt_SerializePublish( &publishInfo,
                                       remainingLength,
                                       &packetIdentifier,
                                       &pPacketIdentifierHigh,
                                       buffer,
                                       packetSize );
<<<<<<< HEAD
=======
    TEST_ASSERT_EQUAL_INT( IOT_MQTT_BAD_PARAMETER, status );

    /* Remaining length larger than buffer size. */
    publishInfo.pTopicName = TEST_TOPIC_NAME;
    publishInfo.topicNameLength = TEST_TOPIC_NAME_LENGTH;
    status = IotMqtt_SerializePublish( &publishInfo,
                                       10,
                                       &packetIdentifier,
                                       &pPacketIdentifierHigh,
                                       buffer,
                                       5 );
>>>>>>> 23af5c8d
    TEST_ASSERT_EQUAL_INT( IOT_MQTT_BAD_PARAMETER, status );

    /* Good case succeeds */
    publishInfo.qos = IOT_MQTT_QOS_2;
    publishInfo.retain = true;
    publishInfo.pTopicName = "/test/topic";
    publishInfo.topicNameLength = sizeof( "/test/topic" );
    /* Calculate exact packet size and remaining length. */
    status = IotMqtt_GetPublishPacketSize( &publishInfo, &remainingLength, &packetSize );
    TEST_ASSERT_EQUAL_INT( IOT_MQTT_SUCCESS, status );
    /* Make sure buffer has enough space */
    TEST_ASSERT_GREATER_OR_EQUAL( packetSize, bufferSize );

    status = IotMqtt_SerializePublish( &publishInfo,
                                       remainingLength,
                                       &packetIdentifier,
                                       &pPacketIdentifierHigh,
                                       buffer,
                                       packetSize );
    TEST_ASSERT_EQUAL_INT( IOT_MQTT_SUCCESS, status );
}

/*-----------------------------------------------------------*/

/**
 * @brief Tests that IotMqtt_SerializeDisconnect works as intended.
 * to @ref mqtt_function_serializedisconnect.
 */
TEST( MQTT_Unit_API, SerializeDisconnectChecks )
{
    uint8_t buffer[ 10 ];
    IotMqttError_t status = IOT_MQTT_SUCCESS;

    /* Buffer size less than disconnect request fails. */
    status = IotMqtt_SerializeDisconnect( buffer, 1 );
    TEST_ASSERT_EQUAL_INT( IOT_MQTT_BAD_PARAMETER, status );

    /* NULL buffer fails. */
    status = IotMqtt_SerializeDisconnect( NULL, 10 );
    TEST_ASSERT_EQUAL_INT( IOT_MQTT_BAD_PARAMETER, status );

    /* Good case succeeds. */
    status = IotMqtt_SerializeDisconnect( buffer, 2 );
    TEST_ASSERT_EQUAL_INT( IOT_MQTT_SUCCESS, status );
}

/*-----------------------------------------------------------*/

/**
 * @brief Tests that IotMqtt_SerializePingReq works as intended.
 * to @ref mqtt_function_serializepingreq.
 */
TEST( MQTT_Unit_API, SerializePingReqChecks )
{
    uint8_t buffer[ 10 ];
    IotMqttError_t status = IOT_MQTT_SUCCESS;

    /* Buffer size less than disconnect request fails. */
    status = IotMqtt_SerializePingreq( buffer, 1 );
    TEST_ASSERT_EQUAL_INT( IOT_MQTT_BAD_PARAMETER, status );

    /* NULL buffer fails. */
    status = IotMqtt_SerializePingreq( NULL, 10 );
    TEST_ASSERT_EQUAL_INT( IOT_MQTT_BAD_PARAMETER, status );

    /* Good case succeeds. */
    status = IotMqtt_SerializePingreq( buffer, 2 );
    TEST_ASSERT_EQUAL_INT( IOT_MQTT_SUCCESS, status );
}

/*-----------------------------------------------------------*/

/**
 * @brief Tests that IotMqtt_GetIncomingMQTTPacketTypeAndLength works as intended.
 */
TEST( MQTT_Unit_API, GetIncomingMQTTPacketTypeAndLengthChecks )
{
    IotMqttError_t status = IOT_MQTT_SUCCESS;
    IotMqttPacketInfo_t mqttPacket;
    uint8_t buffer[ 10 ];
    uint8_t * bufPtr = buffer;

    /* Dummy network interface - pointer to pointer to a buffer. */
    IotNetworkConnection_t pNetworkInterface = ( IotNetworkConnection_t ) &bufPtr;

    buffer[ 0 ] = 0x20; /* CONN ACK */
    buffer[ 1 ] = 0x02; /* Remaining length. */

    status = IotMqtt_GetIncomingMQTTPacketTypeAndLength( &mqttPacket, _getNextByte, pNetworkInterface );
    TEST_ASSERT_EQUAL_INT( IOT_MQTT_SUCCESS, status );
    TEST_ASSERT_EQUAL_INT( 0x20, mqttPacket.type );
    TEST_ASSERT_EQUAL_INT( 0x02, mqttPacket.remainingLength );

    /* Test with NULL network interface */
    bufPtr = buffer;
    status = IotMqtt_GetIncomingMQTTPacketTypeAndLength( &mqttPacket, _getNextByte, NULL );
    TEST_ASSERT_EQUAL( IOT_MQTT_NETWORK_ERROR, status );

    /* Test with incorrect packet type. */
    bufPtr = buffer;
    buffer[ 0 ] = 0x10; /* INVALID */
    status = IotMqtt_GetIncomingMQTTPacketTypeAndLength( &mqttPacket, _getNextByte, pNetworkInterface );
    TEST_ASSERT_EQUAL( IOT_MQTT_BAD_RESPONSE, status );

    /* Test with invalid remaining length. */
    bufPtr = buffer;
    buffer[ 0 ] = 0x20; /* CONN ACK */

    /* To generate invalid remaining length response,
     * four bytes need to have MSB (or continuation bit, 0x80) set */
    buffer[ 1 ] = 0xFF;
    buffer[ 2 ] = 0xFF;
    buffer[ 3 ] = 0xFF;
    buffer[ 4 ] = 0xFF;
    status = IotMqtt_GetIncomingMQTTPacketTypeAndLength( &mqttPacket, _getNextByte, pNetworkInterface );
    TEST_ASSERT_EQUAL( IOT_MQTT_BAD_RESPONSE, status );

    /* Check with an encoding that does not conform to the MQTT spec. */
    bufPtr = buffer;
    buffer[ 1 ] = 0x80;
    buffer[ 2 ] = 0x80;
    buffer[ 3 ] = 0x80;
    buffer[ 4 ] = 0x00;
    status = IotMqtt_GetIncomingMQTTPacketTypeAndLength( &mqttPacket, _getNextByte, pNetworkInterface );
    TEST_ASSERT_EQUAL( IOT_MQTT_BAD_RESPONSE, status );

    /* Check when network receive fails. */
    memset( buffer, 0x00, 10 );
    status = IotMqtt_GetIncomingMQTTPacketTypeAndLength( &mqttPacket, _getNextByteFailure, pNetworkInterface );
    TEST_ASSERT_EQUAL( IOT_MQTT_BAD_RESPONSE, status );
}

/*-----------------------------------------------------------*/

/**
 * @brief Tests that IotMqtt_DeserializeResponse works as intended with a CONNACK.
 */
TEST( MQTT_Unit_API, LightweightConnack )
{
    IotMqttPacketInfo_t mqttPacketInfo;
    IotMqttError_t status = IOT_MQTT_SUCCESS;
    uint8_t buffer[ 10 ];

    /* Verify parameters */
    status = IotMqtt_DeserializeResponse( NULL );
    TEST_ASSERT_EQUAL_INT( IOT_MQTT_BAD_PARAMETER, status );

    memset( ( void * ) &mqttPacketInfo, 0x00, sizeof( mqttPacketInfo ) );
    status = IotMqtt_DeserializeResponse( &mqttPacketInfo );
    TEST_ASSERT_EQUAL( IOT_MQTT_BAD_PARAMETER, status );

    /* Bad packet type. */
    mqttPacketInfo.type = 0x01;
    mqttPacketInfo.pRemainingData = buffer;
    status = IotMqtt_DeserializeResponse( &mqttPacketInfo );
    TEST_ASSERT_EQUAL_INT( IOT_MQTT_BAD_RESPONSE, status );

    /* Bad remaining length. */
    mqttPacketInfo.type = MQTT_PACKET_TYPE_CONNACK;
    mqttPacketInfo.remainingLength = MQTT_PACKET_CONNACK_REMAINING_LENGTH - 1;
    status = IotMqtt_DeserializeResponse( &mqttPacketInfo );
    TEST_ASSERT_EQUAL_INT( IOT_MQTT_BAD_RESPONSE, status );

<<<<<<< HEAD
    /* Good case succeeds - Test for CONN ACK */
    /* Set conn ack variable portion */
    buffer[ 0 ] = 0x00;
    buffer[ 1 ] = 0x00;
    /* Set type, remaining length and remaining data. */
    mqttPacketInfo.type = 0x20;            /* CONN ACK */
=======
    /* Incorrect reserved bits. */
    mqttPacketInfo.remainingLength = MQTT_PACKET_CONNACK_REMAINING_LENGTH;
    buffer[ 0 ] = 0xf;
    buffer[ 1 ] = 0;
    status = IotMqtt_DeserializeResponse( &mqttPacketInfo );
    TEST_ASSERT_EQUAL_INT( IOT_MQTT_BAD_RESPONSE, status );

    /* Session present but nonzero return code. */
    buffer[ 0 ] = MQTT_PACKET_CONNACK_SESSION_PRESENT_MASK;
    buffer[ 1 ] = 1;
    status = IotMqtt_DeserializeResponse( &mqttPacketInfo );
    TEST_ASSERT_EQUAL_INT( IOT_MQTT_BAD_RESPONSE, status );

    /* Invalid response code. */
    buffer[ 0 ] = 0;
    buffer[ 1 ] = 6;
    status = IotMqtt_DeserializeResponse( &mqttPacketInfo );
    TEST_ASSERT_EQUAL_INT( IOT_MQTT_BAD_RESPONSE, status );

    /* Valid packet with rejected code. */
    buffer[ 1 ] = 1;
    status = IotMqtt_DeserializeResponse( &mqttPacketInfo );
    TEST_ASSERT_EQUAL_INT( IOT_MQTT_SERVER_REFUSED, status );

    /* Valid packet with success code. */
    buffer[ 0 ] = 1;
    buffer[ 1 ] = 0;
    status = IotMqtt_DeserializeResponse( &mqttPacketInfo );
    TEST_ASSERT_EQUAL_INT( IOT_MQTT_SUCCESS, status );
}

/*-----------------------------------------------------------*/

/**
 * @brief Tests that IotMqtt_DeserializeResponse works as intended with a SUBACK.
 */
TEST( MQTT_Unit_API, LightweightSuback )
{
    IotMqttPacketInfo_t mqttPacketInfo;
    IotMqttError_t status = IOT_MQTT_SUCCESS;
    uint8_t buffer[ 10 ] = { 0 };

    /* Bad remaining length. */
    mqttPacketInfo.type = MQTT_PACKET_TYPE_SUBACK;
    mqttPacketInfo.pRemainingData = buffer;
    mqttPacketInfo.remainingLength = 2;
    status = IotMqtt_DeserializeResponse( &mqttPacketInfo );
    TEST_ASSERT_EQUAL_INT( IOT_MQTT_BAD_RESPONSE, status );

    /* Set packet identifier. */
    buffer[ 0 ] = 0;
    buffer[ 1 ] = 1;

    /* Bad response code. */
    mqttPacketInfo.remainingLength = 3;
    buffer[ 2 ] = 5;
    status = IotMqtt_DeserializeResponse( &mqttPacketInfo );
    TEST_ASSERT_EQUAL_INT( IOT_MQTT_BAD_RESPONSE, status );

    /* Process a valid SUBACK with server refused response code. */
    mqttPacketInfo.remainingLength = 3;
    buffer[ 2 ] = 0x80;
    status = IotMqtt_DeserializeResponse( &mqttPacketInfo );
    TEST_ASSERT_EQUAL_INT( IOT_MQTT_SERVER_REFUSED, status );

    /* Process a valid SUBACK with various server acceptance codes. */
    mqttPacketInfo.remainingLength = 5;
    buffer[ 2 ] = 0x00;
    buffer[ 3 ] = 0x01;
    buffer[ 4 ] = 0x02;
    status = IotMqtt_DeserializeResponse( &mqttPacketInfo );
    TEST_ASSERT_EQUAL_INT( IOT_MQTT_SUCCESS, status );
}

/*-----------------------------------------------------------*/

/**
 * @brief Tests that IotMqtt_DeserializeResponse works as intended with an UNSUBACK.
 */
TEST( MQTT_Unit_API, LightweightUnsuback )
{
    IotMqttPacketInfo_t mqttPacketInfo;
    IotMqttError_t status = IOT_MQTT_SUCCESS;
    uint8_t buffer[ 10 ] = { 0 };

    /* Bad remaining length. */
    mqttPacketInfo.type = MQTT_PACKET_TYPE_UNSUBACK;
    mqttPacketInfo.pRemainingData = buffer;
    mqttPacketInfo.remainingLength = MQTT_PACKET_UNSUBACK_REMAINING_LENGTH - 1;
    status = IotMqtt_DeserializeResponse( &mqttPacketInfo );
    TEST_ASSERT_EQUAL_INT( IOT_MQTT_BAD_RESPONSE, status );

    /* Packet identifier 0 is not valid (per spec). */
    buffer[ 0 ] = 0;
    buffer[ 1 ] = 0;
    mqttPacketInfo.remainingLength = MQTT_PACKET_UNSUBACK_REMAINING_LENGTH;
    status = IotMqtt_DeserializeResponse( &mqttPacketInfo );
    TEST_ASSERT_EQUAL_INT( IOT_MQTT_BAD_RESPONSE, status );

    /* Process a valid UNSUBACK. */
    buffer[ 1 ] = 1;
    status = IotMqtt_DeserializeResponse( &mqttPacketInfo );
    TEST_ASSERT_EQUAL_INT( IOT_MQTT_SUCCESS, status );
}

/*-----------------------------------------------------------*/

/**
 * @brief Tests that IotMqtt_DeserializeResponse works as intended with a PINGRESP.
 */
TEST( MQTT_Unit_API, LightweightPingresp )
{
    IotMqttPacketInfo_t mqttPacketInfo;
    IotMqttError_t status = IOT_MQTT_SUCCESS;
    uint8_t buffer[ 10 ] = { 0 };

    /* Bad remaining length. */
    mqttPacketInfo.type = MQTT_PACKET_TYPE_PINGRESP;
    mqttPacketInfo.pRemainingData = buffer;
    mqttPacketInfo.remainingLength = MQTT_PACKET_PINGRESP_REMAINING_LENGTH + 1;
    status = IotMqtt_DeserializeResponse( &mqttPacketInfo );
    TEST_ASSERT_EQUAL_INT( IOT_MQTT_BAD_RESPONSE, status );

    /* Process a valid PINGRESP. */
    mqttPacketInfo.remainingLength = MQTT_PACKET_PINGRESP_REMAINING_LENGTH;
    status = IotMqtt_DeserializeResponse( &mqttPacketInfo );
    TEST_ASSERT_EQUAL_INT( IOT_MQTT_SUCCESS, status );
}

/*-----------------------------------------------------------*/

/**
 * @brief Tests that IotMqtt_DeserializeResponse works as intended with a PUBACK.
 */
TEST( MQTT_Unit_API, LightweightPuback )
{
    IotMqttPacketInfo_t mqttPacketInfo;
    IotMqttError_t status = IOT_MQTT_SUCCESS;
    uint8_t buffer[ 10 ] = { 0 };

    /* Bad remaining length. */
    mqttPacketInfo.type = MQTT_PACKET_TYPE_PUBACK;
>>>>>>> 23af5c8d
    mqttPacketInfo.pRemainingData = buffer;
    mqttPacketInfo.remainingLength = MQTT_PACKET_PUBACK_REMAINING_LENGTH - 1;
    status = IotMqtt_DeserializeResponse( &mqttPacketInfo );
    TEST_ASSERT_EQUAL_INT( IOT_MQTT_BAD_RESPONSE, status );

    /* Packet identifier 0 is not valid (per spec). */
    buffer[ 0 ] = 0;
    buffer[ 1 ] = 0;
    mqttPacketInfo.remainingLength = MQTT_PACKET_PUBACK_REMAINING_LENGTH;
    status = IotMqtt_DeserializeResponse( &mqttPacketInfo );
    TEST_ASSERT_EQUAL_INT( IOT_MQTT_BAD_RESPONSE, status );

    /* Process a valid PUBACK. */
    buffer[ 1 ] = 1;
    status = IotMqtt_DeserializeResponse( &mqttPacketInfo );
    TEST_ASSERT_EQUAL_INT( IOT_MQTT_SUCCESS, status );
}

/*-----------------------------------------------------------*/

/**
 * @brief Tests that IotMqtt_DeserializePublish works as intended.
 */
TEST( MQTT_Unit_API, DeserializePublishChecks )
{
    IotMqttPacketInfo_t mqttPacketInfo;
    IotMqttPublishInfo_t publishInfo;
    IotMqttError_t status = IOT_MQTT_SUCCESS;
    uint8_t buffer[ 100 ];
    size_t bufferSize = sizeof( buffer );
    size_t packetSize = bufferSize;

    size_t remainingLength = 0;
    uint16_t packetIdentifier;
    uint8_t * pPacketIdentifierHigh;
    uint8_t * pNetworkInterface;

    /* Verify parameters. */
    status = IotMqtt_DeserializePublish( NULL );
    TEST_ASSERT_EQUAL_INT( IOT_MQTT_BAD_PARAMETER, status );

    memset( ( void * ) &mqttPacketInfo, 0x00, sizeof( mqttPacketInfo ) );

    /* Bad Packet Type. */
    mqttPacketInfo.type = 0x01;
    mqttPacketInfo.pRemainingData = buffer;
    status = IotMqtt_DeserializePublish( &mqttPacketInfo );
    TEST_ASSERT_EQUAL_INT( IOT_MQTT_BAD_PARAMETER, status );

    /* Incorrect flags. */
    mqttPacketInfo.type = MQTT_PACKET_TYPE_PUBLISH | 0xf;
    status = IotMqtt_DeserializePublish( &mqttPacketInfo );
    TEST_ASSERT_EQUAL_INT( IOT_MQTT_BAD_RESPONSE, status );

    /* QoS 0 bad remaining length. */
    mqttPacketInfo.type = MQTT_PACKET_TYPE_PUBLISH;
    mqttPacketInfo.remainingLength = 0;
    status = IotMqtt_DeserializePublish( &mqttPacketInfo );
    TEST_ASSERT_EQUAL_INT( IOT_MQTT_BAD_RESPONSE, status );

    /* QoS 1 bad remaining length. */
    mqttPacketInfo.type = MQTT_PACKET_TYPE_PUBLISH | 0x2;
    mqttPacketInfo.remainingLength = 0;
    status = IotMqtt_DeserializePublish( &mqttPacketInfo );
    TEST_ASSERT_EQUAL_INT( IOT_MQTT_BAD_RESPONSE, status );

    /* QoS 1 invalid packet identifier. */
    mqttPacketInfo.remainingLength = 5;
    buffer[ 0 ] = 0;
    buffer[ 1 ] = 1;
    buffer[ 2 ] = ( uint8_t )'a';
    buffer[ 3 ] = 0;
    buffer[ 4 ] = 0;
    status = IotMqtt_DeserializePublish( &mqttPacketInfo );
    TEST_ASSERT_EQUAL_INT( IOT_MQTT_BAD_RESPONSE, status );

    /* Create a PUBLISH packet to test. */
    memset( &publishInfo, 0x00, sizeof( publishInfo ) );
    publishInfo.pTopicName = "/test/topic";
    publishInfo.topicNameLength = ( uint16_t ) strlen( publishInfo.pTopicName );
    publishInfo.pPayload = "Hello World";
    publishInfo.payloadLength = ( uint16_t ) strlen( publishInfo.pPayload );
<<<<<<< HEAD
    publishInfo.qos = IOT_MQTT_QOS_0;
    /* Calculate exact packet size and remaining length */
    status = IotMqtt_GetPublishPacketSize( &publishInfo, &remainingLength, &packetSize );
    TEST_ASSERT_EQUAL_INT( IOT_MQTT_SUCCESS, status );
    /* Make sure buffer has enough space */
=======

    /* Test serialization and deserialization of a QoS 0 PUBLISH. */
    publishInfo.qos = IOT_MQTT_QOS_0;

    /* Generate QoS 0 packet. */
    status = IotMqtt_GetPublishPacketSize( &publishInfo, &remainingLength, &packetSize );
    TEST_ASSERT_EQUAL_INT( IOT_MQTT_SUCCESS, status );
>>>>>>> 23af5c8d
    TEST_ASSERT_GREATER_OR_EQUAL( packetSize, bufferSize );

    status = IotMqtt_SerializePublish( &publishInfo,
                                       remainingLength,
                                       &packetIdentifier,
                                       &pPacketIdentifierHigh,
                                       buffer,
                                       packetSize );
<<<<<<< HEAD
=======
    TEST_ASSERT_EQUAL_INT( IOT_MQTT_SUCCESS, status );

    /* Deserialize QoS 0 packet. */
    pNetworkInterface = buffer;
    status = IotMqtt_GetIncomingMQTTPacketTypeAndLength( &mqttPacketInfo, _getNextByte, ( void * ) &pNetworkInterface );
    TEST_ASSERT_EQUAL_INT( IOT_MQTT_SUCCESS, status );
    mqttPacketInfo.pRemainingData = &buffer[ 2 ];
    status = IotMqtt_DeserializePublish( &mqttPacketInfo );
    TEST_ASSERT_EQUAL_INT( IOT_MQTT_SUCCESS, status );

    /* Test serialization and deserialization of a QoS 1 PUBLISH. */
    publishInfo.qos = IOT_MQTT_QOS_1;

    status = IotMqtt_GetPublishPacketSize( &publishInfo, &remainingLength, &packetSize );
    TEST_ASSERT_EQUAL_INT( IOT_MQTT_SUCCESS, status );
    TEST_ASSERT_GREATER_OR_EQUAL( packetSize, bufferSize );

    status = IotMqtt_SerializePublish( &publishInfo,
                                       remainingLength,
                                       &packetIdentifier,
                                       &pPacketIdentifierHigh,
                                       buffer,
                                       packetSize );
>>>>>>> 23af5c8d
    TEST_ASSERT_EQUAL_INT( IOT_MQTT_SUCCESS, status );

    pNetworkInterface = buffer;
    status = IotMqtt_GetIncomingMQTTPacketTypeAndLength( &mqttPacketInfo, _getNextByte, ( void * ) &pNetworkInterface );
    TEST_ASSERT_EQUAL_INT( IOT_MQTT_SUCCESS, status );
    mqttPacketInfo.pRemainingData = &buffer[ 2 ];
    status = IotMqtt_DeserializePublish( &mqttPacketInfo );
    TEST_ASSERT_EQUAL_INT( IOT_MQTT_SUCCESS, status );
}

/*-----------------------------------------------------------*/<|MERGE_RESOLUTION|>--- conflicted
+++ resolved
@@ -2064,11 +2064,7 @@
     IotMqttConnectInfo_t connectInfo;
     IotMqttPublishInfo_t willInfo;
     size_t remainingLength = 0;
-<<<<<<< HEAD
-    uint8_t buffer[ 20 ];
-=======
     uint8_t buffer[ 70 ];
->>>>>>> 23af5c8d
     size_t bufferSize = sizeof( buffer );
     size_t packetSize = bufferSize;
     IotMqttError_t status = IOT_MQTT_SUCCESS;
@@ -2120,8 +2116,6 @@
     status = IotMqtt_SerializeConnect( &connectInfo, remainingLength, buffer, packetSize );
     TEST_ASSERT_EQUAL_INT( IOT_MQTT_SUCCESS, status );
 
-<<<<<<< HEAD
-=======
     /* Encode user name in AWS mode. */
     connectInfo.awsIotMqttMode = true;
     status = IotMqtt_GetConnectPacketSize( &connectInfo, &remainingLength, &packetSize );
@@ -2152,7 +2146,6 @@
     status = IotMqtt_SerializeConnect( &connectInfo, remainingLength, buffer, packetSize );
     TEST_ASSERT_EQUAL( IOT_MQTT_SUCCESS, status );
 
->>>>>>> 23af5c8d
     /* For this example, IotMqtt_GetConnectPacketSize() will return
      * packetSize = remainingLength +2 (two byte fixed header).
      * Make sure IotMqtt_SerializeConnect()
@@ -2526,8 +2519,6 @@
                                        &pPacketIdentifierHigh,
                                        buffer,
                                        packetSize );
-<<<<<<< HEAD
-=======
     TEST_ASSERT_EQUAL_INT( IOT_MQTT_BAD_PARAMETER, status );
 
     /* Remaining length larger than buffer size. */
@@ -2539,7 +2530,6 @@
                                        &pPacketIdentifierHigh,
                                        buffer,
                                        5 );
->>>>>>> 23af5c8d
     TEST_ASSERT_EQUAL_INT( IOT_MQTT_BAD_PARAMETER, status );
 
     /* Good case succeeds */
@@ -2703,14 +2693,6 @@
     status = IotMqtt_DeserializeResponse( &mqttPacketInfo );
     TEST_ASSERT_EQUAL_INT( IOT_MQTT_BAD_RESPONSE, status );
 
-<<<<<<< HEAD
-    /* Good case succeeds - Test for CONN ACK */
-    /* Set conn ack variable portion */
-    buffer[ 0 ] = 0x00;
-    buffer[ 1 ] = 0x00;
-    /* Set type, remaining length and remaining data. */
-    mqttPacketInfo.type = 0x20;            /* CONN ACK */
-=======
     /* Incorrect reserved bits. */
     mqttPacketInfo.remainingLength = MQTT_PACKET_CONNACK_REMAINING_LENGTH;
     buffer[ 0 ] = 0xf;
@@ -2853,7 +2835,6 @@
 
     /* Bad remaining length. */
     mqttPacketInfo.type = MQTT_PACKET_TYPE_PUBACK;
->>>>>>> 23af5c8d
     mqttPacketInfo.pRemainingData = buffer;
     mqttPacketInfo.remainingLength = MQTT_PACKET_PUBACK_REMAINING_LENGTH - 1;
     status = IotMqtt_DeserializeResponse( &mqttPacketInfo );
@@ -2936,13 +2917,6 @@
     publishInfo.topicNameLength = ( uint16_t ) strlen( publishInfo.pTopicName );
     publishInfo.pPayload = "Hello World";
     publishInfo.payloadLength = ( uint16_t ) strlen( publishInfo.pPayload );
-<<<<<<< HEAD
-    publishInfo.qos = IOT_MQTT_QOS_0;
-    /* Calculate exact packet size and remaining length */
-    status = IotMqtt_GetPublishPacketSize( &publishInfo, &remainingLength, &packetSize );
-    TEST_ASSERT_EQUAL_INT( IOT_MQTT_SUCCESS, status );
-    /* Make sure buffer has enough space */
-=======
 
     /* Test serialization and deserialization of a QoS 0 PUBLISH. */
     publishInfo.qos = IOT_MQTT_QOS_0;
@@ -2950,7 +2924,6 @@
     /* Generate QoS 0 packet. */
     status = IotMqtt_GetPublishPacketSize( &publishInfo, &remainingLength, &packetSize );
     TEST_ASSERT_EQUAL_INT( IOT_MQTT_SUCCESS, status );
->>>>>>> 23af5c8d
     TEST_ASSERT_GREATER_OR_EQUAL( packetSize, bufferSize );
 
     status = IotMqtt_SerializePublish( &publishInfo,
@@ -2959,8 +2932,6 @@
                                        &pPacketIdentifierHigh,
                                        buffer,
                                        packetSize );
-<<<<<<< HEAD
-=======
     TEST_ASSERT_EQUAL_INT( IOT_MQTT_SUCCESS, status );
 
     /* Deserialize QoS 0 packet. */
@@ -2984,7 +2955,6 @@
                                        &pPacketIdentifierHigh,
                                        buffer,
                                        packetSize );
->>>>>>> 23af5c8d
     TEST_ASSERT_EQUAL_INT( IOT_MQTT_SUCCESS, status );
 
     pNetworkInterface = buffer;
