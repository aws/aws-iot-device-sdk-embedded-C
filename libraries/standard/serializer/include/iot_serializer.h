--- conflicted
+++ resolved
@@ -19,6 +19,7 @@
  * IN AN ACTION OF CONTRACT, TORT OR OTHERWISE, ARISING FROM, OUT OF OR IN
  * CONNECTION WITH THE SOFTWARE OR THE USE OR OTHER DEALINGS IN THE SOFTWARE.
  */
+
 /*
  * This library is to provide a consistent layer for serializing JSON-like format.
  * The implementations can be CBOR or JSON.
@@ -204,14 +205,6 @@
                                                    ( ( uint8_t * ) pTextStringValue ), \
                                                .u.string.length                        \
                                                    = strlen( pTextStringValue ) },     \
-                                    .type = IOT_SERIALIZER_SCALAR_TEXT_STRING }        \
-
-
-#define IotSerializer_ScalarTextStringWithLength( pTextStringValue, textStringLength ) \
-    ( IotSerializerScalarData_t ) { .value = { .u.string.pString =                     \
-                                                   ( ( uint8_t * ) pTextStringValue ), \
-                                               .u.string.length                        \
-                                                   = textStringLength },               \
                                     .type = IOT_SERIALIZER_SCALAR_TEXT_STRING }        \
 
 #define IotSerializer_ScalarByteString( pByteStringValue, pByteStringLength )            \
@@ -505,17 +498,12 @@
      * in the data buffer.
      *
      * @return #IOT_SERIALIZER_SUCCESS if successful; otherwise #IOT_SERIALIZER_NOT_SUPPORTED
-     * for a non-container type decoder object.
-     */
-<<<<<<< HEAD
-    IotSerializerError_t ( * getBufferAddress )( IotSerializerDecoderObject_t * pDecoderObject,
-                                                 const uint8_t ** pEncodedDataStartAddr );
-=======
+     * for a non-container type iterator.
+     */
     IotSerializerError_t ( * getBufferAddress )( const IotSerializerDecoderObject_t *
                                                  pDecoderObject,
                                                  const uint8_t **
                                                  pEncodedDataStartAddr );
->>>>>>> 5b246cc2
 
 
     /**
@@ -531,18 +519,6 @@
     IotSerializerError_t ( * getSizeOfEncodedData )( const IotSerializerDecoderObject_t * pDecoderObject,
                                                      size_t * pEncodedDataLength );
 
-    /**
-     * @brief Function to calculate the size of a container.
-     * It returns in constant time, O(1), for fixed-length containers, and incurs O(N) time for indefinite-length
-     * containers
-     * @param[in] pDecoderObject The decoder object representing a container whose size will be calculated.
-     * @param[out] pLength The calculated length of the container will be stored here, if successful.
-     * @return #IOT_SERIALIZER_SUCCESS if successful, #IOT_SERIALIZER_NOT_SUPPORTED for a non-container type object
-     * or the appropriate error code.
-     */
-    IotSerializerError_t ( * getSizeOf )( IotSerializerDecoderObject_t * pDecoderObject,
-                                          size_t * pLength );
-
 
     /**
      * @brief Steps out of the container by updating the decoder object to next byte position
