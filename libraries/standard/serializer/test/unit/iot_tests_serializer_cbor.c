/*
 * IoT Serializer V1.1.0
 * Copyright (C) 2018 Amazon.com, Inc. or its affiliates.  All Rights Reserved.
 *
 * Permission is hereby granted, free of charge, to any person obtaining a copy of
 * this software and associated documentation files (the "Software"), to deal in
 * the Software without restriction, including without limitation the rights to
 * use, copy, modify, merge, publish, distribute, sublicense, and/or sell copies of
 * the Software, and to permit persons to whom the Software is furnished to do so,
 * subject to the following conditions:
 *
 * The above copyright notice and this permission notice shall be included in all
 * copies or substantial portions of the Software.
 *
 * THE SOFTWARE IS PROVIDED "AS IS", WITHOUT WARRANTY OF ANY KIND, EXPRESS OR
 * IMPLIED, INCLUDING BUT NOT LIMITED TO THE WARRANTIES OF MERCHANTABILITY, FITNESS
 * FOR A PARTICULAR PURPOSE AND NONINFRINGEMENT. IN NO EVENT SHALL THE AUTHORS OR
 * COPYRIGHT HOLDERS BE LIABLE FOR ANY CLAIM, DAMAGES OR OTHER LIABILITY, WHETHER
 * IN AN ACTION OF CONTRACT, TORT OR OTHERWISE, ARISING FROM, OUT OF OR IN
 * CONNECTION WITH THE SOFTWARE OR THE USE OR OTHER DEALINGS IN THE SOFTWARE.
 */

/* Standard includes. */
#include <stdbool.h>
#include <stdint.h>
#include <stdio.h>
#include <stdlib.h>
#include <string.h>

/* SDK initialization include. */
#include "iot_init.h"

/* Unity framework includes. */
#include "unity_fixture.h"
#include "unity.h"

/* Serializer and CBOR includes. */
#include "iot_serializer.h"
#include "cbor.h"

#define BUFFER_SIZE    100

static const IotSerializerEncodeInterface_t * _pCborEncoder = NULL;
static const IotSerializerDecodeInterface_t * _pCborDecoder = NULL;

static IotSerializerEncoderObject_t _encoderObject;

static uint8_t _buffer[ BUFFER_SIZE ];

TEST_GROUP( Serializer_Unit_CBOR );

TEST_SETUP( Serializer_Unit_CBOR )
{
    TEST_ASSERT_EQUAL_INT( true, IotSdk_Init() );

    _pCborEncoder = IotSerializer_GetCborEncoder();
    _pCborDecoder = IotSerializer_GetCborDecoder();

    /* Reset buffer to zero. */
    memset( _buffer, 0, BUFFER_SIZE );

    /* Init encoder object with buffer. */
    TEST_ASSERT_EQUAL( IOT_SERIALIZER_SUCCESS,
                       _pCborEncoder->init( &_encoderObject, _buffer, BUFFER_SIZE ) );
}

TEST_TEAR_DOWN( Serializer_Unit_CBOR )
{
    /* Destroy encoder object. */
    _pCborEncoder->destroy( &_encoderObject );

    TEST_ASSERT_NULL( _encoderObject.pHandle );

    IotSdk_Cleanup();
}

/* TODO:
 * - append NULL
 * - append bool
 */
TEST_GROUP_RUNNER( Serializer_Unit_CBOR )
{
    RUN_TEST_CASE( Serializer_Unit_CBOR, Encoder_init_with_null_buffer );

    RUN_TEST_CASE( Serializer_Unit_CBOR, Encoder_append_integer );
    RUN_TEST_CASE( Serializer_Unit_CBOR, Encoder_append_text_string );
    RUN_TEST_CASE( Serializer_Unit_CBOR, Encoder_append_byte_string );

    RUN_TEST_CASE( Serializer_Unit_CBOR, Encoder_open_a_scalar );
    RUN_TEST_CASE( Serializer_Unit_CBOR, Encoder_open_map );
    RUN_TEST_CASE( Serializer_Unit_CBOR, Encoder_open_array );

    RUN_TEST_CASE( Serializer_Unit_CBOR, Encoder_map_nest_map );
    RUN_TEST_CASE( Serializer_Unit_CBOR, Encoder_map_nest_array );
}

TEST( Serializer_Unit_CBOR, Encoder_init_with_null_buffer )
{
    IotSerializerEncoderObject_t encoderObject = { .type = ( IotSerializerDataType_t ) 0 };

    TEST_ASSERT_EQUAL( IOT_SERIALIZER_SUCCESS,
                       _pCborEncoder->init( &encoderObject, NULL, 0 ) );

    /* Set the type to stream. */
    TEST_ASSERT_EQUAL( IOT_SERIALIZER_CONTAINER_STREAM, encoderObject.type );

    /* Assigned value to handle pointer. */
    TEST_ASSERT_NOT_NULL( encoderObject.pHandle );

    /* Append an integer. */
    TEST_ASSERT_EQUAL( IOT_SERIALIZER_BUFFER_TOO_SMALL, _pCborEncoder->append( &encoderObject,
                                                                               IotSerializer_ScalarSignedInt(
                                                                                   1 ) ) );

    /* Needed buffer size is 1 to encode integer "1". */
    TEST_ASSERT_EQUAL( 1, _pCborEncoder->getExtraBufferSizeNeeded( &encoderObject ) );

    _pCborEncoder->destroy( &encoderObject );

    TEST_ASSERT_NULL( encoderObject.pHandle );
}

TEST( Serializer_Unit_CBOR, Encoder_append_integer )
{
    int64_t value = 6;
    IotSerializerScalarData_t scalarData = { 0 };

    scalarData.type = IOT_SERIALIZER_SCALAR_SIGNED_INT;
    scalarData.value.u.signedInt = value;

    TEST_ASSERT_EQUAL( IOT_SERIALIZER_SUCCESS,
<<<<<<< HEAD
                       _pCborEncoder->append( &_encoderObject, IotSerializer_ScalarSignedInt(
                                                  value ) ) );
=======
                       _pCborEncoder->append( &_encoderObject, scalarData ) );
>>>>>>> 9d261aac

    /* --- Verification --- */

    CborParser parser;
    CborValue outermostValue;

    TEST_ASSERT_EQUAL( CborNoError,
                       cbor_parser_init( _buffer, BUFFER_SIZE, 0, &parser, &outermostValue ) );

    TEST_ASSERT_EQUAL( CborIntegerType, cbor_value_get_type( &outermostValue ) );

    int64_t result = 0;
    TEST_ASSERT_EQUAL( CborNoError, cbor_value_get_int64( &outermostValue, &result ) );

    TEST_ASSERT_EQUAL( value, result );

    /* Encoded size is 1. */
    TEST_ASSERT_EQUAL( 1, _pCborEncoder->getEncodedSize( &_encoderObject, _buffer ) );
}

TEST( Serializer_Unit_CBOR, Encoder_append_text_string )
{
    char * str = "hello world";
    IotSerializerScalarData_t scalarData = { 0 };

    scalarData.type = IOT_SERIALIZER_SCALAR_TEXT_STRING;
    scalarData.value.u.string.pString = ( uint8_t * ) str;
    scalarData.value.u.string.length = strlen( str );

    TEST_ASSERT_EQUAL( IOT_SERIALIZER_SUCCESS,
<<<<<<< HEAD
                       _pCborEncoder->append( &_encoderObject, IotSerializer_ScalarTextString(
                                                  str ) ) );
=======
                       _pCborEncoder->append( &_encoderObject, scalarData ) );
>>>>>>> 9d261aac

    /* --- Verification --- */

    CborParser parser;
    CborValue outermostValue;

    TEST_ASSERT_EQUAL( CborNoError,
                       cbor_parser_init( _buffer, BUFFER_SIZE, 0, &parser, &outermostValue ) );

    TEST_ASSERT_EQUAL( CborTextStringType, cbor_value_get_type( &outermostValue ) );

    bool equal = false;
    TEST_ASSERT_EQUAL( CborNoError,
                       cbor_value_text_string_equals( &outermostValue, str, &equal ) );

    TEST_ASSERT_TRUE( equal );
}

TEST( Serializer_Unit_CBOR, Encoder_append_byte_string )
{
    uint8_t inputBytes[] = "hello world";
    size_t inputLength = strlen( ( const char * ) inputBytes );
    IotSerializerScalarData_t scalarData = { 0 };

    scalarData.type = IOT_SERIALIZER_SCALAR_BYTE_STRING;
    scalarData.value.u.string.pString = ( uint8_t * ) inputBytes;
    scalarData.value.u.string.length = inputLength;

    TEST_ASSERT_EQUAL( IOT_SERIALIZER_SUCCESS,
<<<<<<< HEAD
                       _pCborEncoder->append( &_encoderObject, IotSerializer_ScalarByteString(
                                                  inputBytes, inputLength ) ) );
=======
                       _pCborEncoder->append( &_encoderObject, scalarData ) );
>>>>>>> 9d261aac

    /* --- Verification --- */

    CborParser parser;
    CborValue outermostValue;

    TEST_ASSERT_EQUAL( CborNoError,
                       cbor_parser_init( _buffer, BUFFER_SIZE, 0, &parser, &outermostValue ) );

    TEST_ASSERT_EQUAL( CborByteStringType, cbor_value_get_type( &outermostValue ) );

    uint8_t outputBytes[ 20 ];
    size_t outputLength = 20;

    TEST_ASSERT_EQUAL( CborNoError,
                       cbor_value_copy_byte_string( &outermostValue, outputBytes, &outputLength,
                                                    NULL ) );

    TEST_ASSERT_EQUAL( inputLength, outputLength );

    TEST_ASSERT_EQUAL( 0, strcmp( ( const char * ) inputBytes, ( const char * ) outputBytes ) );
}

TEST( Serializer_Unit_CBOR, Encoder_open_a_scalar )
{
    IotSerializerEncoderObject_t integerObject =
    {
        .pHandle = NULL, .type = IOT_SERIALIZER_SCALAR_SIGNED_INT
    };

    TEST_ASSERT_EQUAL( IOT_SERIALIZER_INVALID_INPUT,
                       _pCborEncoder->openContainer( &_encoderObject, &integerObject, 1 ) );
}

TEST( Serializer_Unit_CBOR, Encoder_open_map )
{
    IotSerializerEncoderObject_t mapObject = IOT_SERIALIZER_ENCODER_CONTAINER_INITIALIZER_MAP;
    IotSerializerScalarData_t scalarData = { 0 };

    scalarData.type = IOT_SERIALIZER_SCALAR_TEXT_STRING;
    scalarData.value.u.string.pString = ( uint8_t * ) "value";
    scalarData.value.u.string.length = 5;

    TEST_ASSERT_EQUAL( IOT_SERIALIZER_SUCCESS,
                       _pCborEncoder->openContainer( &_encoderObject, &mapObject, 1 ) );

    TEST_ASSERT_EQUAL( IOT_SERIALIZER_SUCCESS,
<<<<<<< HEAD
                       _pCborEncoder->appendKeyValue( &mapObject, "key",
                                                      IotSerializer_ScalarTextString( "value" ) ) );
=======
                       _pCborEncoder->appendKeyValue( &mapObject, "key", scalarData ) );
>>>>>>> 9d261aac

    TEST_ASSERT_EQUAL( IOT_SERIALIZER_SUCCESS,
                       _pCborEncoder->closeContainer( &_encoderObject, &mapObject ) );

    /* --- Verification --- */

    CborParser parser;
    CborValue outermostValue, value;

    TEST_ASSERT_EQUAL( CborNoError,
                       cbor_parser_init( _buffer, BUFFER_SIZE, 0, &parser, &outermostValue ) );

    TEST_ASSERT_EQUAL( CborMapType, cbor_value_get_type( &outermostValue ) );

    TEST_ASSERT_EQUAL( CborNoError,
                       cbor_value_map_find_value( &outermostValue, "key", &value ) );

    TEST_ASSERT_EQUAL( CborTextStringType, cbor_value_get_type( &value ) );

    bool equal = false;
    TEST_ASSERT_EQUAL( CborNoError,
                       cbor_value_text_string_equals( &value, "value", &equal ) );

    TEST_ASSERT_TRUE( equal );
}

TEST( Serializer_Unit_CBOR, Encoder_open_array )
{
    uint8_t i = 0;
    IotSerializerEncoderObject_t arrayObject = IOT_SERIALIZER_ENCODER_CONTAINER_INITIALIZER_ARRAY;

    int64_t numberArray[] = { 3, 2, 1 };
    IotSerializerScalarData_t scalarData = { 0 };

    scalarData.type = IOT_SERIALIZER_SCALAR_SIGNED_INT;

    TEST_ASSERT_EQUAL( IOT_SERIALIZER_SUCCESS,
                       _pCborEncoder->openContainer( &_encoderObject, &arrayObject, 3 ) );

    for( i = 0; i < 3; i++ )
    {
        scalarData.value.u.signedInt = numberArray[ i ];

        TEST_ASSERT_EQUAL( IOT_SERIALIZER_SUCCESS,
<<<<<<< HEAD
                           _pCborEncoder->append( &arrayObject, IotSerializer_ScalarSignedInt(
                                                      numberArray[ i ] ) ) );
=======
                           _pCborEncoder->append( &arrayObject, scalarData ) );
>>>>>>> 9d261aac
    }

    TEST_ASSERT_EQUAL( IOT_SERIALIZER_SUCCESS,
                       _pCborEncoder->closeContainer( &_encoderObject, &arrayObject ) );

    /* --- Verification --- */

    CborParser parser;
    CborValue outermostValue, arrayValue;
    int64_t number = 0;

    TEST_ASSERT_EQUAL( CborNoError,
                       cbor_parser_init( _buffer, BUFFER_SIZE, 0, &parser, &outermostValue ) );

    TEST_ASSERT_EQUAL( CborArrayType, cbor_value_get_type( &outermostValue ) );

    TEST_ASSERT_EQUAL( CborNoError,
                       cbor_value_enter_container( &outermostValue, &arrayValue ) );

    for( i = 0; i < 3; i++ )
    {
        TEST_ASSERT_EQUAL( CborIntegerType, cbor_value_get_type( &arrayValue ) );
        TEST_ASSERT_EQUAL( CborNoError, cbor_value_get_int64( &arrayValue, &number ) );
        TEST_ASSERT_EQUAL( numberArray[ i ], number );

        TEST_ASSERT_EQUAL( CborNoError, cbor_value_advance( &arrayValue ) );
    }

    TEST_ASSERT_TRUE( cbor_value_at_end( &arrayValue ) );
}

TEST( Serializer_Unit_CBOR, Encoder_map_nest_map )
{
    IotSerializerEncoderObject_t mapObject_1 = IOT_SERIALIZER_ENCODER_CONTAINER_INITIALIZER_MAP;
    IotSerializerEncoderObject_t mapObject_2 = IOT_SERIALIZER_ENCODER_CONTAINER_INITIALIZER_MAP;
    IotSerializerScalarData_t scalarData = { 0 };

    scalarData.type = IOT_SERIALIZER_SCALAR_TEXT_STRING;
    scalarData.value.u.string.pString = ( uint8_t * ) "value";
    scalarData.value.u.string.length = 5;

    TEST_ASSERT_EQUAL( IOT_SERIALIZER_SUCCESS,
                       _pCborEncoder->openContainer( &_encoderObject, &mapObject_1, 1 ) );

    TEST_ASSERT_EQUAL( IOT_SERIALIZER_SUCCESS,
                       _pCborEncoder->openContainerWithKey( &mapObject_1, "map1", &mapObject_2,
                                                            1 ) );

    TEST_ASSERT_EQUAL( IOT_SERIALIZER_SUCCESS,
<<<<<<< HEAD
                       _pCborEncoder->appendKeyValue( &mapObject_2, "key",
                                                      IotSerializer_ScalarTextString( "value" ) ) );
=======
                       _pCborEncoder->appendKeyValue( &mapObject_2, "key", scalarData ) );
>>>>>>> 9d261aac

    TEST_ASSERT_EQUAL( IOT_SERIALIZER_SUCCESS,
                       _pCborEncoder->closeContainer( &mapObject_1, &mapObject_2 ) );

    TEST_ASSERT_EQUAL( IOT_SERIALIZER_SUCCESS,
                       _pCborEncoder->closeContainer( &_encoderObject, &mapObject_1 ) );

    /* --- Verification --- */

    CborParser parser;
    CborValue outermostValue, map1, str;

    TEST_ASSERT_EQUAL( CborNoError,
                       cbor_parser_init( _buffer, BUFFER_SIZE, 0, &parser, &outermostValue ) );

    TEST_ASSERT_EQUAL( CborMapType, cbor_value_get_type( &outermostValue ) );

    TEST_ASSERT_EQUAL( CborNoError,
                       cbor_value_map_find_value( &outermostValue, "map1", &map1 ) );

    TEST_ASSERT_EQUAL( CborMapType, cbor_value_get_type( &map1 ) );

    TEST_ASSERT_EQUAL( CborNoError,
                       cbor_value_map_find_value( &map1, "key", &str ) );

    TEST_ASSERT_EQUAL( CborTextStringType, cbor_value_get_type( &str ) );

    bool equal = false;
    TEST_ASSERT_EQUAL( CborNoError,
                       cbor_value_text_string_equals( &str, "value", &equal ) );

    TEST_ASSERT_TRUE( equal );
}

TEST( Serializer_Unit_CBOR, Encoder_map_nest_array )
{
    uint8_t i = 0;
    IotSerializerEncoderObject_t mapObject = IOT_SERIALIZER_ENCODER_CONTAINER_INITIALIZER_MAP;
    IotSerializerEncoderObject_t arrayObject = IOT_SERIALIZER_ENCODER_CONTAINER_INITIALIZER_ARRAY;
    IotSerializerScalarData_t scalarData = { 0 };

    scalarData.type = IOT_SERIALIZER_SCALAR_SIGNED_INT;

    int64_t numberArray[] = { 3, 2, 1 };

    TEST_ASSERT_EQUAL( IOT_SERIALIZER_SUCCESS,
                       _pCborEncoder->openContainer( &_encoderObject, &mapObject, 1 ) );

    TEST_ASSERT_EQUAL( IOT_SERIALIZER_SUCCESS,
                       _pCborEncoder->openContainerWithKey( &mapObject, "array", &arrayObject,
                                                            3 ) );

    for( i = 0; i < 3; i++ )
    {
        scalarData.value.u.signedInt = numberArray[ i ];

        TEST_ASSERT_EQUAL( IOT_SERIALIZER_SUCCESS,
<<<<<<< HEAD
                           _pCborEncoder->append( &arrayObject, IotSerializer_ScalarSignedInt(
                                                      numberArray[ i ] ) ) );
=======
                           _pCborEncoder->append( &arrayObject, scalarData ) );
>>>>>>> 9d261aac
    }

    TEST_ASSERT_EQUAL( IOT_SERIALIZER_SUCCESS,
                       _pCborEncoder->closeContainer( &mapObject, &arrayObject ) );

    TEST_ASSERT_EQUAL( IOT_SERIALIZER_SUCCESS,
                       _pCborEncoder->closeContainer( &_encoderObject, &mapObject ) );

    /* --- Verification --- */

    CborParser parser;
    CborValue outermost, array, arrayElement;
    int64_t number = 0;

    TEST_ASSERT_EQUAL( CborNoError,
                       cbor_parser_init( _buffer, BUFFER_SIZE, 0, &parser, &outermost ) );

    TEST_ASSERT_EQUAL( CborMapType, cbor_value_get_type( &outermost ) );

    TEST_ASSERT_EQUAL( CborNoError,
                       cbor_value_map_find_value( &outermost, "array", &array ) );

    TEST_ASSERT_EQUAL( CborArrayType, cbor_value_get_type( &array ) );

    TEST_ASSERT_EQUAL( CborNoError,
                       cbor_value_enter_container( &array, &arrayElement ) );

    for( i = 0; i < 3; i++ )
    {
        TEST_ASSERT_EQUAL( CborIntegerType, cbor_value_get_type( &arrayElement ) );
        TEST_ASSERT_EQUAL( CborNoError, cbor_value_get_int64( &arrayElement, &number ) );
        TEST_ASSERT_EQUAL( numberArray[ i ], number );

        TEST_ASSERT_EQUAL( CborNoError, cbor_value_advance( &arrayElement ) );
    }

    TEST_ASSERT_TRUE( cbor_value_at_end( &arrayElement ) );
}

static const uint8_t _testEncodedNestedMap[] =
{
    0xA2, /*       # map(2) */
    0x61, /*    # text(1) */
    0x31, /* # "1" */
    0xA1, /*    # map(1) */
    0x61, /* # text(1) */
    0x41, /* # "A" */
    0x0A, /* # unsigned(10) */
    0x61, /*    # text(1) */
    0x33, /* # "3" */
    0x02, /*    # unsigned(2) */
};

TEST_GROUP( Serializer_Decoder_Unit_CBOR );

TEST_SETUP( Serializer_Decoder_Unit_CBOR )
{
    TEST_ASSERT_EQUAL_INT( true, IotSdk_Init() );

    _pCborDecoder = IotSerializer_GetCborDecoder();
}

TEST_TEAR_DOWN( Serializer_Decoder_Unit_CBOR )
{
    IotSdk_Cleanup();
}

TEST_GROUP_RUNNER( Serializer_Decoder_Unit_CBOR )
{
    RUN_TEST_CASE( Serializer_Decoder_Unit_CBOR, TestDecoderObjectWithNestedMap );
    RUN_TEST_CASE( Serializer_Decoder_Unit_CBOR, TestDecoderIteratorWithNestedMap );
}

TEST( Serializer_Decoder_Unit_CBOR, TestDecoderObjectWithNestedMap )
{
    IotSerializerDecoderObject_t outerDecoder = IOT_SERIALIZER_DECODER_OBJECT_INITIALIZER;
    IotSerializerDecoderObject_t outerMapDecoder1 = IOT_SERIALIZER_DECODER_OBJECT_INITIALIZER;
    IotSerializerDecoderObject_t innerMapDecoder = IOT_SERIALIZER_DECODER_OBJECT_INITIALIZER;
    IotSerializerDecoderObject_t outerMapDecoder2 = IOT_SERIALIZER_DECODER_OBJECT_INITIALIZER;

    TEST_ASSERT_EQUAL( IOT_SERIALIZER_SUCCESS, _pCborDecoder->init( &outerDecoder,
                                                                    _testEncodedNestedMap,
                                                                    sizeof( _testEncodedNestedMap ) ) );
    TEST_ASSERT_EQUAL( IOT_SERIALIZER_CONTAINER_MAP, outerDecoder.type );

    /* Make sure that the function returns the first location of the buffer for the outermost decoder object.*/
    TEST_ASSERT_EQUAL_PTR( &_testEncodedNestedMap[ 0 ],
                           _pCborDecoder->getBufferLocationOfDecoderObject( &outerDecoder ) );
    TEST_ASSERT_EQUAL( sizeof( _testEncodedNestedMap ), outerDecoder.dataLengthInBuffer );

    TEST_ASSERT_EQUAL( IOT_SERIALIZER_SUCCESS, _pCborDecoder->find( &outerDecoder, "1",
                                                                    &outerMapDecoder1 ) );
    TEST_ASSERT_EQUAL( IOT_SERIALIZER_CONTAINER_MAP, outerMapDecoder1.type );

    /* Make sure that the function returns the first location in the buffer to the value for the entry keyed by "1".*/
    TEST_ASSERT_EQUAL_PTR( &_testEncodedNestedMap[ 3 ],
                           _pCborDecoder->getBufferLocationOfDecoderObject( &outerMapDecoder1 ) );
    TEST_ASSERT_EQUAL( 4u, outerMapDecoder1.dataLengthInBuffer );

    TEST_ASSERT_EQUAL( IOT_SERIALIZER_SUCCESS, _pCborDecoder->find( &outerMapDecoder1, "A",
                                                                    &innerMapDecoder ) );
    TEST_ASSERT_EQUAL( IOT_SERIALIZER_SCALAR_SIGNED_INT, innerMapDecoder.type );

    /* Make sure that the function returns the first location in the buffer to the value for the nested entry keyed by
     * "A".*/
    TEST_ASSERT_EQUAL_PTR( &_testEncodedNestedMap[ 6 ],
                           _pCborDecoder->getBufferLocationOfDecoderObject( &innerMapDecoder ) );
    TEST_ASSERT_EQUAL( 1u, innerMapDecoder.dataLengthInBuffer );

    TEST_ASSERT_EQUAL( IOT_SERIALIZER_SUCCESS, _pCborDecoder->find( &outerDecoder, "3",
                                                                    &outerMapDecoder2 ) );
    TEST_ASSERT_EQUAL( IOT_SERIALIZER_SCALAR_SIGNED_INT, outerMapDecoder2.type );

    /* Make sure that the function returns the first location in the buffer to the value for the entry keyed by "3".*/
    TEST_ASSERT_EQUAL_PTR( &_testEncodedNestedMap[ 9 ],
                           _pCborDecoder->getBufferLocationOfDecoderObject( &outerMapDecoder2 ) );
    TEST_ASSERT_EQUAL( 1u, outerMapDecoder2.dataLengthInBuffer );

    _pCborDecoder->destroy( &outerMapDecoder1 );
    _pCborDecoder->destroy( &outerMapDecoder2 );
    _pCborDecoder->destroy( &outerDecoder );
}


TEST( Serializer_Decoder_Unit_CBOR, TestDecoderIteratorWithNestedMap )
{
    IotSerializerDecoderObject_t outerDecoder1 = IOT_SERIALIZER_DECODER_OBJECT_INITIALIZER;
    IotSerializerDecoderIterator_t outerIter = IOT_SERIALIZER_DECODER_ITERATOR_INITIALIZER;
    IotSerializerDecoderObject_t outerDecoder2 = IOT_SERIALIZER_DECODER_OBJECT_INITIALIZER;
    IotSerializerDecoderObject_t nestedMapDecoder = IOT_SERIALIZER_DECODER_OBJECT_INITIALIZER;
    IotSerializerDecoderIterator_t nestedMapIter = IOT_SERIALIZER_DECODER_ITERATOR_INITIALIZER;

    TEST_ASSERT_EQUAL( IOT_SERIALIZER_SUCCESS, _pCborDecoder->init( &outerDecoder1,
                                                                    _testEncodedNestedMap,
                                                                    sizeof( _testEncodedNestedMap ) ) );

    /* Obtain an iterator to the contents of the map. */
    TEST_ASSERT_EQUAL( IOT_SERIALIZER_SUCCESS, _pCborDecoder->stepIn( &outerDecoder1,
                                                                      &outerIter ) );

    /* Make sure that the API returns the starting address of the key data of the first entry in the map. */
    TEST_ASSERT_EQUAL_PTR( &_testEncodedNestedMap[ 1 ],
                           _pCborDecoder->getBufferLocationOfIterator( outerIter ) );
    TEST_ASSERT_EQUAL( 2u, _pCborDecoder->getSizeOfEncodedDataForIterator( outerIter ) );

    TEST_ASSERT_EQUAL( IOT_SERIALIZER_SUCCESS, _pCborDecoder->next( outerIter ) );

    /* Make sure that the API returns the starting address of the value data (i.e. the nested map) of the first entry
     * in the map. */
    TEST_ASSERT_EQUAL_PTR( &_testEncodedNestedMap[ 3 ],
                           _pCborDecoder->getBufferLocationOfIterator( outerIter ) );
    TEST_ASSERT_EQUAL( 4u, _pCborDecoder->getSizeOfEncodedDataForIterator( outerIter ) );

    TEST_ASSERT_EQUAL( IOT_SERIALIZER_SUCCESS, _pCborDecoder->next( outerIter ) );

    /* Make sure that the API returns the starting address of the key data of the second entry
     * in the map. */
    TEST_ASSERT_EQUAL_PTR( &_testEncodedNestedMap[ 7 ],
                           _pCborDecoder->getBufferLocationOfIterator( outerIter ) );
    TEST_ASSERT_EQUAL( 2u, _pCborDecoder->getSizeOfEncodedDataForIterator( outerIter ) );

    TEST_ASSERT_EQUAL( IOT_SERIALIZER_SUCCESS, _pCborDecoder->next( outerIter ) );

    /* Make sure that the API returns the starting address of the value data of the second entry
     * in the map. */
    TEST_ASSERT_EQUAL_PTR( &_testEncodedNestedMap[ 9 ],
                           _pCborDecoder->getBufferLocationOfIterator( outerIter ) );
    TEST_ASSERT_EQUAL( 1u, _pCborDecoder->getSizeOfEncodedDataForIterator( outerIter ) );

    TEST_ASSERT_EQUAL( IOT_SERIALIZER_SUCCESS, _pCborDecoder->next( outerIter ) );
    TEST_ASSERT_EQUAL( IOT_SERIALIZER_SUCCESS, _pCborDecoder->stepOut( outerIter,
                                                                       &outerDecoder1 ) );
    _pCborDecoder->destroy( &outerDecoder1 );



    /* Test with iterating in the nested map in the entry keyed by "1" */

    TEST_ASSERT_EQUAL( IOT_SERIALIZER_SUCCESS, _pCborDecoder->init( &outerDecoder2,
                                                                    _testEncodedNestedMap,
                                                                    sizeof( _testEncodedNestedMap ) ) );

    TEST_ASSERT_EQUAL( IOT_SERIALIZER_SUCCESS, _pCborDecoder->find( &outerDecoder2, "1",
                                                                    &nestedMapDecoder ) );

    /* Obtain an iterator to the contents of the nested map. */
    TEST_ASSERT_EQUAL( IOT_SERIALIZER_SUCCESS, _pCborDecoder->stepIn( &nestedMapDecoder,
                                                                      &nestedMapIter ) );
    TEST_ASSERT_EQUAL( 2u, _pCborDecoder->getSizeOfEncodedDataForIterator( nestedMapIter ) );

    /* Make sure that the API returns the starting address of the key data of the map entry. */
    TEST_ASSERT_EQUAL_PTR( &_testEncodedNestedMap[ 4 ],
                           _pCborDecoder->getBufferLocationOfIterator( nestedMapIter ) );

    TEST_ASSERT_EQUAL( IOT_SERIALIZER_SUCCESS, _pCborDecoder->next( nestedMapIter ) );

    /* Make sure that the API returns the starting address of the value data of the map entry. */
    TEST_ASSERT_EQUAL_PTR( &_testEncodedNestedMap[ 6 ],
                           _pCborDecoder->getBufferLocationOfIterator( nestedMapIter ) );
    TEST_ASSERT_EQUAL( 1u, _pCborDecoder->getSizeOfEncodedDataForIterator( nestedMapIter ) );

    /* Iterate to the end of the nested map container. */
    TEST_ASSERT_EQUAL( IOT_SERIALIZER_SUCCESS, _pCborDecoder->next( nestedMapIter ) );

    TEST_ASSERT_EQUAL( IOT_SERIALIZER_SUCCESS, _pCborDecoder->stepOut( nestedMapIter,
                                                                       &nestedMapDecoder ) );
    _pCborDecoder->destroy( &nestedMapDecoder );
    _pCborDecoder->destroy( &outerDecoder2 );
}<|MERGE_RESOLUTION|>--- conflicted
+++ resolved
@@ -129,12 +129,7 @@
     scalarData.value.u.signedInt = value;
 
     TEST_ASSERT_EQUAL( IOT_SERIALIZER_SUCCESS,
-<<<<<<< HEAD
-                       _pCborEncoder->append( &_encoderObject, IotSerializer_ScalarSignedInt(
-                                                  value ) ) );
-=======
                        _pCborEncoder->append( &_encoderObject, scalarData ) );
->>>>>>> 9d261aac
 
     /* --- Verification --- */
 
@@ -165,12 +160,7 @@
     scalarData.value.u.string.length = strlen( str );
 
     TEST_ASSERT_EQUAL( IOT_SERIALIZER_SUCCESS,
-<<<<<<< HEAD
-                       _pCborEncoder->append( &_encoderObject, IotSerializer_ScalarTextString(
-                                                  str ) ) );
-=======
                        _pCborEncoder->append( &_encoderObject, scalarData ) );
->>>>>>> 9d261aac
 
     /* --- Verification --- */
 
@@ -200,12 +190,7 @@
     scalarData.value.u.string.length = inputLength;
 
     TEST_ASSERT_EQUAL( IOT_SERIALIZER_SUCCESS,
-<<<<<<< HEAD
-                       _pCborEncoder->append( &_encoderObject, IotSerializer_ScalarByteString(
-                                                  inputBytes, inputLength ) ) );
-=======
                        _pCborEncoder->append( &_encoderObject, scalarData ) );
->>>>>>> 9d261aac
 
     /* --- Verification --- */
 
@@ -253,12 +238,7 @@
                        _pCborEncoder->openContainer( &_encoderObject, &mapObject, 1 ) );
 
     TEST_ASSERT_EQUAL( IOT_SERIALIZER_SUCCESS,
-<<<<<<< HEAD
-                       _pCborEncoder->appendKeyValue( &mapObject, "key",
-                                                      IotSerializer_ScalarTextString( "value" ) ) );
-=======
                        _pCborEncoder->appendKeyValue( &mapObject, "key", scalarData ) );
->>>>>>> 9d261aac
 
     TEST_ASSERT_EQUAL( IOT_SERIALIZER_SUCCESS,
                        _pCborEncoder->closeContainer( &_encoderObject, &mapObject ) );
@@ -303,12 +283,7 @@
         scalarData.value.u.signedInt = numberArray[ i ];
 
         TEST_ASSERT_EQUAL( IOT_SERIALIZER_SUCCESS,
-<<<<<<< HEAD
-                           _pCborEncoder->append( &arrayObject, IotSerializer_ScalarSignedInt(
-                                                      numberArray[ i ] ) ) );
-=======
                            _pCborEncoder->append( &arrayObject, scalarData ) );
->>>>>>> 9d261aac
     }
 
     TEST_ASSERT_EQUAL( IOT_SERIALIZER_SUCCESS,
@@ -358,12 +333,7 @@
                                                             1 ) );
 
     TEST_ASSERT_EQUAL( IOT_SERIALIZER_SUCCESS,
-<<<<<<< HEAD
-                       _pCborEncoder->appendKeyValue( &mapObject_2, "key",
-                                                      IotSerializer_ScalarTextString( "value" ) ) );
-=======
                        _pCborEncoder->appendKeyValue( &mapObject_2, "key", scalarData ) );
->>>>>>> 9d261aac
 
     TEST_ASSERT_EQUAL( IOT_SERIALIZER_SUCCESS,
                        _pCborEncoder->closeContainer( &mapObject_1, &mapObject_2 ) );
@@ -421,12 +391,7 @@
         scalarData.value.u.signedInt = numberArray[ i ];
 
         TEST_ASSERT_EQUAL( IOT_SERIALIZER_SUCCESS,
-<<<<<<< HEAD
-                           _pCborEncoder->append( &arrayObject, IotSerializer_ScalarSignedInt(
-                                                      numberArray[ i ] ) ) );
-=======
                            _pCborEncoder->append( &arrayObject, scalarData ) );
->>>>>>> 9d261aac
     }
 
     TEST_ASSERT_EQUAL( IOT_SERIALIZER_SUCCESS,
