--- conflicted
+++ resolved
@@ -10,8 +10,4 @@
 
 static int _assertFailureCount;
 #define assertReset()    do { _assertFailureCount = 0; } while( 0 )
-<<<<<<< HEAD
-#define assert( x )      do { if( x == false ) { _assertFailureCount++; } } while( 0 )
-=======
-#define assert( x )      do { if( !( x ) ) { _assertFailureCount++; } } while( 0 )
->>>>>>> 54814e5b
+#define assert( x )      do { if( !( x ) ) { _assertFailureCount++; } } while( 0 )