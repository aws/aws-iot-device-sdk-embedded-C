CSDK_ROOT = ../../../..

# the path to be indexed (default: ..)
# Directory indexing includes subdirectories.
SOURCE = ../src

# Show extra warnings.
CFLAGS += -Wextra

# arguments given to the compiler (default: see the included file)
#CFLAGS = std=c99 -Wall -fprofile-arcs -ftest-coverage -O0 -ggdb

# include directories given to the compiler (default: none)
INCLUDE = . \
		  ../include \
		  ../src \
		  $(CSDK_ROOT)/platform/include \
		  ../../utilities/include

# the default goal (default: help)
# Set to build or test as desired.
.DEFAULT_GOAL := test

# names of unit test programs
# Values based on test source file names will be dynamically added.
#TESTS = 

# functions to dump into separate source files
# Values based on test source file names will be dynamically added.
<<<<<<< HEAD
FUNCTIONS = _convertInt32ToAscii \
			_addHeader \
=======
FUNCTIONS = _addHeader \
			_writeRequestLine \
>>>>>>> 5a15c1dc
            _sendHttpHeaders \
			_sendHttpBody \
			_receiveHttpResponse \
			_receiveAndParseHttpResponse \
			_HTTPClient_InitializeParsingContext \
			_HTTPClient_ParseResponse \
			_getFinalResponseStatus

# Changes to the above variables should remain above this include.
include Mock4thewin.mk

# additional dependencies for all tests
$(TESTS): $(CSDK_ROOT)/platform/posix/iot_clock_posix.o $(CSDK_ROOT)/platform/posix/iot_logging.o

# additional dependency for a specific test
HTTPClient_AddHeader.c: _addHeader.c
HTTPClient_AddRangeHeader.c: _addHeader.c _convertInt32ToAscii.c
HTTPClient_Send.c: _sendHttpHeaders.c \
				   _sendHttpBody.c \
				   _receiveHttpResponse.c \
				   _receiveAndParseHttpResponse.c \
				   _HTTPClient_InitializeParsingContext.c \
				   _HTTPClient_ParseResponse.c \
				   _getFinalResponseStatus.c
HTTPClient_InitializeRequestHeaders.c: _writeRequestLine.c _addHeader.c

# additional header dependencies for all tests
COMMON = common.h<|MERGE_RESOLUTION|>--- conflicted
+++ resolved
@@ -27,13 +27,9 @@
 
 # functions to dump into separate source files
 # Values based on test source file names will be dynamically added.
-<<<<<<< HEAD
-FUNCTIONS = _convertInt32ToAscii \
-			_addHeader \
-=======
 FUNCTIONS = _addHeader \
 			_writeRequestLine \
->>>>>>> 5a15c1dc
+			_convertInt32ToAscii \
             _sendHttpHeaders \
 			_sendHttpBody \
 			_receiveHttpResponse \
