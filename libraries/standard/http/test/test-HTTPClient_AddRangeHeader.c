#include <string.h>
#include <stdbool.h>

#include "common.h"

/* Functions are pulled out into their own C files to be tested as a unit. */
<<<<<<< HEAD
#include "_addHeader.c"
#include "_convertInt32ToAscii.c"
=======
#include "addHeader.c"
#include "convertInt32ToAscii.c"
>>>>>>> 54814e5b
#include "HTTPClient_AddRangeHeader.c"

/* Default size for request buffer. */
#define HTTP_TEST_BUFFER_SIZE           ( 100 )

/* Headers data with "\r\n\r\n" terminator to be pre-populated in buffer before
 * call to AddRangeHeader(). */
#define PREEXISTING_HEADER_DATA         "POST / HTTP/1.1 \r\nAuthorization: None\r\n\r\n"
#define PREEXISTING_HEADER_DATA_LEN     ( sizeof( PREEXISTING_HEADER_DATA ) - 1 )

/* Headers data without "\r\n\r\n" terminator to be pre-populated in buffer before
 * call to AddRangeHeader(). */
#define PREEXISTING_REQUEST_LINE        "POST / HTTP/1.1 \r\n"
#define PREEXISTING_REQUEST_LINE_LEN    ( sizeof( PREEXISTING_REQUEST_LINE ) - 1 )


/* Range Request data that is common for all range specification types. */
#define RANGE_REQUEST_HEADER_DATA_PREFIX        "Range: bytes="
#define RANGE_REQUEST_HEADER_DATA_PREFIX_LEN    ( sizeof( RANGE_REQUEST_HEADER_DATA_PREFIX ) - 1 )

/* The range end value for representing end of file byte. */
#define RANGE_REQUEST_END_OF_FILE               -1

/* Type to store expected headers data. */
typedef struct _headers
{
    uint8_t buffer[ HTTP_TEST_BUFFER_SIZE ];
    size_t dataLen;
} _headers_t;

#define setupBuffersWithPreexistingHeader( requestHeaders,                \
                                           testBuffer,                    \
                                           expectedHeaders,               \
                                           preexistingData )              \
    do {                                                                  \
        size_t dataLen = strlen( preexistingData );                       \
        requestHeaders.pBuffer = testBuffer;                              \
        requestHeaders.bufferLen = sizeof( testBuffer );                  \
        /* We add 1 bytes as snprintf() writes a null byte at the end. */ \
        int numBytes = snprintf( ( char * ) requestHeaders.pBuffer,       \
                                 dataLen + 1,                             \
                                 "%s",                                    \
                                 preexistingData );                       \
        ok( numBytes == ( int ) dataLen );                                \
        requestHeaders.headersLen = dataLen;                              \
        /* Fill the same data in the expected buffer as HTTPClient_AddRangeHeaders()
         * is not expected to change it. */                         \
        ok( memcpy( expectedHeaders.buffer, requestHeaders.pBuffer, \
                    requestHeaders.headersLen )                     \
            == expectedHeaders.buffer );                            \
        expectedHeaders.dataLen = requestHeaders.headersLen;        \
    } while( 0 )


#define addRangeToExpectedHeaders( expectedHeaders, expectedRange, terminatorExists )         \
    do {                                                                                      \
        size_t rangeRequestLen = RANGE_REQUEST_HEADER_DATA_PREFIX_LEN +                       \
                                 strlen( expectedRange ) +                                    \
                                 2 * HTTP_HEADER_LINE_SEPARATOR_LEN;                          \
        int numBytes =                                                                        \
            snprintf( ( char * ) expectedHeaders.buffer +                                     \
                      expectedHeaders.dataLen -                                               \
                      ( terminatorExists ? HTTP_HEADER_LINE_SEPARATOR_LEN : 0 ),              \
                      /* We add 1 bytes as snprintf() writes a null byte at the end. */       \
                      rangeRequestLen + 1,                                                    \
                      "%s%s\r\n\r\n",                                                         \
                      RANGE_REQUEST_HEADER_DATA_PREFIX,                                       \
                      expectedRange );                                                        \
        ok( ( size_t ) numBytes == rangeRequestLen );                                         \
        expectedHeaders.dataLen += rangeRequestLen -                                          \
                                   ( terminatorExists ? HTTP_HEADER_LINE_SEPARATOR_LEN : 0 ); \
    } while( 0 )


int main()
{
    HTTPRequestHeaders_t testHeaders = { 0 };
    HTTPStatus_t retCode = HTTP_NOT_SUPPORTED;
    uint8_t testBuffer[ HTTP_TEST_BUFFER_SIZE ] = { 0 };
    _headers_t expectedHeaders = { 0 };
    int testRangeStart = 0;
    int testRangeEnd = 0;

#define reset()                                                   \
    do {                                                          \
        retCode = HTTP_NOT_SUPPORTED;                             \
        memset( &testHeaders, 0, sizeof( testHeaders ) );         \
        memset( testBuffer, 0, sizeof( testBuffer ) );            \
        memset( &expectedHeaders, 0, sizeof( expectedHeaders ) ); \
    } while( 0 )

    plan( 62 );

    /*************************** Test happy path. *****************************/

    /* Case 1: Headers buffer contains header data ending with "\r\n\r\n". */

    /* Range specification of the form [rangeStart, rangeEnd]. */
    /* Test with 0 as the range values */
    reset();
    setupBuffersWithPreexistingHeader( testHeaders, testBuffer,
                                       expectedHeaders,
                                       PREEXISTING_HEADER_DATA );
    testRangeStart = 0;
    testRangeEnd = 0;
    addRangeToExpectedHeaders( expectedHeaders,
                               "0-0" /*expected range*/,
                               true );
    retCode = HTTPClient_AddRangeHeader( &testHeaders,
                                         testRangeStart,
                                         testRangeEnd );
    ok( retCode == HTTP_SUCCESS );
    /* Verify the the Range Request header data. */
    ok( testHeaders.headersLen == expectedHeaders.dataLen );
    ok( memcmp( testHeaders.pBuffer, expectedHeaders.buffer, expectedHeaders.dataLen )
        == 0 );
    /* Verify that the bufferLen data was not tampered with. */
    ok( testHeaders.bufferLen == sizeof( testBuffer ) );

    /* Test for [0, eof) range */
    reset();
    setupBuffersWithPreexistingHeader( testHeaders, testBuffer,
                                       expectedHeaders,
                                       PREEXISTING_HEADER_DATA );
    testRangeStart = 0;
    testRangeEnd = RANGE_REQUEST_END_OF_FILE;
    addRangeToExpectedHeaders( expectedHeaders,
                               "0-" /*expected range*/,
                               true );
    retCode = HTTPClient_AddRangeHeader( &testHeaders,
                                         testRangeStart,
                                         testRangeEnd );
    ok( retCode == HTTP_SUCCESS );
    /* Verify the the Range Request header data. */
    ok( testHeaders.headersLen == expectedHeaders.dataLen );
    ok( memcmp( testHeaders.pBuffer, expectedHeaders.buffer, expectedHeaders.dataLen )
        == 0 );
    /* Verify that the bufferLen data was not tampered with. */
    ok( testHeaders.bufferLen == sizeof( testBuffer ) );

    reset();
    setupBuffersWithPreexistingHeader( testHeaders, testBuffer,
                                       expectedHeaders,
                                       PREEXISTING_HEADER_DATA );
    testRangeStart = 10;
    testRangeEnd = 100;
    addRangeToExpectedHeaders( expectedHeaders,
                               "10-100" /*expected range*/,
                               true );
    retCode = HTTPClient_AddRangeHeader( &testHeaders,
                                         testRangeStart,
                                         testRangeEnd );
    ok( retCode == HTTP_SUCCESS );
    /* Verify the the Range Request header data. */
    ok( testHeaders.headersLen == expectedHeaders.dataLen );
    ok( memcmp( testHeaders.pBuffer, expectedHeaders.buffer, expectedHeaders.dataLen )
        == 0 );
    /* Verify that the bufferLen data was not tampered with. */
    ok( testHeaders.bufferLen == sizeof( testBuffer ) );

    /* Range specification of the form [rangeStart,)
     * i.e. for all bytes >= rangeStart. */
    reset();
    setupBuffersWithPreexistingHeader( testHeaders, testBuffer,
                                       expectedHeaders,
                                       PREEXISTING_HEADER_DATA );
    testRangeStart = 100;
    testRangeEnd = RANGE_REQUEST_END_OF_FILE;
    addRangeToExpectedHeaders( expectedHeaders,
                               "100-" /*expected range*/,
                               true );
    retCode = HTTPClient_AddRangeHeader( &testHeaders,
                                         testRangeStart,
                                         testRangeEnd );
    ok( retCode == HTTP_SUCCESS );
    /* Verify the the Range Request header data. */
    ok( testHeaders.headersLen == expectedHeaders.dataLen );
    ok( memcmp( testHeaders.pBuffer, expectedHeaders.buffer, expectedHeaders.dataLen )
        == 0 );
    /* Verify that the bufferLen data was not tampered with. */
    ok( testHeaders.bufferLen == sizeof( testBuffer ) );

    /* Range specification for the last N bytes. */
    reset();
    setupBuffersWithPreexistingHeader( testHeaders, testBuffer,
                                       expectedHeaders,
                                       PREEXISTING_HEADER_DATA );
    testRangeStart = -50;
    testRangeEnd = RANGE_REQUEST_END_OF_FILE;
    addRangeToExpectedHeaders( expectedHeaders,
                               "-50" /*expected range*/,
                               true );
    retCode = HTTPClient_AddRangeHeader( &testHeaders,
                                         testRangeStart,
                                         testRangeEnd );
    ok( retCode == HTTP_SUCCESS );
    /* Verify the the Range Request header data. */
    ok( testHeaders.headersLen == expectedHeaders.dataLen );
    ok( memcmp( testHeaders.pBuffer, expectedHeaders.buffer, expectedHeaders.dataLen )
        == 0 );
    /* Verify that the bufferLen data was not tampered with. */
    ok( testHeaders.bufferLen == sizeof( testBuffer ) );

    /* Test with LARGE range values. */
    reset();
    setupBuffersWithPreexistingHeader( testHeaders, testBuffer,
                                       expectedHeaders,
                                       PREEXISTING_HEADER_DATA );
    testRangeStart = INT32_MAX;
    testRangeEnd = INT32_MAX;
    addRangeToExpectedHeaders( expectedHeaders,
                               "2147483647-2147483647" /*expected range*/,
                               true );
    retCode = HTTPClient_AddRangeHeader( &testHeaders,
                                         testRangeStart,
                                         testRangeEnd );
    ok( retCode == HTTP_SUCCESS );
    /* Verify the the Range Request header data. */
    ok( testHeaders.headersLen == expectedHeaders.dataLen );
    ok( memcmp( testHeaders.pBuffer, expectedHeaders.buffer, expectedHeaders.dataLen )
        == 0 );
    /* Verify that the bufferLen data was not tampered with. */
    ok( testHeaders.bufferLen == sizeof( testBuffer ) );

    /* Case 2: Headers buffer does not contain data with trailing "\r\n\r\n". */

    /* Range specification of the form [rangeStart, rangeEnd]. */
    /* Test with 0 as the range values */
    reset();
    setupBuffersWithPreexistingHeader( testHeaders, testBuffer,
                                       expectedHeaders,
                                       PREEXISTING_REQUEST_LINE );
    testRangeStart = 0;
    testRangeEnd = 0;
    addRangeToExpectedHeaders( expectedHeaders,
                               "0-0" /*expected range*/,
                               false );
    retCode = HTTPClient_AddRangeHeader( &testHeaders,
                                         testRangeStart,
                                         testRangeEnd );
    ok( retCode == HTTP_SUCCESS );
    /* Verify the the Range Request header data. */
    ok( testHeaders.headersLen == expectedHeaders.dataLen );
    ok( memcmp( testHeaders.pBuffer, expectedHeaders.buffer, expectedHeaders.dataLen )
        == 0 );
    /* Verify that the bufferLen data was not tampered with. */
    ok( testHeaders.bufferLen == sizeof( testBuffer ) );

    /*************************** Test Failure Cases *****************************/

    /* Request header parameter is NULL. */
    reset();
    retCode = HTTPClient_AddRangeHeader( NULL,
                                         0 /* rangeStart */,
                                         0 /* rageEnd */ );
    ok( retCode == HTTP_INVALID_PARAMETER );

    /* Underlying buffer is NULL in request headers. */
    reset();
    retCode = HTTPClient_AddRangeHeader( &testHeaders,
                                         0 /* rangeStart */,
                                         0 /* rageEnd */ );
    ok( retCode == HTTP_INVALID_PARAMETER );

    /* Request Header Size is zero. */
    reset();
    testHeaders.pBuffer = &testBuffer[ 0 ];
    retCode = HTTPClient_AddRangeHeader( &testHeaders,
                                         0 /* rangeStart */,
                                         0 /* rageEnd */ );
    ok( retCode == HTTP_INSUFFICIENT_MEMORY );

    /* Test incorrect combinations of rangeStart and rangeEnd. */

    /* rangeStart > rangeEnd */
    reset();
    testHeaders.pBuffer = &testBuffer[ 0 ];
    retCode = HTTPClient_AddRangeHeader( &testHeaders,
                                         10 /* rangeStart */,
                                         5 /* rageEnd */ );
    ok( retCode == HTTP_INVALID_PARAMETER );

    /* rangeStart is negative but rangeStart is non-End of File. */
    reset();
    testHeaders.pBuffer = &testBuffer[ 0 ];
    retCode = HTTPClient_AddRangeHeader( &testHeaders,
                                         -10 /* rangeStart */,
                                         RANGE_REQUEST_END_OF_FILE + 1 /* rageEnd */ );
    ok( retCode == HTTP_INVALID_PARAMETER );
    reset();
    testHeaders.pBuffer = &testBuffer[ 0 ];
    retCode = HTTPClient_AddRangeHeader( &testHeaders,
                                         -50 /* rangeStart */,
                                         -10 /* rageEnd */ );
    ok( retCode == HTTP_INVALID_PARAMETER );

    /* Test Insufficient memory failure when the buffer has one less byte than required. */
    reset();
    setupBuffersWithPreexistingHeader( testHeaders, testBuffer,
                                       expectedHeaders,
                                       PREEXISTING_HEADER_DATA );
    size_t preHeadersLen = testHeaders.headersLen;
    testRangeStart = 5;
    testRangeEnd = 10;
    addRangeToExpectedHeaders( expectedHeaders,
                               "5-10" /*expected range*/,
                               true );

    /* Update headers buffer size to be one byte short of required size to add
     * Range Request header. */
    testHeaders.bufferLen = expectedHeaders.dataLen - 1;

    /* Re-write the expected headers buffer to store a copy of the test headers
     * to use for verification later. */
    memcpy( expectedHeaders.buffer, testHeaders.pBuffer, testHeaders.bufferLen );

    retCode = HTTPClient_AddRangeHeader( &testHeaders,
                                         testRangeStart,
                                         testRangeEnd );
    ok( retCode == HTTP_INSUFFICIENT_MEMORY );
    /* Verify the headers input parameter is unaltered. */
    ok( testHeaders.headersLen == preHeadersLen );
    ok( testHeaders.bufferLen == expectedHeaders.dataLen - 1 );
    ok( memcmp( testHeaders.pBuffer, expectedHeaders.buffer, testHeaders.bufferLen )
        == 0 );

    return grade();
}<|MERGE_RESOLUTION|>--- conflicted
+++ resolved
@@ -4,13 +4,8 @@
 #include "common.h"
 
 /* Functions are pulled out into their own C files to be tested as a unit. */
-<<<<<<< HEAD
-#include "_addHeader.c"
-#include "_convertInt32ToAscii.c"
-=======
 #include "addHeader.c"
 #include "convertInt32ToAscii.c"
->>>>>>> 54814e5b
 #include "HTTPClient_AddRangeHeader.c"
 
 /* Default size for request buffer. */
