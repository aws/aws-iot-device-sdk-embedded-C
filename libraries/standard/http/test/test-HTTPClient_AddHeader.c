#include <string.h>

#include "common.h"

/* Functions are pulled out into their own C files to be tested as a unit. */
#include "_addHeader.c"
#include "HTTPClient_AddHeader.c"

/* Template HTTP header fields and values. */
#define HTTP_TEST_HEADER_FIELD               "Authorization"
#define HTTP_TEST_HEADER_FIELD_LEN           ( sizeof( HTTP_TEST_HEADER_FIELD ) - 1 )
#define HTTP_TEST_HEADER_VALUE               "None"
#define HTTP_TEST_HEADER_VALUE_LEN           ( sizeof( HTTP_TEST_HEADER_VALUE ) - 1 )
/* Template for first line of HTTP header. */
#define HTTP_TEST_HEADER_REQUEST_LINE        "GET / HTTP/1.1 \r\n"
#define HTTP_TEST_HEADER_REQUEST_LINE_LEN    ( sizeof( HTTP_TEST_HEADER_REQUEST_LINE ) - 1 )
#define HTTP_REQUEST_HEADERS_INITIALIZER     { 0 }
<<<<<<< HEAD
/* Default size for request buffer. */
#define HTTP_TEST_BUFFER_SIZE                ( 100 )
=======
/* Template for snprintf(...) strings. */
#define HTTP_TEST_SINGLE_HEADER_FORMAT       "%s%s: %s\r\n\r\n"
#define HTTP_TEST_DOUBLE_HEADER_FORMAT       "%s%s: %s\r\n%s: %s\r\n\r\n"
>>>>>>> ca9cc67c

/* Length of the following template HTTP header.
 *   <HTTP_TEST_HEADER_REQUEST_LINE> \r\n
 *   <HTTP_TEST_HEADER_FIELD>: <HTTP_TEST_HEADER_VALUE> \r\n
 *   \r\n
<<<<<<< HEAD
 * This is used to initialize the correctHeader string. */
#define HTTP_TEST_SUFFICIENT_HEADER_LEN   \
=======
 * This is used to initialize the expectedHeader string. */
#define HTTP_TEST_TEMPLATE_HEADER_LEN     \
>>>>>>> ca9cc67c
    ( HTTP_TEST_HEADER_REQUEST_LINE_LEN + \
      HTTP_TEST_HEADER_FIELD_LEN +        \
      HTTP_HEADER_FIELD_SEPARATOR_LEN +   \
      HTTP_TEST_HEADER_VALUE_LEN +        \
      HTTP_HEADER_LINE_SEPARATOR_LEN +    \
      HTTP_HEADER_LINE_SEPARATOR_LEN )

<<<<<<< HEAD
=======
/* The longest possible header used for these unit tests. */
#define HTTP_TEST_MAX_HEADER_LEN        \
    ( HTTP_TEST_TEMPLATE_HEADER_LEN +   \
      HTTP_TEST_HEADER_FIELD_LEN +      \
      HTTP_HEADER_FIELD_SEPARATOR_LEN + \
      HTTP_TEST_HEADER_VALUE_LEN +      \
      HTTP_HEADER_LINE_SEPARATOR_LEN )

/* Add 1 because snprintf(...) writes a null byte at the end. */
#define HTTP_TEST_BUFFER_SIZE    ( HTTP_TEST_MAX_HEADER_LEN + 1 )

>>>>>>> ca9cc67c
int main()
{
    HTTPRequestHeaders_t reqHeaders = HTTP_REQUEST_HEADERS_INITIALIZER;
    HTTPRequestHeaders_t reqHeadersDflt = HTTP_REQUEST_HEADERS_INITIALIZER;
    HTTPStatus_t test_err = HTTP_NOT_SUPPORTED;
    uint8_t buffer[ HTTP_TEST_BUFFER_SIZE ] = { 0 };
<<<<<<< HEAD
    uint8_t smallBuffer[ HTTP_TEST_SUFFICIENT_HEADER_LEN - 1 ] = { 0 };
    char correctHeader[ HTTP_TEST_BUFFER_SIZE ] = { 0 };
    size_t correctHeaderLen = HTTP_TEST_SUFFICIENT_HEADER_LEN;
    struct Header
    {
        char field[ 100 ];
        size_t fieldLen;
        char value[ 100 ];
=======
    char expectedHeader[ HTTP_TEST_BUFFER_SIZE ] = { 0 };
    size_t expectedHeaderLen = HTTP_TEST_TEMPLATE_HEADER_LEN;
    struct Header
    {
        char field[ HTTP_TEST_HEADER_FIELD_LEN ];
        size_t fieldLen;
        char value[ HTTP_TEST_HEADER_VALUE_LEN ];
>>>>>>> ca9cc67c
        size_t valueLen;
    }
    header;

/* Write template header field and value to a struct to pass as
 * parameters to HTTPClient_AddHeader() method. */
#define fillHeaderStructTemplate()                                    \
    do {                                                              \
        memcpy( header.field,                                         \
                HTTP_TEST_HEADER_FIELD, HTTP_TEST_HEADER_FIELD_LEN ); \
        header.fieldLen = HTTP_TEST_HEADER_FIELD_LEN;                 \
        memcpy( header.value,                                         \
                HTTP_TEST_HEADER_VALUE, HTTP_TEST_HEADER_VALUE_LEN ); \
        header.valueLen = HTTP_TEST_HEADER_VALUE_LEN;                 \
    }                                                                 \
    while( 0 )

<<<<<<< HEAD
#define reset()                                                      \
    do {                                                             \
        test_err = HTTP_NOT_SUPPORTED;                               \
        reqHeaders = reqHeadersDflt;                                 \
        memset( buffer, 0, HTTP_TEST_BUFFER_SIZE );                  \
        memset( correctHeader, 0, HTTP_TEST_SUFFICIENT_HEADER_LEN ); \
        memset( header.field, 0, 100 );                              \
        header.fieldLen = 0;                                         \
        memset( header.value, 0, 100 );                              \
        header.valueLen = 0;                                         \
    }                                                                \
    while( 0 )

    plan( 16 );

    /* Test the happy path. */
    reset();
    fillHeaderStructTemplate();
    /* We add 1 because snprintf() writes a null byte at the end. */
    snprintf( correctHeader, HTTP_TEST_SUFFICIENT_HEADER_LEN + 1,
              "%s%s: %s\r\n\r\n",
              HTTP_TEST_HEADER_REQUEST_LINE,
              HTTP_TEST_HEADER_FIELD, HTTP_TEST_HEADER_VALUE );
    correctHeaderLen = HTTP_TEST_SUFFICIENT_HEADER_LEN;
    /* Set parameters for reqHeaders. */
    memcpy( buffer, HTTP_TEST_HEADER_REQUEST_LINE, HTTP_TEST_HEADER_REQUEST_LINE_LEN );
    reqHeaders.pBuffer = buffer;
    reqHeaders.bufferLen = HTTP_TEST_BUFFER_SIZE;
=======
#define reset()                                                     \
    do {                                                            \
        test_err = HTTP_NOT_SUPPORTED;                              \
        reqHeaders = reqHeadersDflt;                                \
        memset( buffer, 0, HTTP_TEST_BUFFER_SIZE );                 \
        memset( expectedHeader, 0, HTTP_TEST_TEMPLATE_HEADER_LEN ); \
        memset( header.field, 0, HTTP_TEST_BUFFER_SIZE );           \
        header.fieldLen = 0;                                        \
        memset( header.value, 0, HTTP_TEST_BUFFER_SIZE );           \
        header.valueLen = 0;                                        \
        fillHeaderStructTemplate();                                 \
        reqHeaders.pBuffer = buffer;                                \
    }                                                               \
    while( 0 )

    plan( 23 );

    /* Happy Path testing. Prefill the user buffer with HTTP_TEST_HEADER_REQUEST_LINE
     * and call HTTPClient_AddHeader using the field and value in the header struct. */
    reset();
    /* Add 1 because snprintf(...) writes a null byte at the end. */
    ok( snprintf( expectedHeader, HTTP_TEST_TEMPLATE_HEADER_LEN + 1,
                  HTTP_TEST_SINGLE_HEADER_FORMAT,
                  HTTP_TEST_HEADER_REQUEST_LINE,
                  HTTP_TEST_HEADER_FIELD, HTTP_TEST_HEADER_VALUE )
        == HTTP_TEST_TEMPLATE_HEADER_LEN );
    expectedHeaderLen = HTTP_TEST_TEMPLATE_HEADER_LEN;
    /* Set parameters for reqHeaders. */
    ok( snprintf( ( char * ) reqHeaders.pBuffer,
                  HTTP_TEST_HEADER_REQUEST_LINE_LEN + 1,
                  HTTP_TEST_HEADER_REQUEST_LINE )
        == HTTP_TEST_HEADER_REQUEST_LINE_LEN );
    reqHeaders.bufferLen = HTTP_TEST_MAX_HEADER_LEN;
>>>>>>> ca9cc67c
    reqHeaders.headersLen = HTTP_TEST_HEADER_REQUEST_LINE_LEN;
    test_err = HTTPClient_AddHeader( &reqHeaders,
                                     header.field, header.fieldLen,
                                     header.value, header.valueLen );
    ok( strncmp( ( char * ) reqHeaders.pBuffer,
<<<<<<< HEAD
                 correctHeader, correctHeaderLen ) == 0 );
    ok( reqHeaders.headersLen == correctHeaderLen );
    ok( test_err == HTTP_SUCCESS );
    /* Add extra header with insufficient memory. */
=======
                 expectedHeader, expectedHeaderLen ) == 0 );
    ok( reqHeaders.headersLen == expectedHeaderLen );
    ok( test_err == HTTP_SUCCESS );
    reset();

    /* -----------------------------------------------------------------------*/

    /* Test adding extra header with insufficient memory. */
    ok( snprintf( expectedHeader, HTTP_TEST_TEMPLATE_HEADER_LEN + 1,
                  HTTP_TEST_SINGLE_HEADER_FORMAT,
                  HTTP_TEST_HEADER_REQUEST_LINE,
                  HTTP_TEST_HEADER_FIELD, HTTP_TEST_HEADER_VALUE )
        == HTTP_TEST_TEMPLATE_HEADER_LEN );
    expectedHeaderLen = HTTP_TEST_TEMPLATE_HEADER_LEN;
    /* Prefill the buffer with a request line and header. */
    ok( snprintf( ( char * ) reqHeaders.pBuffer, HTTP_TEST_TEMPLATE_HEADER_LEN + 1,
                  HTTP_TEST_SINGLE_HEADER_FORMAT,
                  HTTP_TEST_HEADER_REQUEST_LINE,
                  HTTP_TEST_HEADER_FIELD, HTTP_TEST_HEADER_VALUE )
        == HTTP_TEST_TEMPLATE_HEADER_LEN );
    reqHeaders.headersLen = HTTP_TEST_TEMPLATE_HEADER_LEN;
>>>>>>> ca9cc67c
    reqHeaders.bufferLen = reqHeaders.headersLen;
    test_err = HTTPClient_AddHeader( &reqHeaders,
                                     header.field, header.fieldLen,
                                     header.value, header.valueLen );
    ok( strncmp( ( char * ) reqHeaders.pBuffer,
<<<<<<< HEAD
                 correctHeader, correctHeaderLen ) == 0 );
    ok( reqHeaders.headersLen == correctHeaderLen );
    ok( test_err == HTTP_INSUFFICIENT_MEMORY );
    /* Add extra header with sufficient memory. */
    reqHeaders.bufferLen = HTTP_TEST_BUFFER_SIZE;
    correctHeaderLen = HTTP_TEST_SUFFICIENT_HEADER_LEN +
                       HTTP_TEST_HEADER_FIELD_LEN + HTTP_TEST_HEADER_VALUE_LEN +
                       HTTP_HEADER_FIELD_SEPARATOR_LEN + HTTP_HEADER_LINE_SEPARATOR_LEN;
    /* We add 1 because snprintf() writes a null byte at the end. */
    snprintf( correctHeader, correctHeaderLen + 1,
              "%s%s: %s\r\n%s: %s\r\n\r\n",
              HTTP_TEST_HEADER_REQUEST_LINE,
              HTTP_TEST_HEADER_FIELD, HTTP_TEST_HEADER_VALUE,
              HTTP_TEST_HEADER_FIELD, HTTP_TEST_HEADER_VALUE );
=======
                 expectedHeader, expectedHeaderLen ) == 0 );
    ok( reqHeaders.headersLen == expectedHeaderLen );
    ok( test_err == HTTP_INSUFFICIENT_MEMORY );
    reset();

    /* -----------------------------------------------------------------------*/

    /* Test adding extra header with sufficient memory. */
    expectedHeaderLen = HTTP_TEST_MAX_HEADER_LEN;
    ok( snprintf( expectedHeader, expectedHeaderLen + 1,
                  HTTP_TEST_DOUBLE_HEADER_FORMAT,
                  HTTP_TEST_HEADER_REQUEST_LINE,
                  HTTP_TEST_HEADER_FIELD, HTTP_TEST_HEADER_VALUE,
                  HTTP_TEST_HEADER_FIELD, HTTP_TEST_HEADER_VALUE )
        == expectedHeaderLen );
    /* Prefill the buffer with a request line and header. */
    ok( snprintf( ( char * ) reqHeaders.pBuffer,
                  HTTP_TEST_TEMPLATE_HEADER_LEN + 1,
                  HTTP_TEST_SINGLE_HEADER_FORMAT,
                  HTTP_TEST_HEADER_REQUEST_LINE,
                  HTTP_TEST_HEADER_FIELD, HTTP_TEST_HEADER_VALUE )
        == HTTP_TEST_TEMPLATE_HEADER_LEN );
    reqHeaders.headersLen = HTTP_TEST_TEMPLATE_HEADER_LEN;
    reqHeaders.bufferLen = expectedHeaderLen;

>>>>>>> ca9cc67c
    test_err = HTTPClient_AddHeader( &reqHeaders,
                                     header.field, header.fieldLen,
                                     header.value, header.valueLen );
    ok( strncmp( ( char * ) reqHeaders.pBuffer,
<<<<<<< HEAD
                 correctHeader, correctHeaderLen ) == 0 );
    ok( reqHeaders.headersLen == correctHeaderLen );
    ok( test_err == HTTP_SUCCESS );

    /* Test NULL parameters. */
    reset();
=======
                 expectedHeader, expectedHeaderLen ) == 0 );
    ok( reqHeaders.headersLen == expectedHeaderLen );
    ok( test_err == HTTP_SUCCESS );
    reset();

    /* -----------------------------------------------------------------------*/

    /* Test a NULL request headers interface. */
>>>>>>> ca9cc67c
    test_err = HTTPClient_AddHeader( NULL,
                                     header.field, header.fieldLen,
                                     header.value, header.valueLen );
    ok( test_err == HTTP_INVALID_PARAMETER );
<<<<<<< HEAD

    /* reqHeaders should have NULL pBuffer upon reset(). */
=======
    reset();

    /* -----------------------------------------------------------------------*/

    /* Test a NULL pBuffer member of request headers. */
    reqHeaders.pBuffer = NULL;
>>>>>>> ca9cc67c
    test_err = HTTPClient_AddHeader( &reqHeaders,
                                     header.field, header.fieldLen,
                                     header.value, header.valueLen );
    ok( test_err == HTTP_INVALID_PARAMETER );
<<<<<<< HEAD

    /* reqHeaders.pBuffer == NULL checked before NULL fields and values. */
    reqHeaders.pBuffer = buffer;
=======
    reset();

    /* -----------------------------------------------------------------------*/

    /* Test NULL header field. */
    reqHeaders.bufferLen = HTTP_TEST_MAX_HEADER_LEN;
>>>>>>> ca9cc67c
    test_err = HTTPClient_AddHeader( &reqHeaders,
                                     NULL, header.fieldLen,
                                     header.value, header.valueLen );
    ok( test_err == HTTP_INVALID_PARAMETER );
<<<<<<< HEAD

=======
    reset();

    /* -----------------------------------------------------------------------*/

    /* Test NULL header value. */
    reqHeaders.bufferLen = HTTP_TEST_MAX_HEADER_LEN;
>>>>>>> ca9cc67c
    test_err = HTTPClient_AddHeader( &reqHeaders,
                                     header.field, header.fieldLen,
                                     NULL, header.valueLen );
    ok( test_err == HTTP_INVALID_PARAMETER );
<<<<<<< HEAD

    /* Test length of fieldLen and valueLen. */
    reset();
    fillHeaderStructTemplate();
    reqHeaders.pBuffer = buffer;
    /* Test if length > 0. */
=======
    reset();

    /* -----------------------------------------------------------------------*/

    /* Test that fieldLen > 0. */
    reqHeaders.bufferLen = HTTP_TEST_MAX_HEADER_LEN;
>>>>>>> ca9cc67c
    test_err = HTTPClient_AddHeader( &reqHeaders,
                                     header.field, 0,
                                     header.value, header.valueLen );
    ok( test_err == HTTP_INVALID_PARAMETER );
<<<<<<< HEAD
=======
    reset();

    /* -----------------------------------------------------------------------*/

    /* Test that valueLen > 0. */
    reqHeaders.bufferLen = HTTP_TEST_MAX_HEADER_LEN;
>>>>>>> ca9cc67c
    test_err = HTTPClient_AddHeader( &reqHeaders,
                                     header.field, header.fieldLen,
                                     header.value, 0 );
    ok( test_err == HTTP_INVALID_PARAMETER );
<<<<<<< HEAD

    /* Test HTTP_INSUFFICIENT_MEMORY error from having buffer size less than
     * what is required to fit HTTP headers. */
    reset();
    fillHeaderStructTemplate();
    memcpy( smallBuffer, HTTP_TEST_HEADER_REQUEST_LINE, HTTP_TEST_HEADER_REQUEST_LINE_LEN );
    reqHeaders.headersLen = HTTP_TEST_HEADER_REQUEST_LINE_LEN;
    reqHeaders.pBuffer = smallBuffer;
    reqHeaders.bufferLen = HTTP_TEST_SUFFICIENT_HEADER_LEN - 1;
=======
    reset();

    /* -----------------------------------------------------------------------*/

    /* Test HTTP_INSUFFICIENT_MEMORY error from having buffer size less than
     * what is required to fit HTTP headers. */
    ok( snprintf( ( char * ) buffer,
                  HTTP_TEST_HEADER_REQUEST_LINE_LEN + 1,
                  HTTP_TEST_HEADER_REQUEST_LINE )
        == HTTP_TEST_HEADER_REQUEST_LINE_LEN );
    reqHeaders.headersLen = HTTP_TEST_HEADER_REQUEST_LINE_LEN;
    reqHeaders.pBuffer = buffer;
    reqHeaders.bufferLen = HTTP_TEST_TEMPLATE_HEADER_LEN - 1;
>>>>>>> ca9cc67c
    test_err = HTTPClient_AddHeader( &reqHeaders,
                                     header.field, header.fieldLen,
                                     header.value, header.valueLen );
    ok( test_err == HTTP_INSUFFICIENT_MEMORY );
<<<<<<< HEAD
=======
    reset();

    /* -----------------------------------------------------------------------*/
>>>>>>> ca9cc67c

    return grade();
}<|MERGE_RESOLUTION|>--- conflicted
+++ resolved
@@ -15,26 +15,16 @@
 #define HTTP_TEST_HEADER_REQUEST_LINE        "GET / HTTP/1.1 \r\n"
 #define HTTP_TEST_HEADER_REQUEST_LINE_LEN    ( sizeof( HTTP_TEST_HEADER_REQUEST_LINE ) - 1 )
 #define HTTP_REQUEST_HEADERS_INITIALIZER     { 0 }
-<<<<<<< HEAD
-/* Default size for request buffer. */
-#define HTTP_TEST_BUFFER_SIZE                ( 100 )
-=======
 /* Template for snprintf(...) strings. */
 #define HTTP_TEST_SINGLE_HEADER_FORMAT       "%s%s: %s\r\n\r\n"
 #define HTTP_TEST_DOUBLE_HEADER_FORMAT       "%s%s: %s\r\n%s: %s\r\n\r\n"
->>>>>>> ca9cc67c
 
 /* Length of the following template HTTP header.
  *   <HTTP_TEST_HEADER_REQUEST_LINE> \r\n
  *   <HTTP_TEST_HEADER_FIELD>: <HTTP_TEST_HEADER_VALUE> \r\n
  *   \r\n
-<<<<<<< HEAD
- * This is used to initialize the correctHeader string. */
-#define HTTP_TEST_SUFFICIENT_HEADER_LEN   \
-=======
  * This is used to initialize the expectedHeader string. */
 #define HTTP_TEST_TEMPLATE_HEADER_LEN     \
->>>>>>> ca9cc67c
     ( HTTP_TEST_HEADER_REQUEST_LINE_LEN + \
       HTTP_TEST_HEADER_FIELD_LEN +        \
       HTTP_HEADER_FIELD_SEPARATOR_LEN +   \
@@ -42,8 +32,6 @@
       HTTP_HEADER_LINE_SEPARATOR_LEN +    \
       HTTP_HEADER_LINE_SEPARATOR_LEN )
 
-<<<<<<< HEAD
-=======
 /* The longest possible header used for these unit tests. */
 #define HTTP_TEST_MAX_HEADER_LEN        \
     ( HTTP_TEST_TEMPLATE_HEADER_LEN +   \
@@ -55,23 +43,12 @@
 /* Add 1 because snprintf(...) writes a null byte at the end. */
 #define HTTP_TEST_BUFFER_SIZE    ( HTTP_TEST_MAX_HEADER_LEN + 1 )
 
->>>>>>> ca9cc67c
 int main()
 {
     HTTPRequestHeaders_t reqHeaders = HTTP_REQUEST_HEADERS_INITIALIZER;
     HTTPRequestHeaders_t reqHeadersDflt = HTTP_REQUEST_HEADERS_INITIALIZER;
     HTTPStatus_t test_err = HTTP_NOT_SUPPORTED;
     uint8_t buffer[ HTTP_TEST_BUFFER_SIZE ] = { 0 };
-<<<<<<< HEAD
-    uint8_t smallBuffer[ HTTP_TEST_SUFFICIENT_HEADER_LEN - 1 ] = { 0 };
-    char correctHeader[ HTTP_TEST_BUFFER_SIZE ] = { 0 };
-    size_t correctHeaderLen = HTTP_TEST_SUFFICIENT_HEADER_LEN;
-    struct Header
-    {
-        char field[ 100 ];
-        size_t fieldLen;
-        char value[ 100 ];
-=======
     char expectedHeader[ HTTP_TEST_BUFFER_SIZE ] = { 0 };
     size_t expectedHeaderLen = HTTP_TEST_TEMPLATE_HEADER_LEN;
     struct Header
@@ -79,7 +56,6 @@
         char field[ HTTP_TEST_HEADER_FIELD_LEN ];
         size_t fieldLen;
         char value[ HTTP_TEST_HEADER_VALUE_LEN ];
->>>>>>> ca9cc67c
         size_t valueLen;
     }
     header;
@@ -97,36 +73,6 @@
     }                                                                 \
     while( 0 )
 
-<<<<<<< HEAD
-#define reset()                                                      \
-    do {                                                             \
-        test_err = HTTP_NOT_SUPPORTED;                               \
-        reqHeaders = reqHeadersDflt;                                 \
-        memset( buffer, 0, HTTP_TEST_BUFFER_SIZE );                  \
-        memset( correctHeader, 0, HTTP_TEST_SUFFICIENT_HEADER_LEN ); \
-        memset( header.field, 0, 100 );                              \
-        header.fieldLen = 0;                                         \
-        memset( header.value, 0, 100 );                              \
-        header.valueLen = 0;                                         \
-    }                                                                \
-    while( 0 )
-
-    plan( 16 );
-
-    /* Test the happy path. */
-    reset();
-    fillHeaderStructTemplate();
-    /* We add 1 because snprintf() writes a null byte at the end. */
-    snprintf( correctHeader, HTTP_TEST_SUFFICIENT_HEADER_LEN + 1,
-              "%s%s: %s\r\n\r\n",
-              HTTP_TEST_HEADER_REQUEST_LINE,
-              HTTP_TEST_HEADER_FIELD, HTTP_TEST_HEADER_VALUE );
-    correctHeaderLen = HTTP_TEST_SUFFICIENT_HEADER_LEN;
-    /* Set parameters for reqHeaders. */
-    memcpy( buffer, HTTP_TEST_HEADER_REQUEST_LINE, HTTP_TEST_HEADER_REQUEST_LINE_LEN );
-    reqHeaders.pBuffer = buffer;
-    reqHeaders.bufferLen = HTTP_TEST_BUFFER_SIZE;
-=======
 #define reset()                                                     \
     do {                                                            \
         test_err = HTTP_NOT_SUPPORTED;                              \
@@ -160,18 +106,11 @@
                   HTTP_TEST_HEADER_REQUEST_LINE )
         == HTTP_TEST_HEADER_REQUEST_LINE_LEN );
     reqHeaders.bufferLen = HTTP_TEST_MAX_HEADER_LEN;
->>>>>>> ca9cc67c
     reqHeaders.headersLen = HTTP_TEST_HEADER_REQUEST_LINE_LEN;
     test_err = HTTPClient_AddHeader( &reqHeaders,
                                      header.field, header.fieldLen,
                                      header.value, header.valueLen );
     ok( strncmp( ( char * ) reqHeaders.pBuffer,
-<<<<<<< HEAD
-                 correctHeader, correctHeaderLen ) == 0 );
-    ok( reqHeaders.headersLen == correctHeaderLen );
-    ok( test_err == HTTP_SUCCESS );
-    /* Add extra header with insufficient memory. */
-=======
                  expectedHeader, expectedHeaderLen ) == 0 );
     ok( reqHeaders.headersLen == expectedHeaderLen );
     ok( test_err == HTTP_SUCCESS );
@@ -193,28 +132,11 @@
                   HTTP_TEST_HEADER_FIELD, HTTP_TEST_HEADER_VALUE )
         == HTTP_TEST_TEMPLATE_HEADER_LEN );
     reqHeaders.headersLen = HTTP_TEST_TEMPLATE_HEADER_LEN;
->>>>>>> ca9cc67c
     reqHeaders.bufferLen = reqHeaders.headersLen;
     test_err = HTTPClient_AddHeader( &reqHeaders,
                                      header.field, header.fieldLen,
                                      header.value, header.valueLen );
     ok( strncmp( ( char * ) reqHeaders.pBuffer,
-<<<<<<< HEAD
-                 correctHeader, correctHeaderLen ) == 0 );
-    ok( reqHeaders.headersLen == correctHeaderLen );
-    ok( test_err == HTTP_INSUFFICIENT_MEMORY );
-    /* Add extra header with sufficient memory. */
-    reqHeaders.bufferLen = HTTP_TEST_BUFFER_SIZE;
-    correctHeaderLen = HTTP_TEST_SUFFICIENT_HEADER_LEN +
-                       HTTP_TEST_HEADER_FIELD_LEN + HTTP_TEST_HEADER_VALUE_LEN +
-                       HTTP_HEADER_FIELD_SEPARATOR_LEN + HTTP_HEADER_LINE_SEPARATOR_LEN;
-    /* We add 1 because snprintf() writes a null byte at the end. */
-    snprintf( correctHeader, correctHeaderLen + 1,
-              "%s%s: %s\r\n%s: %s\r\n\r\n",
-              HTTP_TEST_HEADER_REQUEST_LINE,
-              HTTP_TEST_HEADER_FIELD, HTTP_TEST_HEADER_VALUE,
-              HTTP_TEST_HEADER_FIELD, HTTP_TEST_HEADER_VALUE );
-=======
                  expectedHeader, expectedHeaderLen ) == 0 );
     ok( reqHeaders.headersLen == expectedHeaderLen );
     ok( test_err == HTTP_INSUFFICIENT_MEMORY );
@@ -240,19 +162,10 @@
     reqHeaders.headersLen = HTTP_TEST_TEMPLATE_HEADER_LEN;
     reqHeaders.bufferLen = expectedHeaderLen;
 
->>>>>>> ca9cc67c
     test_err = HTTPClient_AddHeader( &reqHeaders,
                                      header.field, header.fieldLen,
                                      header.value, header.valueLen );
     ok( strncmp( ( char * ) reqHeaders.pBuffer,
-<<<<<<< HEAD
-                 correctHeader, correctHeaderLen ) == 0 );
-    ok( reqHeaders.headersLen == correctHeaderLen );
-    ok( test_err == HTTP_SUCCESS );
-
-    /* Test NULL parameters. */
-    reset();
-=======
                  expectedHeader, expectedHeaderLen ) == 0 );
     ok( reqHeaders.headersLen == expectedHeaderLen );
     ok( test_err == HTTP_SUCCESS );
@@ -261,99 +174,60 @@
     /* -----------------------------------------------------------------------*/
 
     /* Test a NULL request headers interface. */
->>>>>>> ca9cc67c
     test_err = HTTPClient_AddHeader( NULL,
                                      header.field, header.fieldLen,
                                      header.value, header.valueLen );
     ok( test_err == HTTP_INVALID_PARAMETER );
-<<<<<<< HEAD
-
-    /* reqHeaders should have NULL pBuffer upon reset(). */
-=======
     reset();
 
     /* -----------------------------------------------------------------------*/
 
     /* Test a NULL pBuffer member of request headers. */
     reqHeaders.pBuffer = NULL;
->>>>>>> ca9cc67c
-    test_err = HTTPClient_AddHeader( &reqHeaders,
-                                     header.field, header.fieldLen,
-                                     header.value, header.valueLen );
-    ok( test_err == HTTP_INVALID_PARAMETER );
-<<<<<<< HEAD
-
-    /* reqHeaders.pBuffer == NULL checked before NULL fields and values. */
-    reqHeaders.pBuffer = buffer;
-=======
+    test_err = HTTPClient_AddHeader( &reqHeaders,
+                                     header.field, header.fieldLen,
+                                     header.value, header.valueLen );
+    ok( test_err == HTTP_INVALID_PARAMETER );
     reset();
 
     /* -----------------------------------------------------------------------*/
 
     /* Test NULL header field. */
     reqHeaders.bufferLen = HTTP_TEST_MAX_HEADER_LEN;
->>>>>>> ca9cc67c
     test_err = HTTPClient_AddHeader( &reqHeaders,
                                      NULL, header.fieldLen,
                                      header.value, header.valueLen );
     ok( test_err == HTTP_INVALID_PARAMETER );
-<<<<<<< HEAD
-
-=======
     reset();
 
     /* -----------------------------------------------------------------------*/
 
     /* Test NULL header value. */
     reqHeaders.bufferLen = HTTP_TEST_MAX_HEADER_LEN;
->>>>>>> ca9cc67c
     test_err = HTTPClient_AddHeader( &reqHeaders,
                                      header.field, header.fieldLen,
                                      NULL, header.valueLen );
     ok( test_err == HTTP_INVALID_PARAMETER );
-<<<<<<< HEAD
-
-    /* Test length of fieldLen and valueLen. */
-    reset();
-    fillHeaderStructTemplate();
-    reqHeaders.pBuffer = buffer;
-    /* Test if length > 0. */
-=======
     reset();
 
     /* -----------------------------------------------------------------------*/
 
     /* Test that fieldLen > 0. */
     reqHeaders.bufferLen = HTTP_TEST_MAX_HEADER_LEN;
->>>>>>> ca9cc67c
     test_err = HTTPClient_AddHeader( &reqHeaders,
                                      header.field, 0,
                                      header.value, header.valueLen );
     ok( test_err == HTTP_INVALID_PARAMETER );
-<<<<<<< HEAD
-=======
     reset();
 
     /* -----------------------------------------------------------------------*/
 
     /* Test that valueLen > 0. */
     reqHeaders.bufferLen = HTTP_TEST_MAX_HEADER_LEN;
->>>>>>> ca9cc67c
     test_err = HTTPClient_AddHeader( &reqHeaders,
                                      header.field, header.fieldLen,
                                      header.value, 0 );
     ok( test_err == HTTP_INVALID_PARAMETER );
-<<<<<<< HEAD
-
-    /* Test HTTP_INSUFFICIENT_MEMORY error from having buffer size less than
-     * what is required to fit HTTP headers. */
-    reset();
-    fillHeaderStructTemplate();
-    memcpy( smallBuffer, HTTP_TEST_HEADER_REQUEST_LINE, HTTP_TEST_HEADER_REQUEST_LINE_LEN );
-    reqHeaders.headersLen = HTTP_TEST_HEADER_REQUEST_LINE_LEN;
-    reqHeaders.pBuffer = smallBuffer;
-    reqHeaders.bufferLen = HTTP_TEST_SUFFICIENT_HEADER_LEN - 1;
-=======
     reset();
 
     /* -----------------------------------------------------------------------*/
@@ -367,17 +241,13 @@
     reqHeaders.headersLen = HTTP_TEST_HEADER_REQUEST_LINE_LEN;
     reqHeaders.pBuffer = buffer;
     reqHeaders.bufferLen = HTTP_TEST_TEMPLATE_HEADER_LEN - 1;
->>>>>>> ca9cc67c
     test_err = HTTPClient_AddHeader( &reqHeaders,
                                      header.field, header.fieldLen,
                                      header.value, header.valueLen );
     ok( test_err == HTTP_INSUFFICIENT_MEMORY );
-<<<<<<< HEAD
-=======
-    reset();
-
-    /* -----------------------------------------------------------------------*/
->>>>>>> ca9cc67c
+    reset();
+
+    /* -----------------------------------------------------------------------*/
 
     return grade();
 }