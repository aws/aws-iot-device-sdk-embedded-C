#include <assert.h>
#include <string.h>

#include "http_client.h"
#include "private/http_client_internal.h"
#include "private/http_client_parse.h"

/*-----------------------------------------------------------*/

/**
 * @brief An aggregator that represents the user-provided parameters to the
 * #HTTPClient_ReadHeader API function, to be used as context parameter
 * to the parsing callback used by the API function.
 */
typedef struct readHeaderContext
{
    const uint8_t * pHeaderName;
    size_t headerNameLen;
    const uint8_t ** pHeaderValueLoc;
    size_t * pHeaderValueLen;
    uint8_t headerFound;
} readHeaderContext_t;

/*-----------------------------------------------------------*/

/**
 * @brief Send the HTTP headers over the transport send interface.
 *
 * @param[in] pTransport Transport interface.
 * @param[in] pRequestHeaders Request headers to send, it includes the buffer
 * and length.
 *
 * @return #HTTP_SUCCESS if successful. If there was a network error or less
 * bytes than what was specified were sent, then #HTTP_NETWORK_ERROR is returned.
 */
static HTTPStatus_t sendHttpHeaders( const HTTPTransportInterface_t * pTransport,
                                     const HTTPRequestHeaders_t * pRequestHeaders );

/**
 * @brief Send the HTTP body over the transport send interface.
 *
 * @param[in] pTransport Transport interface.
 * @param[in] pRequestBodyBuf Request body buffer.
 * @param[in] reqBodyLen Length of the request body buffer.
 *
 * @return #HTTP_SUCCESS if successful. If there was a network error or less
 * bytes than what was specified were sent, then #HTTP_NETWORK_ERROR is returned.
 */
static HTTPStatus_t sendHttpBody( const HTTPTransportInterface_t * pTransport,
                                  const uint8_t * pRequestBodyBuf,
                                  size_t reqBodyBufLen );

/**
 * @brief Write header based on parameters. This method also adds a trailing "\r\n".
 * If a trailing "\r\n" already exists in the HTTP header, this method backtracks
 * in order to write over it and updates the length accordingly.
 *
 * @param[in] pRequestHeaders Request header buffer information.
 * @param[in] pField The ISO 8859-1 encoded header field name to write.
 * @param[in] fieldLen The byte length of the header field name.
 * @param[in] pValue The ISO 8859-1 encoded header value to write.
 * @param[in] valueLen The byte length of the header field value.
 *
 * @return #HTTP_SUCCESS if successful. If there was insufficient memory in the
 * application buffer, then #HTTP_INSUFFICIENT_MEMORY is returned.
 */
static HTTPStatus_t addHeader( HTTPRequestHeaders_t * pRequestHeaders,
                               const uint8_t * pField,
                               size_t fieldLen,
                               const uint8_t * pValue,
                               size_t valueLen );

/**
 * @brief Receive HTTP response from the transport recv interface.
 *
 * @param[in] pTransport Transport interface.
 * @param[in] pResponse Response buffer.
 * @param[in] bufferLen Length of the response buffer.
 * @param[out] Bytes received from the transport interface.
 *
 * @return Returns #HTTP_SUCCESS if successful. If there was a network error or
 * more bytes than what was specified were read, then #HTTP_NETWORK_ERROR is
 * returned.
 */
HTTPStatus_t receiveHttpResponse( const HTTPTransportInterface_t * pTransport,
                                  uint8_t * pBuffer,
                                  size_t bufferLen,
                                  size_t * pBytesReceived );

/**
 * @brief Get the status of the HTTP response given the parsing state and how
 * much data is in the response buffer.
 *
 * @param[in] parsingState State of the parsing on the HTTP response.
 * @param[in] totalReceived The amount of network data received in the response
 * buffer.
 * @param[in] responseBufferLen The length of the response buffer.
 *
 * @return Returns #HTTP_SUCCESS if the parsing state is complete. If
 * the parsing state denotes it never started, then return #HTTP_NO_RESPONSE. If
 * the parsing state is incomplete, then if the response buffer is not full
 * #HTTP_PARTIAL_RESPONSE is returned. If the parsing state is incomplete, then
 * if the response buffer is full #HTTP_INSUFFICIENT_MEMORY is returned.
 */
static HTTPStatus_t getFinalResponseStatus( HTTPParsingState_t parsingState,
                                            size_t totalReceived,
                                            size_t responseBufferLen );

/**
 * @brief Receive the HTTP response from the network and parse it.
 *
 * @param[in] pTransport Transport interface.
 * @param[in] pResponse Response message to receive data from the network.
 *
 * @return Returns #HTTP_SUCCESS if successful. If there was an issue with receiving
 * the response over the network interface, then #HTTP_NETWORK_ERROR is returned,
 * please see #receiveHttpResponse. If there was an issue with parsing, then the
 * parsing error that occurred will be returned, please see
 * #HTTPClient_InitializeParsingContext and HTTPClient_ParseResponse. Please
 * see #getFinalResponseStatus for the status returned when there were no
 * network or parsing errors.
 */
static HTTPStatus_t receiveAndParseHttpResponse( const HTTPTransportInterface_t * pTransport,
                                                 HTTPResponse_t * pResponse );

/**
 * @brief Converts an integer value to its ASCII representation in the passed buffer.
 *
 * @param[in] value The value to convert to ASCII.
 * @param[out] pBuffer The buffer to store the ASCII representation of the integer.
 *
 * @return Returns the number of bytes written to @p pBuffer.
 */
static uint8_t convertInt32ToAscii( int32_t value,
                                    uint8_t * pBuffer,
                                    size_t bufferLength );

/**
 * @brief This method writes the request line (first line) of the HTTP Header
 * into #HTTPRequestHeaders_t.pBuffer and updates length accordingly.
 *
 * @param pRequestHeaders Request header buffer information.
 * @param pMethod The HTTP request method e.g. "GET", "POST", "PUT", or "HEAD".
 * @param methodLen The byte length of the request method.
 * @param pPath The Request-URI to the objects of interest, e.g. "/path/to/item.txt".
 * @param pathLen The byte length of the request path.
 *
 * @return #HTTP_SUCCESS if successful. If there was insufficient memory in the
 * application buffer, then #HTTP_INSUFFICIENT_MEMORY is returned.
 */
static HTTPStatus_t writeRequestLine( HTTPRequestHeaders_t * pRequestHeaders,
                                      const char * pMethod,
                                      size_t methodLen,
                                      const char * pPath,
                                      size_t pathLen );
<<<<<<< HEAD

/**
 * @brief Parsing callback for the HTTPClient_ReadHeader API function.
 *
 * It checks whether the parsed header matches the user-requested header
 * value to read from the buffer, and if there is a match, populates the
 * user-provided output parameters with the location of the header value
 * in the response buffer.
 *
 * @param[in, out] pContext The context containing the requested header field name,
 * and user-provided output parameters for storing the header value information.
 * @param[in] fieldLoc The location of the field name of the parsed header in the
 * response buffer.
 * @param[in] fieldLen The size of the header field.
 * @param[in] valueLoc The location of the parsed header value in the response
 * buffer.
 * @param[in] statusCode The status code associated with the response. It is
 * ignored by the callback.
 */
static void readHeaderParsingCallback( void * pContext,
                                       const uint8_t * fieldLoc,
                                       size_t fieldLen,
                                       const uint8_t * valueLoc,
                                       size_t valueLen,
                                       uint16_t statusCode );
=======
>>>>>>> c953b9c8

/*-----------------------------------------------------------*/

static uint8_t convertInt32ToAscii( int32_t value,
                                    uint8_t * pBuffer,
                                    size_t bufferLength )
{
    /* As input value may be altered and MISRA C 2012 rule 17.8 prevents modification
     * of parameter, a local copy of the parameter is stored. */
    uint32_t absoluteValue = 0u;
    uint8_t numOfDigits = 0u;
    uint8_t index = 0u;
    uint8_t isNegative = 0u;

    assert( pBuffer != NULL );
    assert( bufferLength >= MAX_INT32_NO_OF_DECIMAL_DIGITS );
    ( void ) bufferLength;

    /* If the value is negative, write the '-' (minus) character to the buffer. */
    if( value < 0 )
    {
        isNegative = 1u;

        *pBuffer = ( uint8_t ) '-';

        /* Convert the value to its absolute representation. */
        absoluteValue = ( uint32_t ) ( value * -1 );
    }
    else
    {
        /* As the input integer value is positive, store is as it-is. */
        absoluteValue = ( uint32_t ) value;
    }

    /* Write the absolute integer value in reverse ASCII representation. */
    do
    {
        pBuffer[ isNegative + numOfDigits ] = ( uint8_t ) ( absoluteValue % 10u ) + ( uint8_t ) '0';
        numOfDigits++;
        absoluteValue /= 10u;
    } while( absoluteValue != 0u );

    /* Reverse the digits in the buffer to store the correct ASCII representation
     * of the value. */
    for( index = 0u; index < ( numOfDigits / 2u ); index++ )
    {
        pBuffer[ isNegative + index ] ^= pBuffer[ isNegative + numOfDigits - index - 1u ];
        pBuffer[ isNegative + numOfDigits - index - 1u ] ^= pBuffer[ isNegative + index ];
        pBuffer[ isNegative + index ] ^= pBuffer[ isNegative + numOfDigits - index - 1u ];
    }

    return( isNegative + numOfDigits );
}

/*-----------------------------------------------------------*/

static HTTPStatus_t addHeader( HTTPRequestHeaders_t * pRequestHeaders,
                               const uint8_t * pField,
                               size_t fieldLen,
                               const uint8_t * pValue,
                               size_t valueLen )
{
    HTTPStatus_t returnStatus = HTTP_SUCCESS;
    uint8_t * pBufferCur = pRequestHeaders->pBuffer + pRequestHeaders->headersLen;
    size_t toAddLen = 0u;
    size_t backtrackHeaderLen = pRequestHeaders->headersLen;

    assert( pRequestHeaders != NULL );
    assert( pRequestHeaders->pBuffer != NULL );
    assert( pField != NULL );
    assert( pValue != NULL );
    assert( fieldLen != 0u );
    assert( valueLen != 0u );

    /* Backtrack before trailing "\r\n" (HTTP header end) if it's already written.
     * Note that this method also writes trailing "\r\n" before returning.
     * The first condition prevents reading before start of the header. */
    if( ( HTTP_HEADER_END_INDICATOR_LEN <= pRequestHeaders->headersLen ) &&
        ( strncmp( ( char * ) pBufferCur - HTTP_HEADER_END_INDICATOR_LEN,
                   HTTP_HEADER_END_INDICATOR, HTTP_HEADER_END_INDICATOR_LEN ) == 0 ) )
    {
        backtrackHeaderLen -= HTTP_HEADER_LINE_SEPARATOR_LEN;
        pBufferCur -= HTTP_HEADER_LINE_SEPARATOR_LEN;
    }

    /* Check if there is enough space in buffer for additional header. */
    toAddLen = fieldLen + HTTP_HEADER_FIELD_SEPARATOR_LEN + valueLen +
               HTTP_HEADER_LINE_SEPARATOR_LEN +
               HTTP_HEADER_LINE_SEPARATOR_LEN;

    /* If we have enough room for the new header line, then write it to the header buffer. */
    if( ( backtrackHeaderLen + toAddLen ) <= pRequestHeaders->bufferLen )
    {
        /* Write "<Field>: <Value> \r\n" to the headers buffer. */

        /* Copy the header name into the buffer. */
        memcpy( pBufferCur, pField, fieldLen );
        pBufferCur += fieldLen;

        /* Copy the field separator, ": ", into the buffer. */
        memcpy( pBufferCur,
                ( const uint8_t * ) HTTP_HEADER_FIELD_SEPARATOR,
                HTTP_HEADER_FIELD_SEPARATOR_LEN );
        pBufferCur += HTTP_HEADER_FIELD_SEPARATOR_LEN;

        /* Copy the header value into the buffer. */
        memcpy( pBufferCur, pValue, valueLen );
        pBufferCur += valueLen;

        /* Copy the header end indicator, "\r\n\r\n" into the buffer. */
        memcpy( pBufferCur,
                ( const uint8_t * ) HTTP_HEADER_END_INDICATOR,
                HTTP_HEADER_END_INDICATOR_LEN );

        /* Update the headers length value. */
        pRequestHeaders->headersLen = backtrackHeaderLen + toAddLen;
    }
    else
    {
        IotLogErrorWithArgs( "Unable to add header in buffer: "
                             "Buffer has insufficient memory: "
                             "RequiredBytes=%d, RemainingBufferSize=%d",
                             toAddLen,
                             ( pRequestHeaders->bufferLen - pRequestHeaders->headersLen ) );
        returnStatus = HTTP_INSUFFICIENT_MEMORY;
    }

    return returnStatus;
}

/*-----------------------------------------------------------*/

static HTTPStatus_t writeRequestLine( HTTPRequestHeaders_t * pRequestHeaders,
                                      const char * pMethod,
                                      size_t methodLen,
                                      const char * pPath,
                                      size_t pathLen )
{
    HTTPStatus_t returnStatus = HTTP_SUCCESS;
    uint8_t * pBufferCur = pRequestHeaders->pBuffer;
    size_t toAddLen = methodLen +                 \
                      SPACE_CHARACTER_LEN +       \
                      SPACE_CHARACTER_LEN +       \
                      HTTP_PROTOCOL_VERSION_LEN + \
                      HTTP_HEADER_LINE_SEPARATOR_LEN;

    assert( pRequestHeaders != NULL );
    assert( pRequestHeaders->pBuffer != NULL );
    assert( pMethod != NULL );
    assert( methodLen != 0u );

    toAddLen += ( pPath == NULL || pathLen == 0 ) ? HTTP_EMPTY_PATH_LEN : pathLen;

    if( ( toAddLen + pRequestHeaders->headersLen ) > pRequestHeaders->bufferLen )
    {
        returnStatus = HTTP_INSUFFICIENT_MEMORY;
    }

    if( returnStatus == HTTP_SUCCESS )
    {
        /* Write "<METHOD> <PATH> HTTP/1.1\r\n" to start the HTTP header. */
        memcpy( pBufferCur, pMethod, methodLen );
        pBufferCur += methodLen;
        memcpy( pBufferCur, SPACE_CHARACTER, SPACE_CHARACTER_LEN );

        pBufferCur += SPACE_CHARACTER_LEN;

        /* Use "/" as default value if <PATH> is NULL. */
        if( ( pPath == NULL ) || ( pathLen == 0 ) )
        {
            memcpy( pBufferCur, HTTP_EMPTY_PATH, HTTP_EMPTY_PATH_LEN );
            pBufferCur += HTTP_EMPTY_PATH_LEN;
        }
        else
        {
            memcpy( pBufferCur, pPath, pathLen );
            pBufferCur += pathLen;
        }

        memcpy( pBufferCur, SPACE_CHARACTER, SPACE_CHARACTER_LEN );
        pBufferCur += SPACE_CHARACTER_LEN;

        memcpy( pBufferCur,
                HTTP_PROTOCOL_VERSION, HTTP_PROTOCOL_VERSION_LEN );
        pBufferCur += HTTP_PROTOCOL_VERSION_LEN;
        memcpy( pBufferCur,
                HTTP_HEADER_LINE_SEPARATOR, HTTP_HEADER_LINE_SEPARATOR_LEN );
        pRequestHeaders->headersLen = toAddLen;
    }

    return returnStatus;
}

/*-----------------------------------------------------------*/

HTTPStatus_t HTTPClient_InitializeRequestHeaders( HTTPRequestHeaders_t * pRequestHeaders,
                                                  const HTTPRequestInfo_t * pRequestInfo )
{
    HTTPStatus_t returnStatus = HTTP_SUCCESS;

    /* Check for NULL parameters. */
    if( pRequestHeaders == NULL )
    {
        IotLogError( "Parameter check failed: pRequestHeaders is NULL." );
        returnStatus = HTTP_INVALID_PARAMETER;
    }
    else if( pRequestHeaders->pBuffer == NULL )
    {
        IotLogError( "Parameter check failed: pRequestHeaders->pBuffer is NULL." );
        returnStatus = HTTP_INVALID_PARAMETER;
    }
    else if( ( pRequestInfo == NULL ) )
    {
        IotLogError( "Parameter check failed: pRequestInfo is NULL." );
        returnStatus = HTTP_INVALID_PARAMETER;
    }
    else if( ( pRequestInfo->method == NULL ) )
    {
        IotLogError( "Parameter check failed: pRequestInfo->method is NULL." );
        returnStatus = HTTP_INVALID_PARAMETER;
    }
    else if( pRequestInfo->pHost == NULL )
    {
        IotLogError( "Parameter check failed: pRequestInfo->pHost is NULL." );
        returnStatus = HTTP_INVALID_PARAMETER;
    }
    else if( pRequestInfo->methodLen == 0 )
    {
        IotLogError( "Parameter check failed: pRequestInfo->methodLen must be greater than 0." );
        returnStatus = HTTP_INVALID_PARAMETER;
    }
    else if( pRequestInfo->hostLen == 0 )
    {
        IotLogError( "Parameter check failed: pRequestInfo->hostLen must be greater than 0." );
        returnStatus = HTTP_INVALID_PARAMETER;
    }
    else
    {
        /* Empty else MISRA 15.7 */
    }

    if( returnStatus == HTTP_SUCCESS )
    {
        /* Reset application-provided parameters. */
        pRequestHeaders->headersLen = 0;

        /* Write "<METHOD> <PATH> HTTP/1.1\r\n" to start the HTTP header. */
        returnStatus = writeRequestLine( pRequestHeaders,
                                         pRequestInfo->method,
                                         pRequestInfo->methodLen,
                                         pRequestInfo->pPath,
                                         pRequestInfo->pathLen );
    }

    if( returnStatus == HTTP_SUCCESS )
    {
        /* Write "User-Agent: <Value>". */
        returnStatus = addHeader( pRequestHeaders,
                                  ( const uint8_t * ) HTTP_USER_AGENT_FIELD,
                                  HTTP_USER_AGENT_FIELD_LEN,
                                  ( const uint8_t * ) HTTP_USER_AGENT_VALUE,
                                  HTTP_USER_AGENT_VALUE_LEN );
    }

    if( returnStatus == HTTP_SUCCESS )
    {
        /* Write "Host: <Value>". */
        returnStatus = addHeader( pRequestHeaders,
                                  ( const uint8_t * ) HTTP_HOST_FIELD,
                                  HTTP_HOST_FIELD_LEN,
                                  ( const uint8_t * ) pRequestInfo->pHost,
                                  pRequestInfo->hostLen );
    }

    if( returnStatus == HTTP_SUCCESS )
    {
        if( HTTP_REQUEST_KEEP_ALIVE_FLAG & pRequestInfo->flags )
        {
            /* Write "Connection: keep-alive". */
            returnStatus = addHeader( pRequestHeaders,
                                      ( const uint8_t * ) HTTP_CONNECTION_FIELD,
                                      HTTP_CONNECTION_FIELD_LEN,
                                      ( const uint8_t * ) HTTP_CONNECTION_KEEP_ALIVE_VALUE,
                                      HTTP_CONNECTION_KEEP_ALIVE_VALUE_LEN );
        }
        else
        {
            /* Write "Connection: close". */
            returnStatus = addHeader( pRequestHeaders,
                                      ( const uint8_t * ) HTTP_CONNECTION_FIELD,
                                      HTTP_CONNECTION_FIELD_LEN,
                                      ( const uint8_t * ) HTTP_CONNECTION_CLOSE_VALUE,
                                      HTTP_CONNECTION_CLOSE_VALUE_LEN );
        }
    }

    return returnStatus;
}

/*-----------------------------------------------------------*/

HTTPStatus_t HTTPClient_AddHeader( HTTPRequestHeaders_t * pRequestHeaders,
                                   const uint8_t * pField,
                                   size_t fieldLen,
                                   const uint8_t * pValue,
                                   size_t valueLen )
{
    HTTPStatus_t returnStatus = HTTP_SUCCESS;

    /* Check for NULL parameters. */
    if( pRequestHeaders == NULL )
    {
        IotLogError( "Parameter check failed: pRequestHeaders is NULL." );
        returnStatus = HTTP_INVALID_PARAMETER;
    }
    else if( pRequestHeaders->pBuffer == NULL )
    {
        IotLogError( "Parameter check failed: pRequestHeaders->pBuffer is NULL." );
        returnStatus = HTTP_INVALID_PARAMETER;
    }
    else if( ( pField == NULL ) )
    {
        IotLogError( "Parameter check failed: pField is NULL." );
        returnStatus = HTTP_INVALID_PARAMETER;
    }
    else if( ( pValue == NULL ) )
    {
        IotLogError( "Parameter check failed: pValue is NULL." );
        returnStatus = HTTP_INVALID_PARAMETER;
    }
    else if( fieldLen == 0u )
    {
        IotLogError( "Parameter check failed: fieldLen must be greater than 0." );
        returnStatus = HTTP_INVALID_PARAMETER;
    }
    else if( valueLen == 0u )
    {
        IotLogError( "Parameter check failed: valueLen must be greater than 0." );
        returnStatus = HTTP_INVALID_PARAMETER;
    }
    else
    {
        /* Empty else MISRA 15.7 */
    }

    if( returnStatus == HTTP_SUCCESS )
    {
        returnStatus = addHeader( pRequestHeaders,
                                  pField, fieldLen, pValue, valueLen );
    }

    return returnStatus;
}

/*-----------------------------------------------------------*/

HTTPStatus_t HTTPClient_AddRangeHeader( HTTPRequestHeaders_t * pRequestHeaders,
                                        int32_t rangeStartOrlastNbytes,
                                        int32_t rangeEnd )
{
    HTTPStatus_t returnStatus = HTTP_SUCCESS;
    uint8_t rangeValueBuffer[ MAX_RANGE_REQUEST_VALUE_LEN ] = { 0 };
    size_t rangeValueLength = 0u;

    if( pRequestHeaders == NULL )
    {
        IotLogError( "Parameter check failed: pRequestHeaders is NULL." );
        returnStatus = HTTP_INVALID_PARAMETER;
    }
    else if( pRequestHeaders->pBuffer == NULL )
    {
        IotLogError( "Parameter check failed: pRequestHeaders->pBuffer is NULL." );
        returnStatus = HTTP_INVALID_PARAMETER;
    }
    else if( rangeEnd < HTTP_RANGE_REQUEST_END_OF_FILE )
    {
        IotLogErrorWithArgs( "Parameter check failed: rangeEnd is invalid: "
                             "rangeEnd should be >=-1: RangeEnd=%d", rangeEnd );
        returnStatus = HTTP_INVALID_PARAMETER;
    }
    else if( ( rangeStartOrlastNbytes < 0 ) &&
             ( rangeEnd != HTTP_RANGE_REQUEST_END_OF_FILE ) )
    {
        IotLogErrorWithArgs( "Parameter check failed: Invalid range values: "
                             "rangeEnd should be -1 when rangeStart < 0: "
                             "RangeStart=%d, RangeEnd=%d",
                             rangeStartOrlastNbytes, rangeEnd );
        returnStatus = HTTP_INVALID_PARAMETER;
    }
    else if( ( rangeEnd != HTTP_RANGE_REQUEST_END_OF_FILE ) &&
             ( rangeStartOrlastNbytes > rangeEnd ) )
    {
        IotLogErrorWithArgs( "Parameter check failed: Invalid range values: "
                             "rangeStart should be < rangeEnd when both are >= 0: "
                             "RangeStart=%d, RangeEnd=%d",
                             rangeStartOrlastNbytes, rangeEnd );
        returnStatus = HTTP_INVALID_PARAMETER;
    }
    else
    {
        /* Generate the value data for the Range Request header.*/

        /* Write the range value prefix in the buffer. */
        memcpy( rangeValueBuffer,
                RANGE_REQUEST_HEADER_VALUE_PREFIX,
                RANGE_REQUEST_HEADER_VALUE_PREFIX_LEN );
        rangeValueLength += RANGE_REQUEST_HEADER_VALUE_PREFIX_LEN;

        /* Write the range start value in the buffer. */
        rangeValueLength += convertInt32ToAscii( rangeStartOrlastNbytes,
                                                 rangeValueBuffer + rangeValueLength,
                                                 sizeof( rangeValueBuffer ) - rangeValueLength );

        /* Add remaining value data depending on the range specification type. */

        /* Add rangeEnd value if request is for [rangeStart, rangeEnd] byte range */
        if( rangeEnd != HTTP_RANGE_REQUEST_END_OF_FILE )
        {
            /* Write the "-" character to the buffer.*/
            memcpy( rangeValueBuffer + rangeValueLength,
                    DASH_CHARACTER,
                    DASH_CHARACTER_LEN );
            rangeValueLength += DASH_CHARACTER_LEN;

            /* Write the rangeEnd value of the request range to the buffer .*/
            rangeValueLength += convertInt32ToAscii( rangeEnd,
                                                     rangeValueBuffer + rangeValueLength,
                                                     sizeof( rangeValueBuffer ) - rangeValueLength );
        }
        /* Case when request is for bytes in the range [rangeStart, EoF). */
        else if( rangeStartOrlastNbytes >= 0 )
        {
            /* Write the "-" character to the buffer.*/
            memcpy( rangeValueBuffer + rangeValueLength,
                    DASH_CHARACTER,
                    DASH_CHARACTER_LEN );
            rangeValueLength += DASH_CHARACTER_LEN;
        }
        else
        {
            /* Empty else MISRA 15.7 */
        }

        /* Add the Range Request header field and value to the buffer. */
        returnStatus = addHeader( pRequestHeaders,
                                  ( const uint8_t * ) RANGE_REQUEST_HEADER_FIELD,
                                  RANGE_REQUEST_HEADER_FIELD_LEN,
                                  rangeValueBuffer,
                                  rangeValueLength );
    }

    return returnStatus;
}

/*-----------------------------------------------------------*/

static HTTPStatus_t sendHttpHeaders( const HTTPTransportInterface_t * pTransport,
                                     const HTTPRequestHeaders_t * pRequestHeaders )
{
    HTTPStatus_t returnStatus = HTTP_SUCCESS;
    int32_t transportStatus = 0;

    assert( pTransport != NULL );
    assert( pTransport->send != NULL );
    assert( pRequestHeaders != NULL );

    /* Send the HTTP headers over the network. */
    transportStatus = pTransport->send( pTransport->pContext,
                                        pRequestHeaders->pBuffer,
                                        pRequestHeaders->headersLen );

    if( transportStatus < 0 )
    {
        IotLogErrorWithArgs( "Failed to send HTTP headers: Transport send()"
                             " returned error: TransportStatus=%d",
                             transportStatus );
        returnStatus = HTTP_NETWORK_ERROR;
    }
    else if( ( size_t ) transportStatus != pRequestHeaders->headersLen )
    {
        IotLogErrorWithArgs( "Failed to send HTTP headers: Transport layer "
                             "did not send the required bytes: RequiredBytes=%d"
                             ", SentBytes=%d.",
                             pRequestHeaders->headersLen,
                             transportStatus );
        returnStatus = HTTP_NETWORK_ERROR;
    }
    else
    {
        IotLogDebugWithArgs( "Sent HTTP headers over the transport: BytesSent "
                             "=%d.",
                             transportStatus );
    }

    return returnStatus;
}

/*-----------------------------------------------------------*/

static HTTPStatus_t sendHttpBody( const HTTPTransportInterface_t * pTransport,
                                  const uint8_t * pRequestBodyBuf,
                                  size_t reqBodyBufLen )
{
    HTTPStatus_t returnStatus = HTTP_SUCCESS;
    int32_t transportStatus = 0;

    assert( pTransport != NULL );
    assert( pTransport->send != NULL );
    assert( pRequestBodyBuf != NULL );

    transportStatus = pTransport->send( pTransport->pContext,
                                        pRequestBodyBuf,
                                        reqBodyBufLen );

    if( transportStatus < 0 )
    {
        IotLogErrorWithArgs( "Failed to send HTTP body: Transport send() "
                             " returned error: TransportStatus=%d",
                             transportStatus );
        returnStatus = HTTP_NETWORK_ERROR;
    }
    else if( ( size_t ) transportStatus != reqBodyBufLen )
    {
        IotLogErrorWithArgs( "Failed to send HTTP body: Transport send() "
                             "did not send the required bytes: RequiredBytes=%d"
                             ", Sent bytes=%d.",
                             reqBodyBufLen,
                             transportStatus );
        returnStatus = HTTP_NETWORK_ERROR;
    }
    else
    {
        IotLogDebugWithArgs( "Sent HTTP body over the transport: BytesSent=%d.",
                             transportStatus );
    }

    return returnStatus;
}

/*-----------------------------------------------------------*/

HTTPStatus_t receiveHttpResponse( const HTTPTransportInterface_t * pTransport,
                                  uint8_t * pBuffer,
                                  size_t bufferLen,
                                  size_t * pBytesReceived )
{
    HTTPStatus_t returnStatus = HTTP_SUCCESS;

    assert( pTransport != NULL );
    assert( pTransport->recv != NULL );
    assert( pBuffer != NULL );
    assert( pBytesReceived != NULL );

    int32_t transportStatus = pTransport->recv( pTransport->pContext,
                                                pBuffer,
                                                bufferLen );

    /* A transport status of less than zero is an error. */
    if( transportStatus < 0 )
    {
        IotLogErrorWithArgs( "Failed to receive HTTP response: Transport recv() "
                             "returned error: TransportStatus=%d.",
                             transportStatus );
        returnStatus = HTTP_NETWORK_ERROR;
    }
    else if( ( size_t ) transportStatus > bufferLen )
    {
        /* There is a bug in the transport recv if more bytes are reported
         * to have been read than the bytes asked for. */
        IotLogErrorWithArgs( "Failed to receive HTTP response: Transport recv() "
                             " read more bytes than requested: BytesRead=%d, "
                             "RequestedBytes=%d",
                             transportStatus,
                             bufferLen );
        returnStatus = HTTP_NETWORK_ERROR;
    }
    else if( transportStatus > 0 )
    {
        /* Some or all of the specified data was received. */
        *pBytesReceived = ( size_t ) ( transportStatus );
        IotLogDebugWithArgs( "Received data from the transport: BytesReceived=%d.",
                             transportStatus );
    }
    else
    {
        /* When a zero is returned from the transport recv it will not be
         * invoked again. */
        IotLogDebug( "Received zero bytes from trasnport recv(). Receiving "
                     "transport data is complete." );
    }

    return returnStatus;
}

/*-----------------------------------------------------------*/

static HTTPStatus_t getFinalResponseStatus( HTTPParsingState_t parsingState,
                                            size_t totalReceived,
                                            size_t responseBufferLen )
{
    HTTPStatus_t returnStatus = HTTP_SUCCESS;

    assert( parsingState >= HTTP_PARSING_NONE &&
            parsingState <= HTTP_PARSING_COMPLETE );
    assert( totalReceived <= responseBufferLen );

    /* If no parsing occurred, that means network data was never received. */
    if( parsingState == HTTP_PARSING_NONE )
    {
        IotLogErrorWithArgs( "Response not received: Zero returned from "
                             "transport recv: totalReceived=%d",
                             totalReceived );
        returnStatus = HTTP_NO_RESPONSE;
    }
    else if( parsingState == HTTP_PARSING_INCOMPLETE )
    {
        if( totalReceived == responseBufferLen )
        {
            IotLogErrorWithArgs( "Cannot receive complete response from tansport"
                                 " interface: Response buffer has insufficient "
                                 "space: responseBufferLen=%d",
                                 responseBufferLen );
            returnStatus = HTTP_INSUFFICIENT_MEMORY;
        }
        else
        {
            IotLogErrorWithArgs( "Received partial response from transport ",
                                 "recv(): ResponseSize=%d, TotalBufferSize=%d",
                                 totalReceived,
                                 responseBufferLen - totalReceived );
            returnStatus = HTTP_PARTIAL_RESPONSE;
        }
    }
    else
    {
        /* Empty else for MISRA 15.7 compliance. */
    }

    return returnStatus;
}

static HTTPStatus_t receiveAndParseHttpResponse( const HTTPTransportInterface_t * pTransport,
                                                 HTTPResponse_t * pResponse )
{
    HTTPStatus_t returnStatus = HTTP_SUCCESS;
    size_t totalReceived = 0u;
    size_t currentReceived = 0u;
    HTTPParsingContext_t parsingContext = { 0 };
    uint8_t shouldRecv = 0u;

    assert( pTransport != NULL );
    assert( pTransport->recv != NULL );
    assert( pResponse != NULL );

    /* Initialize the parsing context. */
    returnStatus = HTTPClient_InitializeParsingContext( &parsingContext,
                                                        pResponse->pHeaderParsingCallback );

    if( returnStatus == HTTP_SUCCESS )
    {
        shouldRecv = 1u;
    }

    while( shouldRecv == 1u )
    {
        /* Receive the HTTP response data into the pResponse->pBuffer. */
        returnStatus = receiveHttpResponse( pTransport,
                                            pResponse->pBuffer + totalReceived,
                                            pResponse->bufferLen - totalReceived,
                                            &currentReceived );

        if( returnStatus == HTTP_SUCCESS )
        {
            if( currentReceived > 0u )
            {
                totalReceived += currentReceived;
                /* Data is received into the buffer and must be parsed. */
                returnStatus = HTTPClient_ParseResponse( &parsingContext,
                                                         pResponse->pBuffer + totalReceived,
                                                         currentReceived );
            }
        }

        /* While there are no errors in the transport recv or parsing, we received
         * data over the transport, the response message is not finished, and
         * there is room in the response buffer. */
        shouldRecv = ( ( returnStatus == HTTP_SUCCESS ) &&
                       ( currentReceived > 0u ) &&
                       ( parsingContext.state != HTTP_PARSING_COMPLETE ) &&
                       ( totalReceived < pResponse->bufferLen ) ) ? 1u : 0u;
    }

    if( returnStatus == HTTP_SUCCESS )
    {
        /* For no network or parsing errors, the final status of the response
         * message is derived from the state of the parsing and how much data
         * is in the buffer. */
        returnStatus = getFinalResponseStatus( parsingContext.state,
                                               totalReceived,
                                               pResponse->bufferLen );
    }

    return returnStatus;
}

/*-----------------------------------------------------------*/

HTTPStatus_t HTTPClient_Send( const HTTPTransportInterface_t * pTransport,
                              const HTTPRequestHeaders_t * pRequestHeaders,
                              const uint8_t * pRequestBodyBuf,
                              size_t reqBodyBufLen,
                              HTTPResponse_t * pResponse )
{
    HTTPStatus_t returnStatus = HTTP_SUCCESS;

    if( pTransport == NULL )
    {
        IotLogError( "Parameter check failed: pTransport interface is NULL." );
        returnStatus = HTTP_INVALID_PARAMETER;
    }
    else if( pTransport->send == NULL )
    {
        IotLogError( "Parameter check failed: pTransport->send is NULL." );
        returnStatus = HTTP_INVALID_PARAMETER;
    }
    else if( pTransport->recv == NULL )
    {
        IotLogError( "Parameter check failed: pTransport->recv is NULL." );
        returnStatus = HTTP_INVALID_PARAMETER;
    }
    else if( pRequestHeaders == NULL )
    {
        IotLogError( "Parameter check failed: pRequestHeaders is NULL." );
        returnStatus = HTTP_INVALID_PARAMETER;
    }
    else if( pRequestHeaders->pBuffer == NULL )
    {
        IotLogError( "Parameter check failed: pRequestHeaders->pBuffer is NULL." );
        returnStatus = HTTP_INVALID_PARAMETER;
    }
    else if( ( pResponse != NULL ) && ( pResponse->pBuffer == NULL ) )
    {
        IotLogError( "Parameter check failed: pResponse->pBuffer is NULL." );
        returnStatus = HTTP_INVALID_PARAMETER;
    }
    else
    {
        /* Empty else for MISRA 15.7 compliance. */
    }

    /* Send the headers, which are at one location in memory. */
    if( returnStatus == HTTP_SUCCESS )
    {
        returnStatus = sendHttpHeaders( pTransport,
                                        pRequestHeaders );
    }

    /* Send the body, which is at another location in memory. */
    if( returnStatus == HTTP_SUCCESS )
    {
        if( pRequestBodyBuf != NULL )
        {
            returnStatus = sendHttpBody( pTransport,
                                         pRequestBodyBuf,
                                         reqBodyBufLen );
        }
        else
        {
            IotLogDebug( "A request body was not sent: pRequestBodyBuf is NULL." );
        }
    }

    if( returnStatus == HTTP_SUCCESS )
    {
        /* If the application chooses to receive a response, then pResponse
         * will not be NULL. */
        if( pResponse != NULL )
        {
            returnStatus = receiveAndParseHttpResponse( pTransport,
                                                        pResponse );
        }
        else
        {
            IotLogDebug( "Response ignored: pResponse is NULL. " );
        }
    }

    return returnStatus;
}

/*-----------------------------------------------------------*/

static void readHeaderParsingCallback( void * pContext,
                                       const uint8_t * fieldLoc,
                                       size_t fieldLen,
                                       const uint8_t * valueLoc,
                                       size_t valueLen,
                                       uint16_t statusCode )
{
    readHeaderContext_t * pInfo = ( readHeaderContext_t * ) pContext;

    /* Disable unused parameter warning. */
    ( void ) statusCode;

    assert( pContext != NULL );
    assert( fieldLoc != NULL );
    assert( valueLoc != NULL );

    assert( pInfo->pHeaderName != NULL );
    assert( pInfo->pHeaderValueLoc != NULL );
    assert( pInfo->pHeaderValueLen != NULL );

    /* Check whether the parsed header matches the header we are looking for. */
    if( ( fieldLen == pInfo->headerNameLen ) && ( memcmp( pInfo->pHeaderName, fieldLoc, fieldLen ) == 0 ) )
    {
        IotLogDebugWithArgs( "Found header in response buffer: "
                             "HeaderName=%.*s, HeaderLocation=0x%d, HeaderVal=%.*s",
                             fieldLen, pInfo->pHeaderName,
                             fieldLoc,
                             valueLen, valueLoc );

        /* Populate the output parameters with the location of the header value in the response buffer. */
        *pInfo->pHeaderValueLoc = valueLoc;
        *pInfo->pHeaderValueLen = valueLen;

        /* Set the flag to indicate that header has been found in response. */
        pInfo->headerFound = 1u;
    }
    else
    {
        /* Empty else for MISRA 15.7 compliance. */
    }
}

/*-----------------------------------------------------------*/

HTTPStatus_t HTTPClient_ReadHeader( const HTTPResponse_t * pResponse,
                                    const uint8_t * pHeaderName,
                                    size_t headerNameLen,
                                    const uint8_t ** pHeaderValueLoc,
                                    size_t * pHeaderValueLen )
{
    HTTPStatus_t returnStatus = HTTP_SUCCESS;
    HTTPParsingContext_t parsingContext;
    readHeaderContext_t context =
    {
        .pHeaderName     = pHeaderName,
        .headerNameLen   = headerNameLen,
        .pHeaderValueLoc = pHeaderValueLoc,
        .pHeaderValueLen = pHeaderValueLen,
        .headerFound     = 0u
    };

    HTTPClient_HeaderParsingCallback_t parsingCallback =
    {
        .onHeaderCallback = readHeaderParsingCallback,
        .pContext         = &context
    };

    memset( &parsingContext, 0, sizeof( HTTPParsingContext_t ) );

    if( pResponse == NULL )
    {
        IotLogError( "Parameter check failed: pResponse is NULL." );
        returnStatus = HTTP_INVALID_PARAMETER;
    }
    else if( pResponse->pBuffer == NULL )
    {
        IotLogError( "Parameter check failed: pRequestHeaders->pBuffer is NULL." );
        returnStatus = HTTP_INVALID_PARAMETER;
    }
    else if( pResponse->bufferLen == 0u )
    {
        IotLogError( "Parameter check failed: pRequestHeaders->bufferLen is 0: Buffer len should be > 0." );
        returnStatus = HTTP_INVALID_PARAMETER;
    }
    else if( pHeaderName == NULL )
    {
        IotLogError( "Parameter check failed: Input header name is NULL." );
        returnStatus = HTTP_INVALID_PARAMETER;
    }
    else if( headerNameLen == 0u )
    {
        IotLogError( "Parameter check failed: Input header name length is 0: pHeaderName should be > 0." );
        returnStatus = HTTP_INVALID_PARAMETER;
    }
    else if( pHeaderValueLoc == NULL )
    {
        IotLogError( "Parameter check failed: Output parameter for header value location is NULL." );
        returnStatus = HTTP_INVALID_PARAMETER;
    }
    else if( pHeaderValueLen == NULL )
    {
        IotLogError( "Parameter check failed: Output parameter for header value length is NULL." );
        returnStatus = HTTP_INVALID_PARAMETER;
    }
    else
    {
        /* Empty else for MISRA 15.7 compliance. */
    }

    if( returnStatus == HTTP_SUCCESS )
    {
        /* Initialize Parsing context with our callback. */
        returnStatus = HTTPClient_InitializeParsingContext( &parsingContext,
                                                            &parsingCallback );
    }

    if( returnStatus == HTTP_SUCCESS )
    {
        returnStatus = HTTPClient_ParseResponse( &parsingContext,
                                                 pResponse->pBuffer,
                                                 pResponse->bufferLen );

        if( returnStatus != HTTP_SUCCESS )
        {
            IotLogErrorWithArgs( "Unable to read header from response: "
                                 "Failure in parsing response for header field: "
                                 "HeaderName=%.*s", pHeaderName, headerNameLen );
        }
        else if( context.headerFound == 0u )
        {
            /* Header is not present in buffer. */
            IotLogWarnWithArgs( "Unable to read header from response: "
                                "Header field not found in response buffer: "
                                "HeaderName=%.*s", pHeaderName, headerNameLen );
            returnStatus = HTTP_HEADER_NOT_FOUND;
        }
        else
        {
            /* Header value found present in buffer. */
            IotLogDebugWithArgs( "Found requested header in response: "
                                 "HeaderName=%.*s, ValueLoc=%.*s",
                                 headerNameLen, pHeaderName,
                                 *pHeaderValueLen, *pHeaderValueLoc );
        }
    }
    else
    {
        IotLogErrorWithArgs( "Failed to read header from response: "
                             "Unable to initialize parsing context: "
                             "HeaderName=%.*s", pHeaderName, headerNameLen );
    }

    return returnStatus;
}

/*-----------------------------------------------------------*/<|MERGE_RESOLUTION|>--- conflicted
+++ resolved
@@ -153,7 +153,6 @@
                                       size_t methodLen,
                                       const char * pPath,
                                       size_t pathLen );
-<<<<<<< HEAD
 
 /**
  * @brief Parsing callback for the HTTPClient_ReadHeader API function.
@@ -179,8 +178,6 @@
                                        const uint8_t * valueLoc,
                                        size_t valueLen,
                                        uint16_t statusCode );
-=======
->>>>>>> c953b9c8
 
 /*-----------------------------------------------------------*/
 
