#include <assert.h>
#include <string.h>

#include "http_client.h"
#include "private/http_client_internal.h"
#include "private/http_client_parse.h"

/*-----------------------------------------------------------*/

/**
 * @brief Send the HTTP headers over the transport send interface.
 *
 * @param[in] pTransport Transport interface.
 * @param[in] pRequestHeaders Request headers to send, it includes the buffer
 * and length.
 *
 * @return #HTTP_SUCCESS if successful. If there was a network error or less
 * bytes than what was specified were sent, then #HTTP_NETWORK_ERROR is returned.
 */
static HTTPStatus_t sendHttpHeaders( const HTTPTransportInterface_t * pTransport,
                                     const HTTPRequestHeaders_t * pRequestHeaders );

/**
 * @brief Send the HTTP body over the transport send interface.
 *
 * @param[in] pTransport Transport interface.
 * @param[in] pRequestBodyBuf Request body buffer.
 * @param[in] reqBodyLen Length of the request body buffer.
 *
 * @return #HTTP_SUCCESS if successful. If there was a network error or less
 * bytes than what was specified were sent, then #HTTP_NETWORK_ERROR is returned.
 */
static HTTPStatus_t sendHttpBody( const HTTPTransportInterface_t * pTransport,
                                  const uint8_t * pRequestBodyBuf,
                                  size_t reqBodyBufLen );

/**
 * @brief Write header based on parameters. This method also adds a trailing "\r\n".
 * If a trailing "\r\n" already exists in the HTTP header, this method backtracks
 * in order to write over it and updates the length accordingly.
 *
 * @param[in] pRequestHeaders Request header buffer information.
 * @param[in] pField The ISO 8859-1 encoded header field name to write.
 * @param[in] fieldLen The byte length of the header field name.
 * @param[in] pValue The ISO 8859-1 encoded header value to write.
 * @param[in] valueLen The byte length of the header field value.
 *
 * @return #HTTP_SUCCESS if successful. If there was insufficient memory in the
 * application buffer, then #HTTP_INSUFFICIENT_MEMORY is returned.
 */
static HTTPStatus_t addHeader( HTTPRequestHeaders_t * pRequestHeaders,
                               const uint8_t * pField,
                               size_t fieldLen,
                               const uint8_t * pValue,
                               size_t valueLen );

/**
 * @brief Receive HTTP response from the transport recv interface.
 *
 * @param[in] pTransport Transport interface.
 * @param[in] pResponse Response buffer.
 * @param[in] bufferLen Length of the response buffer.
 * @param[out] Bytes received from the transport interface.
 *
 * @return Returns #HTTP_SUCCESS if successful. If there was a network error or
 * more bytes than what was specified were read, then #HTTP_NETWORK_ERROR is
 * returned.
 */
HTTPStatus_t receiveHttpResponse( const HTTPTransportInterface_t * pTransport,
                                  uint8_t * pBuffer,
                                  size_t bufferLen,
                                  size_t * pBytesReceived );

/**
 * @brief Get the status of the HTTP response given the parsing state and how
 * much data is in the response buffer.
 *
 * @param[in] parsingState State of the parsing on the HTTP response.
 * @param[in] totalReceived The amount of network data received in the response
 * buffer.
 * @param[in] responseBufferLen The length of the response buffer.
 *
 * @return Returns #HTTP_SUCCESS if the parsing state is complete. If
 * the parsing state denotes it never started, then return #HTTP_NO_RESPONSE. If
 * the parsing state is incomplete, then if the response buffer is not full
 * #HTTP_PARTIAL_RESPONSE is returned. If the parsing state is incomplete, then
 * if the response buffer is full #HTTP_INSUFFICIENT_MEMORY is returned.
 */
static HTTPStatus_t getFinalResponseStatus( HTTPParsingState_t parsingState,
                                            size_t totalReceived,
                                            size_t responseBufferLen );

/**
 * @brief Receive the HTTP response from the network and parse it.
 *
 * @param[in] pTransport Transport interface.
 * @param[in] pResponse Response message to receive data from the network.
 *
 * @return Returns #HTTP_SUCCESS if successful. If there was an issue with receiving
 * the response over the network interface, then #HTTP_NETWORK_ERROR is returned,
 * please see #receiveHttpResponse. If there was an issue with parsing, then the
 * parsing error that occurred will be returned, please see
 * #HTTPClient_InitializeParsingContext and HTTPClient_ParseResponse. Please
 * see #getFinalResponseStatus for the status returned when there were no
 * network or parsing errors.
 */
static HTTPStatus_t receiveAndParseHttpResponse( const HTTPTransportInterface_t * pTransport,
                                                 HTTPResponse_t * pResponse );

/**
 * @brief Converts an integer value to its ASCII representation in the passed buffer.
 *
 * @param[in] value The value to convert to ASCII.
 * @param[out] pBuffer The buffer to store the ASCII representation of the integer.
 *
 * @return Returns the number of bytes written to @p pBuffer.
 */
static uint8_t convertInt32ToAscii( int32_t value,
                                    uint8_t * pBuffer,
                                    size_t bufferLength );

/**
 * @brief This method writes the request line (first line) of the HTTP Header
 * into #HTTPRequestHeaders_t.pBuffer and updates length accordingly.
 *
 * @param pRequestHeaders Request header buffer information.
 * @param pMethod The HTTP request method e.g. "GET", "POST", "PUT", or "HEAD".
 * @param methodLen The byte length of the request method.
 * @param pPath The Request-URI to the objects of interest, e.g. "/path/to/item.txt".
 * @param pathLen The byte length of the request path.
 *
 * @return #HTTP_SUCCESS if successful. If there was insufficient memory in the
 * application buffer, then #HTTP_INSUFFICIENT_MEMORY is returned.
 */
static HTTPStatus_t writeRequestLine( HTTPRequestHeaders_t * pRequestHeaders,
                                      const char * pMethod,
                                      size_t methodLen,
                                      const char * pPath,
                                      size_t pathLen );

/*-----------------------------------------------------------*/

static uint8_t convertInt32ToAscii( int32_t value,
                                    uint8_t * pBuffer,
                                    size_t bufferLength )
{
    /* As input value may be altered and MISRA C 2012 rule 17.8 prevents modification
     * of parameter, a local copy of the parameter is stored. */
    uint32_t absoluteValue = 0u;
    uint8_t numOfDigits = 0u;
    uint8_t index = 0u;
    uint8_t isNegative = 0u;

    assert( pBuffer != NULL );
    assert( bufferLength >= MAX_INT32_NO_OF_DECIMAL_DIGITS );
    ( void ) bufferLength;

    /* If the value is negative, write the '-' (minus) character to the buffer. */
    if( value < 0 )
    {
        isNegative = 1u;

        *pBuffer = ( uint8_t ) '-';

        /* Convert the value to its absolute representation. */
        absoluteValue = ( uint32_t ) ( value * -1 );
    }
    else
    {
        /* As the input integer value is positive, store is as it-is. */
        absoluteValue = ( uint32_t ) value;
    }

    /* Write the absolute integer value in reverse ASCII representation. */
    do
    {
        pBuffer[ isNegative + numOfDigits ] = ( uint8_t ) ( absoluteValue % 10u ) + ( uint8_t ) '0';
        numOfDigits++;
        absoluteValue /= 10u;
    } while( absoluteValue != 0u );

    /* Reverse the digits in the buffer to store the correct ASCII representation
     * of the value. */
    for( index = 0u; index < ( numOfDigits / 2u ); index++ )
    {
        pBuffer[ isNegative + index ] ^= pBuffer[ isNegative + numOfDigits - index - 1u ];
        pBuffer[ isNegative + numOfDigits - index - 1u ] ^= pBuffer[ isNegative + index ];
        pBuffer[ isNegative + index ] ^= pBuffer[ isNegative + numOfDigits - index - 1u ];
    }

    return( isNegative + numOfDigits );
}

/*-----------------------------------------------------------*/

static HTTPStatus_t addHeader( HTTPRequestHeaders_t * pRequestHeaders,
                               const uint8_t * pField,
                               size_t fieldLen,
                               const uint8_t * pValue,
                               size_t valueLen )
{
    HTTPStatus_t returnStatus = HTTP_SUCCESS;
    uint8_t * pBufferCur = pRequestHeaders->pBuffer + pRequestHeaders->headersLen;
    size_t toAddLen = 0u;
    size_t backtrackHeaderLen = pRequestHeaders->headersLen;

    assert( pRequestHeaders != NULL );
    assert( pRequestHeaders->pBuffer != NULL );
    assert( pField != NULL );
    assert( pValue != NULL );
    assert( fieldLen != 0u );
    assert( valueLen != 0u );

    /* Backtrack before trailing "\r\n" (HTTP header end) if it's already written.
     * Note that this method also writes trailing "\r\n" before returning.
     * The first condition prevents reading before start of the header. */
    if( ( HTTP_HEADER_END_INDICATOR_LEN <= pRequestHeaders->headersLen ) &&
        ( strncmp( ( char * ) pBufferCur - HTTP_HEADER_END_INDICATOR_LEN,
                   HTTP_HEADER_END_INDICATOR, HTTP_HEADER_END_INDICATOR_LEN ) == 0 ) )
    {
        backtrackHeaderLen -= HTTP_HEADER_LINE_SEPARATOR_LEN;
        pBufferCur -= HTTP_HEADER_LINE_SEPARATOR_LEN;
    }

    /* Check if there is enough space in buffer for additional header. */
    toAddLen = fieldLen + HTTP_HEADER_FIELD_SEPARATOR_LEN + valueLen +
               HTTP_HEADER_LINE_SEPARATOR_LEN +
               HTTP_HEADER_LINE_SEPARATOR_LEN;

    /* If we have enough room for the new header line, then write it to the header buffer. */
    if( ( backtrackHeaderLen + toAddLen ) <= pRequestHeaders->bufferLen )
    {
        /* Write "<Field>: <Value> \r\n" to the headers buffer. */

        /* Copy the header name into the buffer. */
        memcpy( pBufferCur, pField, fieldLen );
        pBufferCur += fieldLen;

        /* Copy the field separator, ": ", into the buffer. */
        memcpy( pBufferCur,
                ( const uint8_t * ) HTTP_HEADER_FIELD_SEPARATOR,
                HTTP_HEADER_FIELD_SEPARATOR_LEN );
        pBufferCur += HTTP_HEADER_FIELD_SEPARATOR_LEN;

        /* Copy the header value into the buffer. */
        memcpy( pBufferCur, pValue, valueLen );
        pBufferCur += valueLen;

        /* Copy the header end indicator, "\r\n\r\n" into the buffer. */
        memcpy( pBufferCur,
                ( const uint8_t * ) HTTP_HEADER_END_INDICATOR,
                HTTP_HEADER_END_INDICATOR_LEN );

        /* Update the headers length value. */
        pRequestHeaders->headersLen = backtrackHeaderLen + toAddLen;
    }
    else
    {
        IotLogErrorWithArgs( "Unable to add header in buffer: "
                             "Buffer has insufficient memory: "
                             "RequiredBytes=%d, RemainingBufferSize=%d",
                             toAddLen,
                             ( pRequestHeaders->bufferLen - pRequestHeaders->headersLen ) );
        returnStatus = HTTP_INSUFFICIENT_MEMORY;
    }

    return returnStatus;
}

/*-----------------------------------------------------------*/

static HTTPStatus_t writeRequestLine( HTTPRequestHeaders_t * pRequestHeaders,
                                      const char * pMethod,
                                      size_t methodLen,
                                      const char * pPath,
                                      size_t pathLen )
{
    HTTPStatus_t returnStatus = HTTP_SUCCESS;
    uint8_t * pBufferCur = pRequestHeaders->pBuffer;
    size_t toAddLen = methodLen +                 \
                      SPACE_CHARACTER_LEN +       \
                      SPACE_CHARACTER_LEN +       \
                      HTTP_PROTOCOL_VERSION_LEN + \
                      HTTP_HEADER_LINE_SEPARATOR_LEN;

    assert( pRequestHeaders != NULL );
    assert( pRequestHeaders->pBuffer != NULL );
    assert( pMethod != NULL );
    assert( methodLen != 0u );

    toAddLen += ( pPath == NULL || pathLen == 0 ) ? HTTP_EMPTY_PATH_LEN : pathLen;

    if( ( toAddLen + pRequestHeaders->headersLen ) > pRequestHeaders->bufferLen )
    {
        returnStatus = HTTP_INSUFFICIENT_MEMORY;
    }

    if( returnStatus == HTTP_SUCCESS )
    {
        /* Write "<METHOD> <PATH> HTTP/1.1\r\n" to start the HTTP header. */
        memcpy( pBufferCur, pMethod, methodLen );
        pBufferCur += methodLen;
        memcpy( pBufferCur, SPACE_CHARACTER, SPACE_CHARACTER_LEN );

        pBufferCur += SPACE_CHARACTER_LEN;

        /* Use "/" as default value if <PATH> is NULL. */
        if( ( pPath == NULL ) || ( pathLen == 0 ) )
        {
            memcpy( pBufferCur, HTTP_EMPTY_PATH, HTTP_EMPTY_PATH_LEN );
            pBufferCur += HTTP_EMPTY_PATH_LEN;
        }
        else
        {
            memcpy( pBufferCur, pPath, pathLen );
            pBufferCur += pathLen;
        }

        memcpy( pBufferCur, SPACE_CHARACTER, SPACE_CHARACTER_LEN );
        pBufferCur += SPACE_CHARACTER_LEN;

        memcpy( pBufferCur,
                HTTP_PROTOCOL_VERSION, HTTP_PROTOCOL_VERSION_LEN );
        pBufferCur += HTTP_PROTOCOL_VERSION_LEN;
        memcpy( pBufferCur,
                HTTP_HEADER_LINE_SEPARATOR, HTTP_HEADER_LINE_SEPARATOR_LEN );
        pRequestHeaders->headersLen = toAddLen;
    }

    return returnStatus;
}

/*-----------------------------------------------------------*/

HTTPStatus_t HTTPClient_InitializeRequestHeaders( HTTPRequestHeaders_t * pRequestHeaders,
                                                  const HTTPRequestInfo_t * pRequestInfo )
{
    HTTPStatus_t returnStatus = HTTP_SUCCESS;

    /* Check for NULL parameters. */
    if( pRequestHeaders == NULL )
    {
        IotLogError( "Parameter check failed: pRequestHeaders is NULL." );
        returnStatus = HTTP_INVALID_PARAMETER;
    }
    else if( pRequestHeaders->pBuffer == NULL )
    {
        IotLogError( "Parameter check failed: pRequestHeaders->pBuffer is NULL." );
        returnStatus = HTTP_INVALID_PARAMETER;
    }
    else if( ( pRequestInfo == NULL ) )
    {
        IotLogError( "Parameter check failed: pRequestInfo is NULL." );
        returnStatus = HTTP_INVALID_PARAMETER;
    }
    else if( ( pRequestInfo->method == NULL ) )
    {
        IotLogError( "Parameter check failed: pRequestInfo->method is NULL." );
        returnStatus = HTTP_INVALID_PARAMETER;
    }
    else if( pRequestInfo->pHost == NULL )
    {
        IotLogError( "Parameter check failed: pRequestInfo->pHost is NULL." );
        returnStatus = HTTP_INVALID_PARAMETER;
    }
    else if( pRequestInfo->methodLen == 0 )
    {
        IotLogError( "Parameter check failed: pRequestInfo->methodLen must be greater than 0." );
        returnStatus = HTTP_INVALID_PARAMETER;
    }
    else if( pRequestInfo->hostLen == 0 )
    {
        IotLogError( "Parameter check failed: pRequestInfo->hostLen must be greater than 0." );
        returnStatus = HTTP_INVALID_PARAMETER;
    }
    else
    {
        /* Empty else MISRA 15.7 */
    }

    if( returnStatus == HTTP_SUCCESS )
    {
        /* Reset application-provided parameters. */
        pRequestHeaders->headersLen = 0;

        /* Write "<METHOD> <PATH> HTTP/1.1\r\n" to start the HTTP header. */
        returnStatus = writeRequestLine( pRequestHeaders,
                                         pRequestInfo->method,
                                         pRequestInfo->methodLen,
                                         pRequestInfo->pPath,
                                         pRequestInfo->pathLen );
    }

    if( returnStatus == HTTP_SUCCESS )
    {
        /* Write "User-Agent: <Value>". */
        returnStatus = addHeader( pRequestHeaders,
                                  ( const uint8_t * ) HTTP_USER_AGENT_FIELD,
                                  HTTP_USER_AGENT_FIELD_LEN,
                                  ( const uint8_t * ) HTTP_USER_AGENT_VALUE,
                                  HTTP_USER_AGENT_VALUE_LEN );
    }

    if( returnStatus == HTTP_SUCCESS )
    {
        /* Write "Host: <Value>". */
        returnStatus = addHeader( pRequestHeaders,
                                  ( const uint8_t * ) HTTP_HOST_FIELD,
                                  HTTP_HOST_FIELD_LEN,
                                  ( const uint8_t * ) pRequestInfo->pHost,
                                  pRequestInfo->hostLen );
    }

    if( returnStatus == HTTP_SUCCESS )
    {
        if( HTTP_REQUEST_KEEP_ALIVE_FLAG & pRequestInfo->flags )
        {
            /* Write "Connection: keep-alive". */
            returnStatus = addHeader( pRequestHeaders,
                                      ( const uint8_t * ) HTTP_CONNECTION_FIELD,
                                      HTTP_CONNECTION_FIELD_LEN,
                                      ( const uint8_t * ) HTTP_CONNECTION_KEEP_ALIVE_VALUE,
                                      HTTP_CONNECTION_KEEP_ALIVE_VALUE_LEN );
        }
        else
        {
            /* Write "Connection: close". */
            returnStatus = addHeader( pRequestHeaders,
                                      ( const uint8_t * ) HTTP_CONNECTION_FIELD,
                                      HTTP_CONNECTION_FIELD_LEN,
                                      ( const uint8_t * ) HTTP_CONNECTION_CLOSE_VALUE,
                                      HTTP_CONNECTION_CLOSE_VALUE_LEN );
        }
    }

    return returnStatus;
}

/*-----------------------------------------------------------*/

HTTPStatus_t HTTPClient_AddHeader( HTTPRequestHeaders_t * pRequestHeaders,
                                   const uint8_t * pField,
                                   size_t fieldLen,
                                   const uint8_t * pValue,
                                   size_t valueLen )
{
    HTTPStatus_t returnStatus = HTTP_SUCCESS;

    /* Check for NULL parameters. */
    if( pRequestHeaders == NULL )
    {
        IotLogError( "Parameter check failed: pRequestHeaders is NULL." );
        returnStatus = HTTP_INVALID_PARAMETER;
    }
    else if( pRequestHeaders->pBuffer == NULL )
    {
        IotLogError( "Parameter check failed: pRequestHeaders->pBuffer is NULL." );
        returnStatus = HTTP_INVALID_PARAMETER;
    }
    else if( ( pField == NULL ) )
    {
        IotLogError( "Parameter check failed: pField is NULL." );
        returnStatus = HTTP_INVALID_PARAMETER;
    }
    else if( ( pValue == NULL ) )
    {
        IotLogError( "Parameter check failed: pValue is NULL." );
        returnStatus = HTTP_INVALID_PARAMETER;
    }
    else if( fieldLen == 0u )
    {
        IotLogError( "Parameter check failed: fieldLen must be greater than 0." );
        returnStatus = HTTP_INVALID_PARAMETER;
    }
    else if( valueLen == 0u )
    {
        IotLogError( "Parameter check failed: valueLen must be greater than 0." );
        returnStatus = HTTP_INVALID_PARAMETER;
    }
    else
    {
        /* Empty else MISRA 15.7 */
    }

    if( returnStatus == HTTP_SUCCESS )
    {
        returnStatus = addHeader( pRequestHeaders,
                                  pField, fieldLen, pValue, valueLen );
    }

    return returnStatus;
}

/*-----------------------------------------------------------*/

HTTPStatus_t HTTPClient_AddRangeHeader( HTTPRequestHeaders_t * pRequestHeaders,
                                        int32_t rangeStartOrlastNbytes,
                                        int32_t rangeEnd )
{
    HTTPStatus_t returnStatus = HTTP_SUCCESS;
    uint8_t rangeValueBuffer[ MAX_RANGE_REQUEST_VALUE_LEN ] = { 0 };
    size_t rangeValueLength = 0u;

    if( pRequestHeaders == NULL )
    {
        IotLogError( "Parameter check failed: pRequestHeaders is NULL." );
        returnStatus = HTTP_INVALID_PARAMETER;
    }
    else if( pRequestHeaders->pBuffer == NULL )
    {
        IotLogError( "Parameter check failed: pRequestHeaders->pBuffer is NULL." );
        returnStatus = HTTP_INVALID_PARAMETER;
    }
    else if( rangeEnd < HTTP_RANGE_REQUEST_END_OF_FILE )
    {
        IotLogErrorWithArgs( "Parameter check failed: rangeEnd is invalid: "
                             "rangeEnd should be >=-1: RangeEnd=%d", rangeEnd );
        returnStatus = HTTP_INVALID_PARAMETER;
    }
    else if( ( rangeStartOrlastNbytes < 0 ) &&
             ( rangeEnd != HTTP_RANGE_REQUEST_END_OF_FILE ) )
    {
        IotLogErrorWithArgs( "Parameter check failed: Invalid range values: "
                             "rangeEnd should be -1 when rangeStart < 0: "
                             "RangeStart=%d, RangeEnd=%d",
                             rangeStartOrlastNbytes, rangeEnd );
        returnStatus = HTTP_INVALID_PARAMETER;
    }
    else if( ( rangeEnd != HTTP_RANGE_REQUEST_END_OF_FILE ) &&
             ( rangeStartOrlastNbytes > rangeEnd ) )
    {
        IotLogErrorWithArgs( "Parameter check failed: Invalid range values: "
                             "rangeStart should be < rangeEnd when both are >= 0: "
                             "RangeStart=%d, RangeEnd=%d",
                             rangeStartOrlastNbytes, rangeEnd );
        returnStatus = HTTP_INVALID_PARAMETER;
    }
    else
    {
        /* Generate the value data for the Range Request header.*/

        /* Write the range value prefix in the buffer. */
        memcpy( rangeValueBuffer,
                RANGE_REQUEST_HEADER_VALUE_PREFIX,
                RANGE_REQUEST_HEADER_VALUE_PREFIX_LEN );
        rangeValueLength += RANGE_REQUEST_HEADER_VALUE_PREFIX_LEN;

        /* Write the range start value in the buffer. */
        rangeValueLength += convertInt32ToAscii( rangeStartOrlastNbytes,
                                                 rangeValueBuffer + rangeValueLength,
                                                 sizeof( rangeValueBuffer ) - rangeValueLength );

        /* Add remaining value data depending on the range specification type. */

        /* Add rangeEnd value if request is for [rangeStart, rangeEnd] byte range */
        if( rangeEnd != HTTP_RANGE_REQUEST_END_OF_FILE )
        {
            /* Write the "-" character to the buffer.*/
            memcpy( rangeValueBuffer + rangeValueLength,
                    DASH_CHARACTER,
                    DASH_CHARACTER_LEN );
            rangeValueLength += DASH_CHARACTER_LEN;

            /* Write the rangeEnd value of the request range to the buffer .*/
            rangeValueLength += convertInt32ToAscii( rangeEnd,
                                                     rangeValueBuffer + rangeValueLength,
                                                     sizeof( rangeValueBuffer ) - rangeValueLength );
        }
        /* Case when request is for bytes in the range [rangeStart, EoF). */
        else if( rangeStartOrlastNbytes >= 0 )
        {
            /* Write the "-" character to the buffer.*/
            memcpy( rangeValueBuffer + rangeValueLength,
                    DASH_CHARACTER,
                    DASH_CHARACTER_LEN );
            rangeValueLength += DASH_CHARACTER_LEN;
        }
        else
        {
            /* Empty else MISRA 15.7 */
        }

        /* Add the Range Request header field and value to the buffer. */
        returnStatus = addHeader( pRequestHeaders,
                                  ( const uint8_t * ) RANGE_REQUEST_HEADER_FIELD,
                                  RANGE_REQUEST_HEADER_FIELD_LEN,
                                  rangeValueBuffer,
                                  rangeValueLength );
    }

    return returnStatus;
}

/*-----------------------------------------------------------*/

static HTTPStatus_t sendHttpHeaders( const HTTPTransportInterface_t * pTransport,
                                     const HTTPRequestHeaders_t * pRequestHeaders )
{
    HTTPStatus_t returnStatus = HTTP_SUCCESS;
    int32_t transportStatus = 0;

    assert( pTransport != NULL );
    assert( pTransport->send != NULL );
    assert( pRequestHeaders != NULL );

    /* Send the HTTP headers over the network. */
    transportStatus = pTransport->send( pTransport->pContext,
                                        pRequestHeaders->pBuffer,
                                        pRequestHeaders->headersLen );

    if( transportStatus < 0 )
    {
        IotLogErrorWithArgs( "Failed to send HTTP headers: Transport send()"
                             " returned error: TransportStatus=%d",
                             transportStatus );
        returnStatus = HTTP_NETWORK_ERROR;
    }
    else if( ( size_t ) transportStatus != pRequestHeaders->headersLen )
    {
        IotLogErrorWithArgs( "Failed to send HTTP headers: Transport layer "
                             "did not send the required bytes: RequiredBytes=%d"
                             ", SentBytes=%d.",
                             pRequestHeaders->headersLen,
                             transportStatus );
        returnStatus = HTTP_NETWORK_ERROR;
    }
    else
    {
        IotLogDebugWithArgs( "Sent HTTP headers over the transport: BytesSent "
                             "=%d.",
                             transportStatus );
    }

    return returnStatus;
}

/*-----------------------------------------------------------*/

static HTTPStatus_t sendHttpBody( const HTTPTransportInterface_t * pTransport,
                                  const uint8_t * pRequestBodyBuf,
                                  size_t reqBodyBufLen )
{
    HTTPStatus_t returnStatus = HTTP_SUCCESS;
    int32_t transportStatus = 0;

    assert( pTransport != NULL );
    assert( pTransport->send != NULL );
    assert( pRequestBodyBuf != NULL );

    transportStatus = pTransport->send( pTransport->pContext,
                                        pRequestBodyBuf,
                                        reqBodyBufLen );

    if( transportStatus < 0 )
    {
        IotLogErrorWithArgs( "Failed to send HTTP body: Transport send() "
                             " returned error: TransportStatus=%d",
                             transportStatus );
        returnStatus = HTTP_NETWORK_ERROR;
    }
    else if( ( size_t ) transportStatus != reqBodyBufLen )
    {
        IotLogErrorWithArgs( "Failed to send HTTP body: Transport send() "
                             "did not send the required bytes: RequiredBytes=%d"
                             ", Sent bytes=%d.",
                             reqBodyBufLen,
                             transportStatus );
        returnStatus = HTTP_NETWORK_ERROR;
    }
    else
    {
        IotLogDebugWithArgs( "Sent HTTP body over the transport: BytesSent=%d.",
                             transportStatus );
    }

    return returnStatus;
}

/*-----------------------------------------------------------*/

HTTPStatus_t receiveHttpResponse( const HTTPTransportInterface_t * pTransport,
                                  uint8_t * pBuffer,
                                  size_t bufferLen,
                                  size_t * pBytesReceived )
{
    HTTPStatus_t returnStatus = HTTP_SUCCESS;

    assert( pTransport != NULL );
    assert( pTransport->recv != NULL );
    assert( pBuffer != NULL );
    assert( pBytesReceived != NULL );

    int32_t transportStatus = pTransport->recv( pTransport->pContext,
                                                pBuffer,
                                                bufferLen );

    /* A transport status of less than zero is an error. */
    if( transportStatus < 0 )
    {
        IotLogErrorWithArgs( "Failed to receive HTTP response: Transport recv() "
                             "returned error: TransportStatus=%d.",
                             transportStatus );
        returnStatus = HTTP_NETWORK_ERROR;
    }
    else if( ( size_t ) transportStatus > bufferLen )
    {
        /* There is a bug in the transport recv if more bytes are reported
         * to have been read than the bytes asked for. */
        IotLogErrorWithArgs( "Failed to receive HTTP response: Transport recv() "
                             " read more bytes than requested: BytesRead=%d, "
                             "RequestedBytes=%d",
                             transportStatus,
                             bufferLen );
        returnStatus = HTTP_NETWORK_ERROR;
    }
    else if( transportStatus > 0 )
    {
        /* Some or all of the specified data was received. */
        *pBytesReceived = ( size_t ) ( transportStatus );
        IotLogDebugWithArgs( "Received data from the transport: BytesReceived=%d.",
                             transportStatus );
    }
    else
    {
        /* When a zero is returned from the transport recv it will not be
         * invoked again. */
        IotLogDebug( "Received zero bytes from trasnport recv(). Receiving "
                     "transport data is complete." );
    }

    return returnStatus;
}

/*-----------------------------------------------------------*/

static HTTPStatus_t getFinalResponseStatus( HTTPParsingState_t parsingState,
                                            size_t totalReceived,
                                            size_t responseBufferLen )
{
    HTTPStatus_t returnStatus = HTTP_SUCCESS;

    assert( parsingState >= HTTP_PARSING_NONE &&
            parsingState <= HTTP_PARSING_COMPLETE );
    assert( totalReceived <= responseBufferLen );

    /* If no parsing occurred, that means network data was never received. */
    if( parsingState == HTTP_PARSING_NONE )
    {
        IotLogErrorWithArgs( "Response not received: Zero returned from "
                             "transport recv: totalReceived=%d",
                             totalReceived );
        returnStatus = HTTP_NO_RESPONSE;
    }
    else if( parsingState == HTTP_PARSING_INCOMPLETE )
    {
        if( totalReceived == responseBufferLen )
        {
            IotLogErrorWithArgs( "Cannot receive complete response from tansport"
                                 " interface: Response buffer has insufficient "
                                 "space: responseBufferLen=%d",
                                 responseBufferLen );
            returnStatus = HTTP_INSUFFICIENT_MEMORY;
        }
        else
        {
            IotLogErrorWithArgs( "Received partial response from transport ",
                                 "recv(): ResponseSize=%d, TotalBufferSize=%d",
                                 totalReceived,
                                 responseBufferLen - totalReceived );
            returnStatus = HTTP_PARTIAL_RESPONSE;
        }
    }
    else
    {
        /* Empty else for MISRA 15.7 compliance. */
    }

    return returnStatus;
}

static HTTPStatus_t receiveAndParseHttpResponse( const HTTPTransportInterface_t * pTransport,
                                                 HTTPResponse_t * pResponse )
{
    HTTPStatus_t returnStatus = HTTP_SUCCESS;
    size_t totalReceived = 0u;
    size_t currentReceived = 0u;
    HTTPParsingContext_t parsingContext = { 0 };
    uint8_t shouldRecv = 0u;

    assert( pTransport != NULL );
    assert( pTransport->recv != NULL );
    assert( pResponse != NULL );

    /* Initialize the parsing context. */
    returnStatus = HTTPClient_InitializeParsingContext( &parsingContext,
                                                        pResponse->pHeaderParsingCallback );

    if( returnStatus == HTTP_SUCCESS )
    {
        shouldRecv = 1u;
    }

    while( shouldRecv == 1u )
    {
        /* Receive the HTTP response data into the pResponse->pBuffer. */
        returnStatus = receiveHttpResponse( pTransport,
                                            pResponse->pBuffer + totalReceived,
                                            pResponse->bufferLen - totalReceived,
                                            &currentReceived );

        if( returnStatus == HTTP_SUCCESS )
        {
            if( currentReceived > 0u )
            {
                totalReceived += currentReceived;
                /* Data is received into the buffer and must be parsed. */
                returnStatus = HTTPClient_ParseResponse( &parsingContext,
                                                         pResponse->pBuffer + totalReceived,
                                                         currentReceived );
            }
        }

        /* While there are no errors in the transport recv or parsing, we received
         * data over the transport, the response message is not finished, and
         * there is room in the response buffer. */
        shouldRecv = ( ( returnStatus == HTTP_SUCCESS ) &&
                       ( currentReceived > 0u ) &&
                       ( parsingContext.state != HTTP_PARSING_COMPLETE ) &&
                       ( totalReceived < pResponse->bufferLen ) ) ? 1u : 0u;
    }

    if( returnStatus == HTTP_SUCCESS )
    {
        /* For no network or parsing errors, the final status of the response
         * message is derived from the state of the parsing and how much data
         * is in the buffer. */
        returnStatus = getFinalResponseStatus( parsingContext.state,
                                               totalReceived,
                                               pResponse->bufferLen );
    }

    return returnStatus;
}

/*-----------------------------------------------------------*/

HTTPStatus_t HTTPClient_Send( const HTTPTransportInterface_t * pTransport,
                              const HTTPRequestHeaders_t * pRequestHeaders,
                              const uint8_t * pRequestBodyBuf,
                              size_t reqBodyBufLen,
                              HTTPResponse_t * pResponse )
{
    HTTPStatus_t returnStatus = HTTP_SUCCESS;

    if( pTransport == NULL )
    {
        IotLogError( "Parameter check failed: pTransport interface is NULL." );
        returnStatus = HTTP_INVALID_PARAMETER;
    }
    else if( pTransport->send == NULL )
    {
        IotLogError( "Parameter check failed: pTransport->send is NULL." );
        returnStatus = HTTP_INVALID_PARAMETER;
    }
    else if( pTransport->recv == NULL )
    {
        IotLogError( "Parameter check failed: pTransport->recv is NULL." );
        returnStatus = HTTP_INVALID_PARAMETER;
    }
    else if( pRequestHeaders == NULL )
    {
        IotLogError( "Parameter check failed: pRequestHeaders is NULL." );
        returnStatus = HTTP_INVALID_PARAMETER;
    }
    else if( pRequestHeaders->pBuffer == NULL )
    {
        IotLogError( "Parameter check failed: pRequestHeaders->pBuffer is NULL." );
        returnStatus = HTTP_INVALID_PARAMETER;
    }
    else if( ( pResponse != NULL ) && ( pResponse->pBuffer == NULL ) )
    {
        IotLogError( "Parameter check failed: pResponse->pBuffer is NULL." );
        returnStatus = HTTP_INVALID_PARAMETER;
    }
    else
    {
        /* Empty else for MISRA 15.7 compliance. */
    }

    /* Send the headers, which are at one location in memory. */
    if( returnStatus == HTTP_SUCCESS )
    {
        returnStatus = sendHttpHeaders( pTransport,
                                        pRequestHeaders );
    }

    /* Send the body, which is at another location in memory. */
    if( returnStatus == HTTP_SUCCESS )
    {
        if( pRequestBodyBuf != NULL )
        {
            returnStatus = sendHttpBody( pTransport,
                                         pRequestBodyBuf,
                                         reqBodyBufLen );
        }
        else
        {
            IotLogDebug( "A request body was not sent: pRequestBodyBuf is NULL." );
        }
    }

    if( returnStatus == HTTP_SUCCESS )
    {
        /* If the application chooses to receive a response, then pResponse
         * will not be NULL. */
        if( pResponse != NULL )
        {
            returnStatus = receiveAndParseHttpResponse( pTransport,
                                                        pResponse );
        }
        else
        {
            IotLogDebug( "Response ignored: pResponse is NULL." );
        }
    }

    return returnStatus;
}

/*-----------------------------------------------------------*/

HTTPStatus_t HTTPClient_ReadHeader( const HTTPResponse_t * pResponse,
                                    const uint8_t * pHeaderName,
                                    size_t headerNameLen,
                                    const uint8_t ** pHeaderValueLoc,
                                    size_t * pHeaderValueLen )
{
    HTTPStatus_t returnStatus = HTTP_SUCCESS;
    HTTPParsingContext_t parsingContext;

    memset( &parsingContext, 0, sizeof( HTTPParsingContext_t ) );

    if( pResponse == NULL )
    {
        IotLogError( "Parameter check failed: pResponse is NULL." );
        returnStatus = HTTP_INVALID_PARAMETER;
    }
    else if( pResponse->pBuffer == NULL )
    {
        IotLogError( "Parameter check failed: pResponse->pBuffer is NULL." );
        returnStatus = HTTP_INVALID_PARAMETER;
    }
    else if( pResponse->bufferLen == 0u )
    {
        IotLogError( "Parameter check failed: pResponse->bufferLen is 0: "
                     "Buffer len should be > 0." );
        returnStatus = HTTP_INVALID_PARAMETER;
    }
    else if( pHeaderName == NULL )
    {
        IotLogError( "Parameter check failed: Input header name is NULL." );
        returnStatus = HTTP_INVALID_PARAMETER;
    }
    else if( headerNameLen == 0u )
    {
        IotLogError( "Parameter check failed: Input header name length is 0: "
                     "headerNameLen should be > 0." );
        returnStatus = HTTP_INVALID_PARAMETER;
    }
    else if( pHeaderValueLoc == NULL )
    {
        IotLogError( "Parameter check failed: Output parameter for header value location is NULL." );
        returnStatus = HTTP_INVALID_PARAMETER;
    }
    else if( pHeaderValueLen == NULL )
    {
        IotLogError( "Parameter check failed: Output parameter for header value length is NULL." );
        returnStatus = HTTP_INVALID_PARAMETER;
    }
    else
    {
        /* Empty else for MISRA 15.7 compliance. */
    }

    if( returnStatus == HTTP_SUCCESS )
    {
        /* Initialize Parsing context with our callback. */
        returnStatus = HTTPClient_InitializeParsingContext( &parsingContext, NULL );
    }

    if( returnStatus == HTTP_SUCCESS )
    {
        returnStatus = HTTPClient_FindHeaderInResponse( &parsingContext,
                                                        pResponse->pBuffer,
                                                        pResponse->bufferLen,
                                                        pHeaderName,
                                                        headerNameLen,
                                                        pHeaderValueLoc,
                                                        pHeaderValueLen );

        if( returnStatus == HTTP_SUCCESS )
        {
            /* Header value found present in buffer. */
            IotLogDebugWithArgs( "Found requested header in response: "
                                 "HeaderName=%.*s, ValueLoc=%.*s",
                                 headerNameLen, pHeaderName,
                                 *pHeaderValueLen, *pHeaderValueLoc );
        }
        else if( returnStatus == HTTP_HEADER_NOT_FOUND )
        {
            /* Header is not present in buffer. */
<<<<<<< HEAD
            IotLogWarnWithArgs( "Header field not found in response buffer:"
                                "HeaderName = %.*s ", pHeaderName, headerNameLen );
        }
        else
        {
            IotLogErrorWithArgs( "Unable to read header from response:"
                                 "Failure in parsing response

                                              for header field:"
                                 "HeaderName = %.*s, ParserError = % s ",
                                 pHeaderName, headerNameLen, HTTPClient_strerror( returnStatus ) );
=======
            IotLogWarnWithArgs( "Header field not found in response buffer: "
                                "HeaderName=%.*s", headerNameLen, pHeaderName );
        }
        else
        {
            IotLogErrorWithArgs( "Unable to read header from response: "
                                 "Failure in parsing response for header field: "
                                 "HeaderName=%.*s, ParserError=%s",
                                 headerNameLen, pHeaderName,
                                 HTTPClient_strerror( returnStatus ) );
>>>>>>> 6acde62b
        }
    }
    else
    {
        IotLogErrorWithArgs( "Failed to read header from response: "
<<<<<<< HEAD
                             "Unable to initialize parsing context:"
                             "HeaderName = %.*s ", pHeaderName, headerNameLen );
=======
                             "Unable to initialize parsing context: "
                             "HeaderName=%.*s", headerNameLen, pHeaderName );
>>>>>>> 6acde62b
    }

    return returnStatus;
}

/*-----------------------------------------------------------*/

const char * HTTPClient_strerror( HTTPStatus_t status )
{
    const char * str = NULL;

    switch( status )
    {
        case HTTP_SUCCESS:
<<<<<<< HEAD
            str = "HTTP_SUCCESS ";
            break;

        case HTTP_INVALID_PARAMETER:
            str = "HTTP_INVALID_PARAMETER ";
            break;

        case HTTP_NETWORK_ERROR:
            str = "HTTP_NETWORK_ERROR ";
            break;

        case HTTP_PARTIAL_RESPONSE:
            str = "HTTP_PARTIAL_RESPONSE ";
            break;

        case HTTP_NO_RESPONSE:
            str = "HTTP_NO_RESPONSE ";
            break;

        case HTTP_INSUFFICIENT_MEMORY:
            str = "HTTP_INSUFFICIENT_MEMORY ";
            break;

        case HTTP_INTERNAL_ERROR:
            str = "HTTP_INTERNAL_ERROR ";
            break;

        case HTTP_SECURITY_ALERT_RESPONSE_HEADERS_SIZE_LIMIT_EXCEEDED:
            str = "HTTP_SECURITY_ALERT_RESPONSE_HEADERS_SIZE_LIMIT_EXCEEDED ";
            break;

        case HTTP_SECURITY_ALERT_PARSER_INVALID_CHARACTER:
            str = "HTTP_SECURITY_ALERT_PARSER_INVALID_CHARACTER ";
            break;

        case HTTP_SECURITY_ALERT_INVALID_CONTENT_LENGTH:
            str = "HTTP_SECURITY_ALERT_INVALID_CONTENT_LENGTH ";
            break;

        case HTTP_HEADER_NOT_FOUND:
            str = "HTTP_HEADER_NOT_FOUND ";
            break;

        case HTTP_NOT_SUPPORTED:
            str = "HTTP_NOT_SUPPORTED ";
            break;

        default:
            IotLogWarnWithArgs( "Invalid status code received

                                           for string conversion:"
                                "StatusCode = % d ", status );
    }
=======
            str = "HTTP_SUCCESS";
            break;

        case HTTP_INVALID_PARAMETER:
            str = "HTTP_INVALID_PARAMETER";
            break;

        case HTTP_NETWORK_ERROR:
            str = "HTTP_NETWORK_ERROR";
            break;

        case HTTP_PARTIAL_RESPONSE:
            str = "HTTP_PARTIAL_RESPONSE";
            break;

        case HTTP_NO_RESPONSE:
            str = "HTTP_NO_RESPONSE";
            break;

        case HTTP_INSUFFICIENT_MEMORY:
            str = "HTTP_INSUFFICIENT_MEMORY";
            break;

        case HTTP_INTERNAL_ERROR:
            str = "HTTP_INTERNAL_ERROR";
            break;

        case HTTP_SECURITY_ALERT_RESPONSE_HEADERS_SIZE_LIMIT_EXCEEDED:
            str = "HTTP_SECURITY_ALERT_RESPONSE_HEADERS_SIZE_LIMIT_EXCEEDED";
            break;

        case HTTP_SECURITY_ALERT_PARSER_INVALID_CHARACTER:
            str = "HTTP_SECURITY_ALERT_PARSER_INVALID_CHARACTER";
            break;

        case HTTP_SECURITY_ALERT_INVALID_CONTENT_LENGTH:
            str = "HTTP_SECURITY_ALERT_INVALID_CONTENT_LENGTH";
            break;

        case HTTP_HEADER_NOT_FOUND:
            str = "HTTP_HEADER_NOT_FOUND";
            break;

        case HTTP_NOT_SUPPORTED:
            str = "HTTP_NOT_SUPPORTED";
            break;

        default:
            IotLogWarnWithArgs( "Invalid status code received for string conversion: "
                                "StatusCode=%d", status );
    }

    return str;
>>>>>>> 6acde62b
}



/*-----------------------------------------------------------*/<|MERGE_RESOLUTION|>--- conflicted
+++ resolved
@@ -1009,19 +1009,6 @@
         else if( returnStatus == HTTP_HEADER_NOT_FOUND )
         {
             /* Header is not present in buffer. */
-<<<<<<< HEAD
-            IotLogWarnWithArgs( "Header field not found in response buffer:"
-                                "HeaderName = %.*s ", pHeaderName, headerNameLen );
-        }
-        else
-        {
-            IotLogErrorWithArgs( "Unable to read header from response:"
-                                 "Failure in parsing response
-
-                                              for header field:"
-                                 "HeaderName = %.*s, ParserError = % s ",
-                                 pHeaderName, headerNameLen, HTTPClient_strerror( returnStatus ) );
-=======
             IotLogWarnWithArgs( "Header field not found in response buffer: "
                                 "HeaderName=%.*s", headerNameLen, pHeaderName );
         }
@@ -1032,19 +1019,13 @@
                                  "HeaderName=%.*s, ParserError=%s",
                                  headerNameLen, pHeaderName,
                                  HTTPClient_strerror( returnStatus ) );
->>>>>>> 6acde62b
         }
     }
     else
     {
         IotLogErrorWithArgs( "Failed to read header from response: "
-<<<<<<< HEAD
-                             "Unable to initialize parsing context:"
-                             "HeaderName = %.*s ", pHeaderName, headerNameLen );
-=======
                              "Unable to initialize parsing context: "
                              "HeaderName=%.*s", headerNameLen, pHeaderName );
->>>>>>> 6acde62b
     }
 
     return returnStatus;
@@ -1059,61 +1040,6 @@
     switch( status )
     {
         case HTTP_SUCCESS:
-<<<<<<< HEAD
-            str = "HTTP_SUCCESS ";
-            break;
-
-        case HTTP_INVALID_PARAMETER:
-            str = "HTTP_INVALID_PARAMETER ";
-            break;
-
-        case HTTP_NETWORK_ERROR:
-            str = "HTTP_NETWORK_ERROR ";
-            break;
-
-        case HTTP_PARTIAL_RESPONSE:
-            str = "HTTP_PARTIAL_RESPONSE ";
-            break;
-
-        case HTTP_NO_RESPONSE:
-            str = "HTTP_NO_RESPONSE ";
-            break;
-
-        case HTTP_INSUFFICIENT_MEMORY:
-            str = "HTTP_INSUFFICIENT_MEMORY ";
-            break;
-
-        case HTTP_INTERNAL_ERROR:
-            str = "HTTP_INTERNAL_ERROR ";
-            break;
-
-        case HTTP_SECURITY_ALERT_RESPONSE_HEADERS_SIZE_LIMIT_EXCEEDED:
-            str = "HTTP_SECURITY_ALERT_RESPONSE_HEADERS_SIZE_LIMIT_EXCEEDED ";
-            break;
-
-        case HTTP_SECURITY_ALERT_PARSER_INVALID_CHARACTER:
-            str = "HTTP_SECURITY_ALERT_PARSER_INVALID_CHARACTER ";
-            break;
-
-        case HTTP_SECURITY_ALERT_INVALID_CONTENT_LENGTH:
-            str = "HTTP_SECURITY_ALERT_INVALID_CONTENT_LENGTH ";
-            break;
-
-        case HTTP_HEADER_NOT_FOUND:
-            str = "HTTP_HEADER_NOT_FOUND ";
-            break;
-
-        case HTTP_NOT_SUPPORTED:
-            str = "HTTP_NOT_SUPPORTED ";
-            break;
-
-        default:
-            IotLogWarnWithArgs( "Invalid status code received
-
-                                           for string conversion:"
-                                "StatusCode = % d ", status );
-    }
-=======
             str = "HTTP_SUCCESS";
             break;
 
@@ -1167,7 +1093,6 @@
     }
 
     return str;
->>>>>>> 6acde62b
 }
 
 
