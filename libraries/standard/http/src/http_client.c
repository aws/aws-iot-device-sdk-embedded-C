--- conflicted
+++ resolved
@@ -1,15 +1,8 @@
-<<<<<<< HEAD
-#include <string.h>
-#include <stdlib.h>
-#include <stdio.h>
-#include <assert.h>
-=======
 #include <assert.h>
 #include <string.h>
 #include <stdlib.h>
 #include <stdio.h>
 
->>>>>>> ca9cc67c
 #include "http_client.h"
 #include "private/http_client_internal.h"
 
@@ -83,17 +76,11 @@
     assert( valueLen != 0u );
 
     /* Backtrack before trailing "\r\n" (HTTP header end) if it's already written.
-<<<<<<< HEAD
-     * Note that this method also writes trailing "\r\n" before returning. */
-    if( strncmp( ( char * ) pBufferCur - ( 2 * HTTP_HEADER_LINE_SEPARATOR_LEN ),
-                 "\r\n\r\n", 2 * HTTP_HEADER_LINE_SEPARATOR_LEN ) == 0 )
-=======
      * Note that this method also writes trailing "\r\n" before returning.
      * The first condition prevents reading before start of the header. */
     if( ( HTTP_HEADER_END_INDICATOR_LEN <= pRequestHeaders->headersLen ) &&
         ( strncmp( ( char * ) pBufferCur - HTTP_HEADER_END_INDICATOR_LEN,
                    HTTP_HEADER_END_INDICATOR, HTTP_HEADER_END_INDICATOR_LEN ) == 0 ) )
->>>>>>> ca9cc67c
     {
         backtrackHeaderLen -= HTTP_HEADER_LINE_SEPARATOR_LEN;
         pBufferCur -= HTTP_HEADER_LINE_SEPARATOR_LEN;
@@ -107,23 +94,12 @@
     /* If we have enough room for the new header line, then write it to the header buffer. */
     if( ( backtrackHeaderLen + toAddLen ) <= pRequestHeaders->bufferLen )
     {
-<<<<<<< HEAD
-        /* Write "Field: Value \r\n\r\n" to headers. */
-        bytesWritten = snprintf( ( char * ) pBufferCur,
-                                 toAddLen,
-                                 "%.*s%s%.*s%s",
-                                 ( int32_t ) fieldLen, pField,
-                                 HTTP_HEADER_FIELD_SEPARATOR,
-                                 ( int32_t ) valueLen, pValue,
-                                 HTTP_HEADER_LINE_SEPARATOR );
-=======
         /* Write "Field: Value \r\n" to headers. */
         bytesWritten = snprintf( ( char * ) pBufferCur,
                                  toAddLen,
                                  HTTP_HEADER_ADD_FORMAT,
                                  ( int32_t ) fieldLen, pField,
                                  ( int32_t ) valueLen, pValue );
->>>>>>> ca9cc67c
 
         if( ( bytesWritten + HTTP_HEADER_LINE_SEPARATOR_LEN ) != toAddLen )
         {
@@ -133,20 +109,6 @@
         else
         {
             pBufferCur += bytesWritten;
-<<<<<<< HEAD
-        }
-
-        /* HTTP_HEADER_LINE_SEPARATOR cannot be written above because snprintf
-         * writes an extra null byte at the end. */
-        memcpy( pBufferCur, HTTP_HEADER_LINE_SEPARATOR, HTTP_HEADER_LINE_SEPARATOR_LEN );
-        pRequestHeaders->headersLen = backtrackHeaderLen + toAddLen;
-        returnStatus = HTTP_SUCCESS;
-    }
-    else
-    {
-        IotLogErrorWithArgs( "Unable to add header in buffer: ",
-                             "Buffer has insufficient memory: ",
-=======
 
             /* HTTP_HEADER_LINE_SEPARATOR cannot be written above because snprintf
              * writes an extra null byte at the end. */
@@ -159,7 +121,6 @@
     {
         IotLogErrorWithArgs( "Unable to add header in buffer: "
                              "Buffer has insufficient memory: "
->>>>>>> ca9cc67c
                              "RequiredBytes=%d, RemainingBufferSize=%d",
                              toAddLen,
                              ( pRequestHeaders->bufferLen - pRequestHeaders->headersLen ) );
