--- conflicted
+++ resolved
@@ -63,19 +63,11 @@
  * @return #HTTP_SUCCESS if successful. If there was insufficient memory in the
  * application buffer, then #HTTP_INSUFFICIENT_MEMORY is returned.
  */
-<<<<<<< HEAD
-static HTTPStatus_t _addHeader( HTTPRequestHeaders_t * pRequestHeaders,
-                                const uint8_t * pField,
-                                size_t fieldLen,
-                                const uint8_t * pValue,
-                                size_t valueLen );
-=======
 static HTTPStatus_t addHeader( HTTPRequestHeaders_t * pRequestHeaders,
                                const uint8_t * pField,
                                size_t fieldLen,
                                const uint8_t * pValue,
                                size_t valueLen );
->>>>>>> 54814e5b
 
 /**
  * @brief Receive HTTP response from the transport recv interface.
@@ -141,18 +133,6 @@
 static uint8_t convertInt32ToAscii( int32_t value,
                                     uint8_t * pBuffer,
                                     size_t bufferLength );
-
-/**
- * @brief Converts an integer value to its ASCII representation in the passed buffer.
- *
- * @param[in] value The value to convert to ASCII.
- * @param[out] pBuffer The buffer to store the ASCII representation of the integer.
- *
- * @return Returns the number of bytes written to @p pBuffer.
- */
-static uint8_t _convertInt32ToAscii( int32_t value,
-                                     uint8_t * pBuffer,
-                                     size_t bufferLength );
 
 /**
  * @brief This method writes the request line (first line) of the HTTP Header
@@ -200,9 +180,9 @@
 
 /*-----------------------------------------------------------*/
 
-static uint8_t _convertInt32ToAscii( int32_t value,
-                                     uint8_t * pBuffer,
-                                     size_t bufferLength )
+static uint8_t convertInt32ToAscii( int32_t value,
+                                    uint8_t * pBuffer,
+                                    size_t bufferLength )
 {
     /* As input value may be altered and MISRA C 2012 rule 17.8 prevents modification
      * of parameter, a local copy of the parameter is stored. */
@@ -253,72 +233,11 @@
 
 /*-----------------------------------------------------------*/
 
-<<<<<<< HEAD
-static HTTPStatus_t _addHeader( HTTPRequestHeaders_t * pRequestHeaders,
-                                const uint8_t * pField,
-                                size_t fieldLen,
-                                const uint8_t * pValue,
-                                size_t valueLen )
-=======
-static uint8_t convertInt32ToAscii( int32_t value,
-                                    uint8_t * pBuffer,
-                                    size_t bufferLength )
-{
-    /* As input value may be altered and MISRA C 2012 rule 17.8 prevents modification
-     * of parameter, a local copy of the parameter is stored. */
-    uint32_t absoluteValue = 0u;
-    uint8_t numOfDigits = 0u;
-    uint8_t index = 0u;
-    uint8_t isNegative = 0u;
-
-    assert( pBuffer != NULL );
-    assert( bufferLength >= MAX_INT32_NO_OF_DECIMAL_DIGITS );
-    ( void ) bufferLength;
-
-    /* If the value is negative, write the '-' (minus) character to the buffer. */
-    if( value < 0 )
-    {
-        isNegative = 1u;
-
-        *pBuffer = ( uint8_t ) '-';
-
-        /* Convert the value to its absolute representation. */
-        absoluteValue = ( uint32_t ) ( value * -1 );
-    }
-    else
-    {
-        /* As the input integer value is positive, store is as it-is. */
-        absoluteValue = ( uint32_t ) value;
-    }
-
-    /* Write the absolute integer value in reverse ASCII representation. */
-    do
-    {
-        pBuffer[ isNegative + numOfDigits ] = ( uint8_t ) ( absoluteValue % 10u ) + ( uint8_t ) '0';
-        numOfDigits++;
-        absoluteValue /= 10u;
-    } while( absoluteValue != 0u );
-
-    /* Reverse the digits in the buffer to store the correct ASCII representation
-     * of the value. */
-    for( index = 0u; index < ( numOfDigits / 2u ); index++ )
-    {
-        pBuffer[ isNegative + index ] ^= pBuffer[ isNegative + numOfDigits - index - 1u ];
-        pBuffer[ isNegative + numOfDigits - index - 1u ] ^= pBuffer[ isNegative + index ];
-        pBuffer[ isNegative + index ] ^= pBuffer[ isNegative + numOfDigits - index - 1u ];
-    }
-
-    return( isNegative + numOfDigits );
-}
-
-/*-----------------------------------------------------------*/
-
 static HTTPStatus_t addHeader( HTTPRequestHeaders_t * pRequestHeaders,
                                const uint8_t * pField,
                                size_t fieldLen,
                                const uint8_t * pValue,
                                size_t valueLen )
->>>>>>> 54814e5b
 {
     HTTPStatus_t returnStatus = HTTP_SUCCESS;
     uint8_t * pBufferCur = pRequestHeaders->pBuffer + pRequestHeaders->headersLen;
@@ -668,15 +587,9 @@
         rangeValueLength += RANGE_REQUEST_HEADER_VALUE_PREFIX_LEN;
 
         /* Write the range start value in the buffer. */
-<<<<<<< HEAD
-        rangeValueLength += _convertInt32ToAscii( rangeStartOrlastNbytes,
-                                                  rangeValueBuffer + rangeValueLength,
-                                                  sizeof( rangeValueBuffer ) - rangeValueLength );
-=======
         rangeValueLength += convertInt32ToAscii( rangeStartOrlastNbytes,
                                                  rangeValueBuffer + rangeValueLength,
                                                  sizeof( rangeValueBuffer ) - rangeValueLength );
->>>>>>> 54814e5b
 
         /* Add remaining value data depending on the range specification type. */
 
@@ -690,15 +603,9 @@
             rangeValueLength += DASH_CHARACTER_LEN;
 
             /* Write the rangeEnd value of the request range to the buffer .*/
-<<<<<<< HEAD
-            rangeValueLength += _convertInt32ToAscii( rangeEnd,
-                                                      rangeValueBuffer + rangeValueLength,
-                                                      sizeof( rangeValueBuffer ) - rangeValueLength );
-=======
             rangeValueLength += convertInt32ToAscii( rangeEnd,
                                                      rangeValueBuffer + rangeValueLength,
                                                      sizeof( rangeValueBuffer ) - rangeValueLength );
->>>>>>> 54814e5b
         }
         /* Case when request is for bytes in the range [rangeStart, EoF). */
         else if( rangeStartOrlastNbytes >= 0 )
@@ -715,19 +622,11 @@
         }
 
         /* Add the Range Request header field and value to the buffer. */
-<<<<<<< HEAD
-        returnStatus = _addHeader( pRequestHeaders,
-                                   ( const uint8_t * ) RANGE_REQUEST_HEADER_FIELD,
-                                   RANGE_REQUEST_HEADER_FIELD_LEN,
-                                   rangeValueBuffer,
-                                   rangeValueLength );
-=======
         returnStatus = addHeader( pRequestHeaders,
                                   ( const uint8_t * ) RANGE_REQUEST_HEADER_FIELD,
                                   RANGE_REQUEST_HEADER_FIELD_LEN,
                                   rangeValueBuffer,
                                   rangeValueLength );
->>>>>>> 54814e5b
     }
 
     return returnStatus;
@@ -1118,7 +1017,6 @@
                                     const char ** pHeaderValueLoc,
                                     size_t * pHeaderValueLen )
 {
-<<<<<<< HEAD
     HTTPStatus_t returnStatus = HTTP_SUCCESS;
     HTTPParsingContext_t parsingContext;
     readHeaderContext_t context =
@@ -1178,14 +1076,14 @@
     }
 
     /* Initialize Parsing context with our callback. */
-    returnStatus = _HTTPClient_InitializeParsingContext( &parsingContext,
-                                                         &parsingCallback );
+    returnStatus = HTTPClient_InitializeParsingContext( &parsingContext,
+                                                        &parsingCallback );
 
     if( returnStatus == HTTP_SUCCESS )
     {
-        returnStatus = _HTTPClient_ParseResponse( &parsingContext,
-                                                  pResponse->pBuffer,
-                                                  pResponse->bufferLen );
+        returnStatus = HTTPClient_ParseResponse( &parsingContext,
+                                                 pResponse->pBuffer,
+                                                 pResponse->bufferLen );
 
         if( returnStatus == HTTP_HEADER_NOT_FOUND )
         {
@@ -1211,14 +1109,6 @@
                              "HeaderName=%.*s", pHeaderName, headerNameLen );
     }
 
-=======
-    /* Disable unused parameter warnings. */
-    ( void ) pResponse;
-    ( void ) pName;
-    ( void ) nameLen;
-    ( void ) pValue;
-    ( void ) valueLen;
->>>>>>> 54814e5b
     return HTTP_NOT_SUPPORTED;
 }
 
