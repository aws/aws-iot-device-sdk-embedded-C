#ifndef HTTP_CLIENT_H_
#define HTTP_CLIENT_H_

#include <stdint.h>
#include <stddef.h>
#include "config.h"

/**
 * @brief Maximum size, in bytes, of headers allowed from the server.
 *
 * If the total size in bytes of the headers sent from this server exceeds this
 * configuration, then the status code #HTTP_SECURITY_ALERT_HEADERS is
 * returned from #HTTPClient_Send.
 */
#ifndef HTTP_MAX_RESPONSE_HEADERS_SIZE_BYTES
    #define HTTP_MAX_RESPONSE_HEADERS_SIZE_BYTES    2048U
#endif

/**
 * @brief The HTTP header "User-Agent" value.
 *
 * The following headerline is automatically written to
 * #HTTPRequestHeaders_t.pBuffer:
 * "User-Agent: my-platform-name\r\n"
 */
#ifndef HTTP_USER_AGENT_VALUE
    #define HTTP_USER_AGENT_VALUE    "my-platform-name"
#endif

/**
 * @brief Supported HTTP request methods.
 */
#define HTTP_METHOD_GET     "GET"                  /**< HTTP Method GET. */
#define HTTP_METHOD_PUT     "PUT"                  /**< HTTP Method PUT. */
#define HTTP_METHOD_POST    "POST"                 /**< HTTP Method POST. */
#define HTTP_METHOD_HEAD    "HEAD"                 /**< HTTP Method HEAD. */

/**
 * Flags for #HTTPRequestInfo_t.flags.
 * These flags control what headers are written or not to the
 * #HttpRequestHeaders_t.pBuffer.
 */

/**
 * @brief Set this flag to indicate the request is for a persistent connection.
 *
 * Setting this will cause a "Connection: Keep-Alive" to be written to the
 * request.
 */
#define HTTP_REQUEST_KEEP_ALIVE_FLAG                0x1U

/**
 * @brief Set this flag to disable automatically writing the Content-Length
 * header.
 */
#define HTTP_REQUEST_DISABLE_CONTENT_LENGTH_FLAG    0x2U

/**
 * Flags for #HTTPResponse_t.flags.
 * These flags are populated in #HTTPResponse_t.flags by the #HTTPClient_Send()
 * function.
 */

/**
 * @brief This will be set to true if header "Connection: close" is found.
 *
 * If a "Connection: close" header is present the application should always
 * close the connection.
 */
#define HTTP_RESPONSE_CONNECTION_CLOSE_FLAG         0x1U

/**
 * @brief This will be set to true if header "Connection: Keep-Alive" is found.
 */
#define HTTP_RESPONSE_CONNECTION_KEEP_ALIVE_FLAG    0x2U

/**
 * @brief Flag that represents End of File byte in the range specification of
 * a Range Request.
 * This flag should be used ONLY for 2 kinds of range specifications when
 * creating the Range Request header through the #HTTPClient_AddRangeHeader
 * function:
 *  - When the requested range is all bytes from the starting range byte to
 * the end of file.
 *  - When the requested range is for the last N bytes of the file.
 * In both cases, this value should be used for the "rangeEnd" parameter.
 */
#define HTTP_RANGE_REQUEST_END_OF_FILE              -1


/**
 * @brief The HTTPNetworkContext is an incomplete type. The application must
 * define HTTPNetworkContext to the type of their network context. This context
 * is passed into the network interface functions.
 */
struct HTTPNetworkContext;
typedef struct HTTPNetworkContext HTTPNetworkContext_t;

/**
 * @brief Transport interface for sending data over the network.
 *
 * If the number of bytes written returned is not equal to @p bytesToWrite, then
 * #HTTPClient_Send will return #HTTP_NETWORK_ERROR. If a negative value is
 * returned then this #HTTPClient_Send will also return #HTTP_NETWORK_ERROR.
 *
 * @param[in] context User defined context.
 * @param[in] pBuffer Buffer to write to the network stack.
 * @param[in] bytesToWrite Number of bytes to write to the network.
 *
 * @return The number of bytes written or a negative network error code.
 */
typedef int32_t (* HTTPTransportSend_t )( HTTPNetworkContext_t * pContext,
                                          const void * pBuffer,
                                          size_t bytesToWrite );

/**
 * @brief Transport interface for reading data on the network.
 *
 * This function will read up to @p bytesToRead amount of data from the network.
 *
 * If this function returns a value less than zero, then #HTTPClient_Send will
 * return #HTTP_NETWORK_ERROR.
 *
 * If this function returns less than the bytesToRead and greater than zero,
 * then this function will be invoked again if the data in @p pBuffer contains a
 * partial HTTP response message and there is room left in the @p pBuffer.
 * Repeated invocations will stop if this function returns zero.
 *
 * @param[in] context User defined context.
 * @param[in] pBuffer Buffer to read network data into.
 * @param[in] bytesToRead Number of bytes requested from the network.
 *
 * @return The number of bytes read or a negative error code.
 */
typedef int32_t (* HTTPTransportRecv_t )( HTTPNetworkContext_t * pContext,
                                          void * pBuffer,
                                          size_t bytesToRead );

/**
 * @brief The HTTP Client library transport layer interface.
 */
typedef struct HTTPTransportInterface
{
    HTTPTransportRecv_t recv;        /**< Transport receive interface */
    HTTPTransportSend_t send;        /**< Transport interface send interface. */
    HTTPNetworkContext_t * pContext; /**< User defined transport interface context. */
} HTTPTransportInterface_t;

/**
 * @brief The HTTP Client library return status.
 */
typedef enum HTTPStatus
{
    /**
     * @brief The HTTP Client library function completed successfully.
     *
     * Functions that may return this value:
     * - #HTTPClient_InitializeRequestHeaders
     * - #HTTPClient_AddHeader
     * - #HTTPClient_AddRangeHeader
     * - #HTTPClient_Send
     * - #HTTPClient_ReadHeader
     */
    HTTP_SUCCESS,

    /**
     * @brief The HTTP Client library function input an invalid parameter.
     *
     * Functions that may return this value:
     * - #HTTPClient_InitializeRequestHeaders
     * - #HTTPClient_AddHeader
     * - #HTTPClient_AddRangeHeader
     * - #HTTPClient_Send
     * - #HTTPClient_ReadHeader
     */
    HTTP_INVALID_PARAMETER,

    /**
     * @brief A network error was returned from the transport interface.
     *
     * Functions that may return this value:
     * - #HTTPClient_Send
     */
    HTTP_NETWORK_ERROR,

    /**
     * @brief Part of the HTTP response was received from the network.
     *
     * Functions that may return this value:
     * - #HTTPClient_Send
     */
    HTTP_PARTIAL_RESPONSE,

    /**
     * @brief No HTTP response was received from the network.
     *
     * This can occur only if there was no data received from the transport
     * interface.
     *
     * Functions that may return this value:
     * - #HTTPClient_Send
     */
    HTTP_NO_RESPONSE,

    /**
     * @brief The application buffer was not large enough for the HTTP request
     * headers or the HTTP response message.
     *
     * Functions that may return this value:
     * - #HTTPClient_InitializeRequestHeaders
     * - #HTTPClient_AddHeader
     * - #HTTPClient_AddRangeHeader
     * - #HTTPClient_Send
     */
    HTTP_INSUFFICIENT_MEMORY,

    HTTP_INTERNAL_ERROR,
    HTTP_SECURITY_ALERT_RESPONSE_HEADERS_SIZE_LIMIT_EXCEEDED,
    HTTP_SECURITY_ALERT_PARSER_INVALID_CHARACTER,
    HTTP_SECURITY_ALERT_INVALID_CONTENT_LENGTH,
    /* TODO: Add return codes as implementation continues. */

    /**
     * @brief The requested header field was not found in the response buffer.
     *
     * Functions that may return this value:
     * - #HTTPClient_ReadHeader
     */
    HTTP_HEADER_NOT_FOUND,
<<<<<<< HEAD

    /**
     * @brief The HTTP response, provided for parsing, is either corrupt or incomplete.
     *
     * Functions that may return this value:
     * - #HTTPClient_ReadHeader
     */
    HTTP_INVALID_RESPONSE,

=======
>>>>>>> 6acde62b
    /* Temporary error code while implementation is in progress. */
    HTTP_NOT_SUPPORTED,
} HTTPStatus_t;

/**
 * @brief Represents header data that will be sent in an HTTP request.
 *
 * The memory for the header data buffer is supplied by the user. Information in
 * the buffer will be filled by calling #HTTPClient_InitializeRequestHeaders and
 * #HTTPClient_AddHeader.
 */
typedef struct HTTPRequestHeaders
{
    /**
     * @brief Buffer to hold the raw HTTP request headers.
     *
     * This buffer is supplied by the application.
     *
     * This buffer is owned by the library during #HTTPClient_AddHeader,
     * #HTTPClient_AddRangeHeader, #HTTPClient_InitializeRequestHeaders, and
     * #HTTPClient_Send. This buffer should not be modifed until
     * after these functions return.
     *
     * For optimization this buffer may be re-used with the response. The user
     * can re-use this buffer for the storing the response from the server in
     * #HTTPResponse_t.pBuffer.
     */
    uint8_t * pBuffer;
    size_t bufferLen; /**< The length of pBuffer in bytes. */

    /**
     * @brief The actual size in bytes of headers in the buffer. This field
     * is updated by the HTTP Client library functions #HTTPClient_AddHeader,
     * and #HTTPClient_InitializeRequestHeaders.
     */
    size_t headersLen;
} HTTPRequestHeaders_t;

/**
 * @brief Configurations of the initial request headers.
 */
typedef struct HTTPRequestInfo
{
    /**
     * @brief The HTTP request method e.g. "GET", "POST", "PUT", or "HEAD".
     */
    const char * method;
    size_t methodLen; /**< The length of the method in bytes. */

    /**
     * @brief The Request-URI to the objects of interest, e.g. "/path/to/item.txt".
     */
    const char * pPath;
    size_t pathLen; /**< The length of the path in bytes. */

    /**
     * @brief The server's host name, e.g. "my-storage.my-cloud.com".
     *
     * The host does not have a "https://" or "http://" prepending.
     */
    const char * pHost;
    size_t hostLen; /**< The length of the host in bytes. */

    /**
     * @brief Flags to activate other request header configurations.
     */
    uint32_t flags;
} HTTPRequestInfo_t;



/**
 * @brief Callback to intercept headers during the first parse through of the
 * response as it is received from the network.
 */
typedef struct httpResponseParsingCallback
{
    /**
     * @brief Invoked when both a header field and its associated header value are found.
     * @param[in] pContext User context.
     * @param[in] fieldLoc Location of the header field name in the response buffer.
     * @param[in] fieldLen Length in bytes of the field name.
     * @param[in] valueLoc Location of the header value in the response buffer.
     * @param[in] valueLen Length in bytes of the value.
     * @param[in] statusCode The HTTP response status-code.
     */
    void ( * onHeaderCallback )( void * pContext,
                                 const uint8_t * fieldLoc,
                                 size_t fieldLen,
                                 const uint8_t * valueLoc,
                                 size_t valueLen,
                                 uint16_t statusCode );

    /* Private context for the application. */
    void * pContext;
} HTTPClient_HeaderParsingCallback_t;

/**
 * @brief Represents an HTTP response.
 */
typedef struct HTTPResponse
{
    /**
     * @brief Buffer for both the raw HTTP header and body.
     *
     * This buffer is supplied by the application.
     *
     * This buffer is owned by the library during  #HTTPClient_Send and
     * #HTTPClient_ReadHeader. This buffer should not be modifed until after
     * these functions return.
     *
     * For optimization this buffer may be used with the request headers. The
     * request header buffer is configured in #HTTPRequestHeaders_t.pBuffer.
     * When the same buffer is used for the request headers, #HTTPClient_Send
     * will send the headers in the buffer first, then fill the buffer with
     * the response message.
     */
    uint8_t * pBuffer;
    size_t bufferLen; /**< The length of the response buffer in bytes. */

    /**
     * @brief Optional callback for intercepting the header during the first
     * parse through of the response as is it receive from the network.
     * Set to NULL to disable.
     */
    HTTPClient_HeaderParsingCallback_t * pHeaderParsingCallback;

    /**
     * @brief The starting location of the response headers in pBuffer.
     *
     * This is updated by #HTTPClient_Send.
     */
    uint8_t * pHeaders;

    /**
     * @brief Byte length of the response headers in pBuffer.
     *
     * This is updated by #HTTPClient_Send.
     */
    size_t headersLen;

    /**
     * @brief The starting location of the response body in pBuffer.
     *
     * This is updated by #HTTPClient_Send.
     */
    uint8_t * pBody;

    /**
     * @brief Byte length of the body in pBuffer.
     *
     * This is updated by #HTTPClient_Send.
     */
    size_t bodyLen;

    /* Useful HTTP header values found. */

    /**
     * @brief The HTTP response Status-Code.
     *
     * This is updated by #HTTPClient_Send.
     */
    uint16_t statusCode;

    /**
     * @brief The value in the "Content-Length" header is returned here.
     *
     * This is updated by #HTTPClient_Send.
     */
    size_t contentLength;

    /**
     * @brief Count of the headers sent by the server.
     *
     * This is updated by #HTTPClient_Send.
     */
    size_t headerCount;

    /**
     * @brief Flags of useful headers found in the response.
     *
     * This is updated by #HTTPClient_Send.
     */
    uint32_t flags;
} HTTPResponse_t;

/**
 * @brief Initialize the request headers, stored in
 * #HTTPRequestHeaders_t.pBuffer, with initial configurations from
 * #HTTPRequestInfo_t. This method is expected to be called before sending a
 * new request.
 *
 * Upon return, #HTTPRequestHeaders_t.headersLen will be updated with the number
 * of bytes written.
 *
 * Each line in the header is listed below and written in this order:
 *     <#HTTPRequestInfo_t.method> <#HTTPRequestInfo_t.pPath> <HTTP_PROTOCOL_VERSION>
 *     User-Agent: <HTTP_USER_AGENT_VALUE>
 *     Host: <#HTTPRequestInfo_t.pHost>
 *     Connection: close
 *
 * Note that Connection header value can be changed to keep-alive by setting
 * the HTTP_REQUEST_KEEP_ALIVE_FLAG in #HTTPRequestInfo_t.flags.
 *
 * @param[in] pRequestHeaders Request header buffer information.
 * @param[in] pRequestInfo Initial request header configurations.
 * @return One of the following:
 * - #HTTP_SUCCESS (If successful)
 * - #HTTP_INVALID_PARAMETER (If any provided parameters or their members are invalid.)
 * - #HTTP_INSUFFICIENT_MEMORY (If provided buffer size is not large enough to hold headers.)
 */
HTTPStatus_t HTTPClient_InitializeRequestHeaders( HTTPRequestHeaders_t * pRequestHeaders,
                                                  const HTTPRequestInfo_t * pRequestInfo );

/**
 * @brief Add a header to the request headers stored in
 * #HTTPRequestHeaders_t.pBuffer.
 *
 * Upon return, pRequestHeaders->headersLen will be updated with the number of
 * bytes written.
 *
 * Headers are written in the following format:
 *     <pName>: <pField>\r\n\r\n
 * The trailing \r\n that denotes the end of the header lines is overwritten,
 * if it already exists in the buffer.
 *
 * @param[in] pRequestHeaders Request header buffer information.
 * @param[in] pField The header field name to write.
 * The data should be ISO 8859-1 (Latin-1) encoded per the HTTP standard,
 * but the API does not perform the character set validation.
 * @param[in] fieldLen The byte length of the header field name.
 * @param[in] pValue The header value to write.
 * The data should be ISO 8859-1 (Latin-1) encoded per the HTTP standard,
 * but the API does not perform the character set validation.
 * @param[in] valueLen The byte length of the header field value.
 *
 * @return One of the following:
 * - #HTTP_SUCCESS (If successful.)
 * - #HTTP_INVALID_PARAMETER (If any provided parameters or their members are invalid.)
 * - #HTTP_INSUFFICIENT_MEMORY (If application-provided buffer is not large enough to hold headers.)
 */
HTTPStatus_t HTTPClient_AddHeader( HTTPRequestHeaders_t * pRequestHeaders,
                                   const uint8_t * pField,
                                   size_t fieldLen,
                                   const uint8_t * pValue,
                                   size_t valueLen );

/**
 * @brief Add the byte range request header to the request headers store in
 * #HTTPRequestHeaders_t.pBuffer.
 *
 * For example, if requesting for the first 1kB of a file the following would be
 * written  "Range: bytes=0-1023\r\n\r\n".
 *
 * The trailing "\r\n" that denotes the end of the header lines is overwritten, if it
 * already exists in the buffer.
 *
 * @note There are 3 different forms of range specification, determined by the
 * combination of @a rangeStartOrLastNBytes and @a rangeEnd parameter values:
 * 1. Request containing both parameters for the byte range [rangeStart, rangeEnd]
 * where @a rangeStartOrLastNBytes <= @a rangeEnd.
 * Example request: "Range: bytes=0-1023\r\n" for requesting bytes in the range [0, 1023].
 *
 * 2. Request for the last N bytes, represented by @p rangeStartOrlastNbytes.
 * @p rangeStartOrlastNbytes should be negative and @p rangeEnd should be
 * #HTTP_RANGE_REQUEST_END_OF_FILE.
 * Example request: "Range: bytes=-512\r\n" for requesting the last 512 bytes
 * (or bytes in the range [512, 1023] for a 1kB sized file).
 *
 * 3. Request for all bytes (till the end of byte sequence) from byte N,
 * represented by @p rangeStartOrlastNbytes.
 * @p rangeStartOrlastNbytes should be >= 0 and @p rangeEnd should be
 * #HTTP_RANGE_REQUEST_END_OF_FILE.
 * Example request: "Range: bytes=256-\r\n" for requesting all bytes after and
 * including byte 256 (or bytes in the range [256,1023] for a 1kB sized file).
 *
 * @param[in] pRequestHeaders Request header buffer information.
 * @param[in] rangeStartOrlastNbytes Represents either the starting byte
 * for a range OR the last N number of bytes in the requested file.
 * @param[in] rangeEnd The ending range for the requested file. For end of file
 * byte in Range Specifications 2. and 3., #HTTP_RANGE_REQUEST_END_OF_FILE
 * should be passed.
 *
 * @return Returns the following status codes:
 * #HTTP_SUCCESS if successful.
 * #HTTP_INVALID_PARAMETER, if input parameters are invalid, including when
 * the @p rangeStartOrlastNbytes and @p rangeEnd parameter combination is invalid.
 * #HTTP_INSUFFICIENT_MEMORY, if the passed #HTTPRequestHeaders_t.pBuffer
 * contains insufficient remaining memory for storing the range request.
 */
HTTPStatus_t HTTPClient_AddRangeHeader( HTTPRequestHeaders_t * pRequestHeaders,
                                        int32_t rangeStartOrlastNbytes,
                                        int32_t rangeEnd );

/**
 * @brief Send the request headers in #HTTPRequestHeaders_t and request body in
 * parameter pRequestBodyBuf over the transport. The response is received in
 * #HTTPResponse_t.
 *
 * The application should close the connection with the server if any
 * HTTP_SECURITY_ALERT_X errors are returned.
 * TODO: List all the security alerts possible after parsing development.
 *
 * TODO: Expand documentation.
 *
 * @param[in] pTransport Transport interface, see #HTTPTransportInterface_t for
 * more information.
 * @param[in] pRequestHeaders Request configuration containing the buffer of
 * headers to send.
 * @param[in] pRequestBodyBuf Optional Request entity body. Set to NULL if there
 * is no request body.
 * @param[in] reqBodyBufLen The length of the request entity in bytes.
 * @param[in] pResponse The response message and some notable response
 * parameters will be returned here on success.
 *
 * @return One of the following:
 * - #HTTP_SUCCESS (If successful.)
 * - #HTTP_INVALID_PARAMETER (If any provided parameters or their members are invalid.)
 * - #HTTP_NETWORK_ERROR (Errors in sending or receiving over the transport interface.)
 * - #HTTP_PARTIAL_RESPONSE (Part of an HTTP response was received in a partially filled response buffer.)
 * - #HTTP_NO_RESPONSE (No data was received from the transport interface.)
 * - #HTTP_INSUFFICIENT_MEMORY (The response received could not fit into the response buffer.)
 * TODO: Add more errors for parsing implementation.
 */
HTTPStatus_t HTTPClient_Send( const HTTPTransportInterface_t * pTransport,
                              const HTTPRequestHeaders_t * pRequestHeaders,
                              const uint8_t * pRequestBodyBuf,
                              size_t reqBodyBufLen,
                              HTTPResponse_t * pResponse );

/**
 * @brief Read a header from a buffer containing a complete HTTP response.
 * This will return the location of the response header value in the
 * #HTTPResponse_t.pBuffer buffer.
 *
 * @note This function should only be called on a complete HTTP response. If the
 * request is sent through the #HTTPClient_Send function, the #HTTPResponse_t is
 * incomplete until #HTTPClient_Send returns.
 *
 * @param[in] pResponse The buffer containing the completed HTTP response.
 * @param[in] pHeaderName The header field name to read.
 * @param[in] headerNameLen The length of the header field name in bytes.
 * @param[out] pHeaderValueLoc This will be populated with the location of the
 * header value in the response buffer, #HTTPResponse_t.pBuffer.
 * @param[out] headerValueLen This will be populated with the length of the
 * header value in bytes.
 *
 * @return One of the following:
 * - #HTTP_SUCCESS (If successful.)
 * - #HTTP_INVALID_PARAMETER (If any provided parameters or their members are invalid.)
<<<<<<< HEAD
 * - #HTTP_INVALID_RESPONSE (Provided response is not a valid HTTP response for parsing.)
=======
 * - #HTTP_PARTIAL_RESPONSE (Part of an HTTP response was received in a partially filled response buffer.)
 * - #HTTP_HEADER_NOT_FOUND (Header is not found in the passed response buffer.)
>>>>>>> 6acde62b
 */
HTTPStatus_t HTTPClient_ReadHeader( const HTTPResponse_t * pResponse,
                                    const uint8_t * pHeaderName,
                                    size_t headerNameLen,
                                    const uint8_t ** pHeaderValueLoc,
                                    size_t * headerValueLen );

/**
 * @brief Error code to string conversion utility for HTTP Client library.
 *
 * @note This returns constant strings, which should not be modified.
 *
 * @param[in] status The status code to convert to a string.
 *
 * @return The string representation of the status code.
 */
const char * HTTPClient_strerror( HTTPStatus_t status );

#endif /* ifndef HTTP_CLIENT_H_ */<|MERGE_RESOLUTION|>--- conflicted
+++ resolved
@@ -227,7 +227,7 @@
      * - #HTTPClient_ReadHeader
      */
     HTTP_HEADER_NOT_FOUND,
-<<<<<<< HEAD
+    << << << < HEAD
 
     /**
      * @brief The HTTP response, provided for parsing, is either corrupt or incomplete.
@@ -237,10 +237,10 @@
      */
     HTTP_INVALID_RESPONSE,
 
-=======
->>>>>>> 6acde62b
-    /* Temporary error code while implementation is in progress. */
-    HTTP_NOT_SUPPORTED,
+    == == == =
+        >> >> >> > origin / development
+        /* Temporary error code while implementation is in progress. */
+        HTTP_NOT_SUPPORTED,
 } HTTPStatus_t;
 
 /**
@@ -589,12 +589,8 @@
  * @return One of the following:
  * - #HTTP_SUCCESS (If successful.)
  * - #HTTP_INVALID_PARAMETER (If any provided parameters or their members are invalid.)
-<<<<<<< HEAD
+ * - #HTTP_HEADER_NOT_FOUND (Header is not found in the passed response buffer.)
  * - #HTTP_INVALID_RESPONSE (Provided response is not a valid HTTP response for parsing.)
-=======
- * - #HTTP_PARTIAL_RESPONSE (Part of an HTTP response was received in a partially filled response buffer.)
- * - #HTTP_HEADER_NOT_FOUND (Header is not found in the passed response buffer.)
->>>>>>> 6acde62b
  */
 HTTPStatus_t HTTPClient_ReadHeader( const HTTPResponse_t * pResponse,
                                     const uint8_t * pHeaderName,
