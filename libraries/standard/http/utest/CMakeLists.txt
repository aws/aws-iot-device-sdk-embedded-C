include("../httpFilePaths.cmake")
project ("http unit test")
cmake_minimum_required (VERSION 3.13)

# ====================  Define your project name (edit) ========================
set(project_name "http")

# =====================  Create your mock here  (edit)  ========================

# list the files to mock here
list(APPEND mock_list
            ${MODULES_DIR}/standard/http/third_party/http_parser/http_parser.h
        )
# list the directories your mocks need
list(APPEND mock_include_list
             ${MODULES_DIR}/standard/http/third_party/http_parser
        )
#list the definitions of your mocks to control what to be included
list(APPEND mock_define_list
            ""
       )

# ================= Create the library under test here (edit) ==================

# list the files you would like to test here
list(APPEND real_source_files
            ${HTTP_SOURCES}
        )
# list the directories the module under test includes
list(APPEND real_include_directories
            .
            ${HTTP_INCLUDE_PUBLIC_DIRS}
            ${HTTP_INCLUDE_PRIVATE_DIRS}
            ${LOGGING_INCLUDE_DIRS}
        )

# =====================  Create UnitTest Code here (edit)  =====================

# list the directories your test needs to include
list(APPEND test_include_directories
            .
            ${HTTP_INCLUDE_PUBLIC_DIRS}
            ${HTTP_INCLUDE_PRIVATE_DIRS}
<<<<<<< HEAD
            ${HTTP_TEST_INCLUDE_PRIVATE_DIRS}
            ${LOGGING_INCLUDE_DIRS}
=======
            ${HTTP_TEST_INCLUDE_DIRS}
            "${ROOT_DIR}/platform/include"
>>>>>>> b0ef9107
        )

# =============================  (end edit)  ===================================

set(mock_name "http_parser_mock")
set(real_name "${project_name}_real")

create_mock_list(${mock_name}
                "${mock_list}"
                "${ROOT_DIR}/tools/cmock/project.yml"
                "${mock_include_list}"
                "${mock_define_list}"
        )

create_real_library(${real_name}
                    "${real_source_files}"
                    "${real_include_directories}"
                    "${mock_name}"
        )

list(APPEND utest_link_list
            lib${real_name}.a
            -l${mock_name}
        )

list(APPEND utest_dep_list
            ${real_name}
        )

set(utest_name "${project_name}_utest")
set(utest_source "${project_name}_utest.c")
create_test(${utest_name}
            ${utest_source}
            "${utest_link_list}"
            "${utest_dep_list}"
            "${test_include_directories}"
        )<|MERGE_RESOLUTION|>--- conflicted
+++ resolved
@@ -41,13 +41,8 @@
             .
             ${HTTP_INCLUDE_PUBLIC_DIRS}
             ${HTTP_INCLUDE_PRIVATE_DIRS}
-<<<<<<< HEAD
-            ${HTTP_TEST_INCLUDE_PRIVATE_DIRS}
+            ${HTTP_TEST_INCLUDE_DIRS}
             ${LOGGING_INCLUDE_DIRS}
-=======
-            ${HTTP_TEST_INCLUDE_DIRS}
-            "${ROOT_DIR}/platform/include"
->>>>>>> b0ef9107
         )
 
 # =============================  (end edit)  ===================================
