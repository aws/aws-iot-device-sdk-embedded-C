--- conflicted
+++ resolved
@@ -10,11 +10,11 @@
 #include "private/http_client_internal.h"
 #include "private/http_client_parse.h"
 
-<<<<<<< HEAD
+    << << << < HEAD
 #include "mock_http_parser.h"
 
-=======
->>>>>>> 9e267f46
+== == == =
+    >> >> >> > origin / development
 /* Default size for request buffer. */
 #define HTTP_TEST_BUFFER_SIZE           ( 100 )
 
@@ -29,7 +29,7 @@
 #define PREEXISTING_REQUEST_LINE_LEN    ( sizeof( PREEXISTING_REQUEST_LINE ) - 1 )
 
 /* Type to store expected headers data. */
-typedef struct _headers
+    typedef struct _headers
 {
     uint8_t buffer[ HTTP_TEST_BUFFER_SIZE ];
     size_t dataLen;
@@ -85,7 +85,6 @@
 
 #define HTTP_TEST_BUFFER_LEN    1024
 
-<<<<<<< HEAD
 /* Template HTTP request for a PUT request. */
 static const char * pTestResponse = "HTTP/1.1 200 OK\r\n"
                                     "test-header0: test-value0\r\n"
@@ -96,8 +95,6 @@
 #define HEADER_IN_BUFFER        "test-header1"
 #define HEADER_NOT_IN_BUFFER    "header-not-in-buffer"
 
-=======
->>>>>>> 9e267f46
 /* File-scoped Global variables */
 static HTTPStatus_t retCode = HTTP_NOT_SUPPORTED;
 static uint8_t testBuffer[ HTTP_TEST_BUFFER_SIZE ] = { 0 };
@@ -344,8 +341,9 @@
     memset( &testHeaders, 0, sizeof( testHeaders ) );
     memset( testBuffer, 0, sizeof( testBuffer ) );
     memset( &expectedHeaders, 0, sizeof( expectedHeaders ) );
-<<<<<<< HEAD
-    memset( &testResponse, 0, sizeof( testResponse ) );
+        << << << < HEAD memset( &testResponse,
+                                0,
+                                sizeof( testResponse ) );
     pValueLoc = NULL;
     valueLen = 0u;
     pValueLoc = NULL;
@@ -360,8 +358,8 @@
     expectedValCbRetVal = 0;
     valueLenToReturn = 0u;
     invokeHeaderCompleteCallback = false;
-=======
->>>>>>> 9e267f46
+    == == == =
+        >> >> >> > origin / development
 }
 
 /* called at the beginning of the whole suite */
@@ -566,17 +564,11 @@
     /* Request Header Size is zero. */
     tearDown();
     testHeaders.pBuffer = &testBuffer[ 0 ];
-<<<<<<< HEAD
-    retCode = HTTPClient_AddRangeHeader( &testHeaders,
-                                         0 /* rangeStart */,
-                                         0 /* rageEnd */ );
-=======
-    /* The input buffer size is zero!. */
+    /* The input buffer size is zero! */
     testHeaders.bufferLen = 0u;
     retCode = HTTPClient_AddRangeHeader( &testHeaders,
                                          0 /* rangeStart */,
                                          10 /* rageEnd */ );
->>>>>>> 9e267f46
     TEST_ASSERT_EQUAL( retCode, HTTP_INSUFFICIENT_MEMORY );
 
     /* Test incorrect combinations of rangeStart and rangeEnd. */
@@ -617,24 +609,13 @@
     size_t preHeadersLen = testHeaders.headersLen;
     testRangeStart = 5;
     testRangeEnd = 10;
-<<<<<<< HEAD
-=======
 
     /* Update the expected header with the complete the range request header
      * to determine the total required size of the buffer. */
->>>>>>> 9e267f46
     addRangeToExpectedHeaders( &expectedHeaders,
                                "5-10" /*expected range*/,
                                true );
 
-<<<<<<< HEAD
-    /* Update headers buffer size to be one byte short of required size to add
-     * Range Request header. */
-    testHeaders.bufferLen = expectedHeaders.dataLen - 1;
-
-    /* Re-write the expected headers buffer to store a copy of the test headers
-     * to use for verification later. */
-=======
     /* Change the input headers buffer size to be one byte short of the required
      * size to add Range Request header. */
     testHeaders.bufferLen = expectedHeaders.dataLen - 1;
@@ -644,7 +625,6 @@
      * after the API call returns. Thus, overwrite the expected headers buffer with the
      * copy of the complete input headers buffer to use for verification later. */
     TEST_ASSERT_GREATER_OR_EQUAL( testHeaders.bufferLen, sizeof( expectedHeaders.buffer ) );
->>>>>>> 9e267f46
     memcpy( expectedHeaders.buffer, testHeaders.pBuffer, testHeaders.bufferLen );
 
     retCode = HTTPClient_AddRangeHeader( &testHeaders,
@@ -853,7 +833,6 @@
                               testHeaders.bufferLen );
     /* Verify that the bufferLen data was not tampered with. */
     TEST_ASSERT_EQUAL( sizeof( testBuffer ), testHeaders.bufferLen );
-<<<<<<< HEAD
 }
 
 /* ============== Testing HTTPClient_ReadHeader ================== */
@@ -1071,6 +1050,4 @@
     TEST_ASSERT_EQUAL( HTTP_SUCCESS, retCode );
     TEST_ASSERT_EQUAL( ( const uint8_t * ) &pTestResponse[ headerValInRespLoc ], pValueLoc );
     TEST_ASSERT_EQUAL( headerValInRespLen, valueLen );
-=======
->>>>>>> 9e267f46
 }