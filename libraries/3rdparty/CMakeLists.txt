<<<<<<< HEAD
if( ${BUILD_TESTS} )
    # Build Configuration for CMock and Unity libraries.
=======
if(${BUILD_TESTS})
>>>>>>> c0a838fc
    add_library(cmock STATIC
        "${ROOT_DIR}/libraries/3rdparty/CMock/src/cmock.c"
    )

    set_target_properties(cmock PROPERTIES
        ARCHIVE_OUTPUT_DIRECTORY ${CMAKE_BINARY_DIR}/lib
        POSITION_INDEPENDENT_CODE ON
        COMPILE_FLAGS "-Og"
    )

    add_library(unity STATIC
        "${3RDPARTY_DIR}/CMock/vendor/unity/src/unity.c"
        "${3RDPARTY_DIR}/CMock/vendor/unity/extras/fixture/src/unity_fixture.c"
        "${3RDPARTY_DIR}/CMock/vendor/unity/extras/memory/src/unity_memory.c"
    )
    set_target_properties(unity PROPERTIES
        ARCHIVE_OUTPUT_DIRECTORY ${CMAKE_BINARY_DIR}/lib
        POSITION_INDEPENDENT_CODE ON
    )

    target_include_directories(cmock PUBLIC
        ${ROOT_DIR}/libraries/3rdparty/CMock/src
        ${ROOT_DIR}/libraries/3rdparty/CMock/vendor/unity/src/
        ${ROOT_DIR}/libraries/3rdparty/CMock/examples
    )

    target_link_libraries(cmock unity)
<<<<<<< HEAD
endif()

# jsmn
add_library(jsmn INTERFACE IMPORTED GLOBAL)
target_sources(jsmn
    INTERFACE
    "${3RDPARTY_DIR}/jsmn/jsmn.h"
)
target_include_directories(jsmn
    SYSTEM INTERFACE
    "${3RDPARTY_DIR}/jsmn"
)

# tinycbor
add_library(tinycbor INTERFACE IMPORTED GLOBAL)
target_sources(tinycbor
    INTERFACE
    "${3RDPARTY_DIR}/tinycbor/src/cborpretty.c"
    "${3RDPARTY_DIR}/tinycbor/src/cborpretty_stdio.c"
    "${3RDPARTY_DIR}/tinycbor/src/cborencoder.c"
    "${3RDPARTY_DIR}/tinycbor/src/cborencoder_close_container_checked.c"
    "${3RDPARTY_DIR}/tinycbor/src/cborerrorstrings.c"
    "${3RDPARTY_DIR}/tinycbor/src/cborparser.c"
    "${3RDPARTY_DIR}/tinycbor/src/cborparser_dup_string.c"
)
target_include_directories(tinycbor
    SYSTEM INTERFACE
    "${3RDPARTY_DIR}/tinycbor/src"
)

# Base64 from mbedtls
add_library(mbedtls INTERFACE)
target_sources(mbedtls
    INTERFACE
    "${3RDPARTY_DIR}/mbedtls/library/base64.c"
)
target_include_directories(tinycbor
    SYSTEM INTERFACE
    "${3RDPARTY_DIR}/mbedtls/include"
)
=======
endif()
>>>>>>> c0a838fc
<|MERGE_RESOLUTION|>--- conflicted
+++ resolved
@@ -1,9 +1,4 @@
-<<<<<<< HEAD
-if( ${BUILD_TESTS} )
-    # Build Configuration for CMock and Unity libraries.
-=======
 if(${BUILD_TESTS})
->>>>>>> c0a838fc
     add_library(cmock STATIC
         "${ROOT_DIR}/libraries/3rdparty/CMock/src/cmock.c"
     )
@@ -31,7 +26,6 @@
     )
 
     target_link_libraries(cmock unity)
-<<<<<<< HEAD
 endif()
 
 # jsmn
@@ -71,7 +65,4 @@
 target_include_directories(tinycbor
     SYSTEM INTERFACE
     "${3RDPARTY_DIR}/mbedtls/include"
-)
-=======
-endif()
->>>>>>> c0a838fc
+)