--- conflicted
+++ resolved
@@ -1,55 +1,2 @@
-<<<<<<< HEAD
-# Configuration for CMock if testing is enabled.
-if( ${BUILD_TESTS} )
-    # Check if the CMock source directory exists.
-    if( NOT EXISTS ${3RDPARTY_DIR}/CMock/src )
-        # Attempt to clone CMock.
-        if( ${BUILD_CLONE_SUBMODULES} )
-            find_package( Git REQUIRED )
-
-            message( "Cloning submodule CMock." )
-            execute_process( COMMAND ${GIT_EXECUTABLE} submodule update --init --recursive libraries/3rdparty/CMock
-                             WORKING_DIRECTORY ${PROJECT_SOURCE_DIR}
-                             RESULT_VARIABLE CMOCK_CLONE_RESULT )
-
-            if( NOT ${CMOCK_CLONE_RESULT} STREQUAL "0" )
-                message( FATAL_ERROR "Failed to clone CMock submodule." )
-            endif()
-        else()
-            message( FATAL_ERROR "The required submodule CMock does not exist. Either clone it manually, or set BUILD_CLONE_SUBMODULES to 1 to automatically clone it during build." )
-        endif()
-    endif()
-
-    include("${ROOT_DIR}/tools/cmock/create_test.cmake")
-
-    include_directories("${3RDPARTY_DIR}/CMock/vendor/unity/src/"
-                        "${3RDPARTY_DIR}/CMock/vendor/unity/extras/fixture/src"
-                        "${3RDPARTY_DIR}/CMock/vendor/unity/extras/memory/src"
-                        "${3RDPARTY_DIR}/CMock/src"
-            )
-    link_directories("${CMAKE_BINARY_DIR}/lib"
-            )
-
-    # Add a target for running coverage on tests.
-    add_custom_target(coverage
-        COMMAND ${CMAKE_COMMAND} -P ${CMAKE_SOURCE_DIR}/tools/cmock/coverage.cmake
-        DEPENDS cmock unity http_utest mqtt_utest mqtt_lightweight_utest mqtt_state_utest http_send_utest
-        WORKING_DIRECTORY ${CMAKE_BINARY_DIR}
-    )
-endif()
-
-# Include the 3rdparty CMakeLists.txt.
-add_subdirectory(${3RDPARTY_DIR})
-
-# Add all CMakeLists.txts in the standard folder.
-file(GLOB standard_modules "${MODULES_DIR}/standard/*")
-file(GLOB aws_modules "${MODULES_DIR}/aws/*")
-foreach(module IN LISTS standard_modules aws_modules)
-    if(IS_DIRECTORY "${module}" AND EXISTS "${module}/CMakeLists.txt")
-        add_subdirectory(${module})
-    endif()
-endforeach()
-=======
 # Add build configuration for all 3rd party modules.
-add_subdirectory(${3RDPARTY_DIR})
->>>>>>> c0a838fc
+add_subdirectory(${3RDPARTY_DIR})